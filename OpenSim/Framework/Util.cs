--- conflicted
+++ resolved
@@ -87,7 +87,7 @@
         public static readonly Regex UUIDPattern 
             = new Regex("^[0-9a-fA-F]{8}-[0-9a-fA-F]{4}-[0-9a-fA-F]{4}-[0-9a-fA-F]{4}-[0-9a-fA-F]{12}$");
 
-        public static FireAndForgetMethod FireAndForgetMethod = FireAndForgetMethod.UnsafeQueueUserWorkItem;
+        public static FireAndForgetMethod FireAndForgetMethod = FireAndForgetMethod.SmartThreadPool;
 
         /// <summary>
         /// Linear interpolates B<->C using percent A
@@ -1321,7 +1321,23 @@
 
         public static void SetMaxThreads(int maxThreads)
         {
-<<<<<<< HEAD
+            if (m_ThreadPool != null)
+                return;
+
+            STPStartInfo startInfo = new STPStartInfo();
+            startInfo.IdleTimeout = 2000; // 2 seconds
+            startInfo.MaxWorkerThreads = maxThreads;
+            startInfo.MinWorkerThreads = 2;
+            startInfo.StackSize = 524288;
+            startInfo.ThreadPriority = ThreadPriority.Normal;
+
+            startInfo.StartSuspended = false;
+
+            m_ThreadPool = new SmartThreadPool(startInfo);
+        }
+
+        public static void FireAndForget(System.Threading.WaitCallback callback, object obj)
+        {
             switch (FireAndForgetMethod)
             {
                 case FireAndForgetMethod.UnsafeQueueUserWorkItem:
@@ -1335,8 +1351,7 @@
                     wrapper.FireAndForget(callback, obj);
                     break;
                 case FireAndForgetMethod.SmartThreadPool:
-                    Amib.Threading.SmartThreadPool stp = Singleton.GetInstance<Amib.Threading.SmartThreadPool>();
-                    stp.QueueWorkItem(delegate(object o) { callback(o); return null; }, obj);
+                    m_ThreadPool.QueueWorkItem(delegate(object o) { callback(o); return null; }, obj);
                     break;
                 case FireAndForgetMethod.Thread:
                     System.Threading.Thread thread = new System.Threading.Thread(delegate(object o) { callback(o); });
@@ -1347,29 +1362,6 @@
             }
         }
 
-=======
-            STPStartInfo startInfo = new STPStartInfo();
-            startInfo.IdleTimeout = 2000; // 2 seconds
-            startInfo.MaxWorkerThreads = maxThreads;
-            startInfo.MinWorkerThreads = 2;
-            startInfo.StackSize = 524288;
-            startInfo.ThreadPriority = ThreadPriority.Normal;
-
-            startInfo.StartSuspended = false;
-
-            m_ThreadPool = new SmartThreadPool(startInfo);
-        }
-
-        public static void FireAndForget(System.Threading.WaitCallback callback, object obj)
-        {
-            m_ThreadPool.QueueWorkItem(new WorkItemCallback(delegate(object o)
-                {
-                    callback(o);
-                    return null;
-                }), obj);
-        }
-
->>>>>>> 624af66c
         #endregion FireAndForget Threading Pattern
     }
 }