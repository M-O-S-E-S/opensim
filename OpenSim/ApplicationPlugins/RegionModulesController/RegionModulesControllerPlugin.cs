--- conflicted
+++ resolved
@@ -439,12 +439,8 @@
                 deferredlist.Add(module);
             }
 
-<<<<<<< HEAD
-            foreach (IRegionModuleBase module in deferredlist)
-=======
             // Finally, load valid deferred modules
             foreach (INonSharedRegionModule module in deferredlist)
->>>>>>> d88bb831
             {
                 module.AddRegion(scene);
                 scene.AddRegionModule(module.Name, module);
@@ -460,16 +456,14 @@
             // and unneccessary caching logic repeated in all modules.
             // The extra function stub is just that much cleaner
             //
-            foreach (IRegionModuleBase module in sharedlist)
-            {
-                try { module.RegionLoaded(scene); }
-                catch (Exception ex) { m_log.Error("[REGIONMODULE]: Exception while loading shared region module " + module + ": " + ex.Message, ex); }
-            }
-
-            foreach (IRegionModuleBase module in list)
-            {
-                try { module.RegionLoaded(scene); }
-                catch (Exception ex) { m_log.Error("[REGIONMODULE]: Exception while loading non-shared region module " + module + ": " + ex.Message, ex); }
+            foreach (ISharedRegionModule module in sharedlist)
+            {
+                module.RegionLoaded(scene);
+            }
+
+            foreach (INonSharedRegionModule module in list)
+            {
+                module.RegionLoaded(scene);
             }
         }
 
