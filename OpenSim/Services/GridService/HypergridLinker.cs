/*
 * Copyright (c) Contributors, http://opensimulator.org/
 * See CONTRIBUTORS.TXT for a full list of copyright holders.
 *
 * Redistribution and use in source and binary forms, with or without
 * modification, are permitted provided that the following conditions are met:
 *     * Redistributions of source code must retain the above copyright
 *       notice, this list of conditions and the following disclaimer.
 *     * Redistributions in binary form must reproduce the above copyright
 *       notice, this list of conditions and the following disclaimer in the
 *       documentation and/or other materials provided with the distribution.
 *     * Neither the name of the OpenSimulator Project nor the
 *       names of its contributors may be used to endorse or promote products
 *       derived from this software without specific prior written permission.
 *
 * THIS SOFTWARE IS PROVIDED BY THE DEVELOPERS ``AS IS'' AND ANY
 * EXPRESS OR IMPLIED WARRANTIES, INCLUDING, BUT NOT LIMITED TO, THE IMPLIED
 * WARRANTIES OF MERCHANTABILITY AND FITNESS FOR A PARTICULAR PURPOSE ARE
 * DISCLAIMED. IN NO EVENT SHALL THE CONTRIBUTORS BE LIABLE FOR ANY
 * DIRECT, INDIRECT, INCIDENTAL, SPECIAL, EXEMPLARY, OR CONSEQUENTIAL DAMAGES
 * (INCLUDING, BUT NOT LIMITED TO, PROCUREMENT OF SUBSTITUTE GOODS OR SERVICES;
 * LOSS OF USE, DATA, OR PROFITS; OR BUSINESS INTERRUPTION) HOWEVER CAUSED AND
 * ON ANY THEORY OF LIABILITY, WHETHER IN CONTRACT, STRICT LIABILITY, OR TORT
 * (INCLUDING NEGLIGENCE OR OTHERWISE) ARISING IN ANY WAY OUT OF THE USE OF THIS
 * SOFTWARE, EVEN IF ADVISED OF THE POSSIBILITY OF SUCH DAMAGE.
 */

using System;
using System.Collections.Generic;
using System.Linq;
using System.Net;
using System.Reflection;
using System.Xml;

using Nini.Config;
using log4net;
using OpenSim.Framework;
using OpenSim.Framework.Console;
using OpenSim.Data;
using OpenSim.Server.Base;
using OpenSim.Services.Interfaces;
using OpenSim.Services.Connectors.Hypergrid;
using GridRegion = OpenSim.Services.Interfaces.GridRegion;
using OpenMetaverse;

namespace OpenSim.Services.GridService
{
    public class HypergridLinker 
    {
        private static readonly ILog m_log =
                LogManager.GetLogger(
                MethodBase.GetCurrentMethod().DeclaringType);

        private static UUID m_HGMapImage = new UUID("00000000-0000-1111-9999-000000000013");

        private static uint m_autoMappingX = 0;
        private static uint m_autoMappingY = 0;
        private static bool m_enableAutoMapping = false;

        protected IRegionData m_Database;
        protected GridService m_GridService;
        protected IAssetService m_AssetService;
        protected GatekeeperServiceConnector m_GatekeeperConnector;

        protected UUID m_ScopeID = UUID.Zero;
        protected bool m_Check4096 = true;

        // Hyperlink regions are hyperlinks on the map
        public readonly Dictionary<UUID, GridRegion> m_HyperlinkRegions = new Dictionary<UUID, GridRegion>();
        protected Dictionary<UUID, ulong> m_HyperlinkHandles = new Dictionary<UUID, ulong>();

        protected GridRegion m_DefaultRegion;
        protected GridRegion DefaultRegion
        {
            get
            {
                if (m_DefaultRegion == null)
                {
                    List<GridRegion> defs = m_GridService.GetDefaultRegions(m_ScopeID);
                    if (defs != null && defs.Count > 0)
                        m_DefaultRegion = defs[0];
                    else
                    {
                        // Get any region
                        defs = m_GridService.GetRegionsByName(m_ScopeID, "", 1);
                        if (defs != null && defs.Count > 0)
                            m_DefaultRegion = defs[0];
                        else
                        {
                            // This shouldn't happen
                            m_DefaultRegion = new GridRegion(1000, 1000);
                            m_log.Error("[HYPERGRID LINKER]: Something is wrong with this grid. It has no regions?");
                        }
                    }
                }
                return m_DefaultRegion;
            }
        }

        public HypergridLinker(IConfigSource config, GridService gridService, IRegionData db)
        {
            m_log.DebugFormat("[HYPERGRID LINKER]: Starting with db {0}", db.GetType());

            m_Database = db;
            m_GridService = gridService;

            IConfig gridConfig = config.Configs["GridService"];
            if (gridConfig != null)
            {
                string assetService = gridConfig.GetString("AssetService", string.Empty);

                Object[] args = new Object[] { config };

                if (assetService != string.Empty)
                    m_AssetService = ServerUtils.LoadPlugin<IAssetService>(assetService, args);

                string scope = gridConfig.GetString("ScopeID", string.Empty);
                if (scope != string.Empty)
                    UUID.TryParse(scope, out m_ScopeID);

                m_Check4096 = gridConfig.GetBoolean("Check4096", true);

                m_GatekeeperConnector = new GatekeeperServiceConnector(m_AssetService);

                m_log.DebugFormat("[HYPERGRID LINKER]: Loaded all services...");
            }

            if (MainConsole.Instance != null)
            {
                MainConsole.Instance.Commands.AddCommand("hypergrid", false, "link-region", "link-region <Xloc> <Yloc> <ServerURI> [<RemoteRegionName>]", "Link a HyperGrid Region", RunCommand);
                MainConsole.Instance.Commands.AddCommand("hypergrid", false, "legacy-link-region",
                    "legacy-link-region <Xloc> <Yloc> <RegionIP> <RegionPort> [<RemoteRegionName>]",
                    "Link a hypergrid region (deprecated)", RunCommand);
                MainConsole.Instance.Commands.AddCommand("hypergrid", false, "unlink-region",
                    "unlink-region <local name>",
                    "Unlink a hypergrid region", RunCommand);
                MainConsole.Instance.Commands.AddCommand("hypergrid", false, "link-mapping", "link-mapping [<x> <y>] <cr>",
                    "Set local coordinate to map HG regions to", RunCommand);
                MainConsole.Instance.Commands.AddCommand("hypergrid", false, "show hyperlinks", "show hyperlinks <cr>",
                    "List the HG regions", HandleShow);
            }
        }


        #region Link Region

        public GridRegion LinkRegion(UUID scopeID, string regionDescriptor)
        {
            string reason = string.Empty;
            int xloc = random.Next(0, Int16.MaxValue) * (int)Constants.RegionSize;
            return TryLinkRegionToCoords(scopeID, regionDescriptor, xloc, 0, out reason);
        }

        private static Random random = new Random();

        // From the command line link-region
        public GridRegion TryLinkRegionToCoords(UUID scopeID, string mapName, int xloc, int yloc, out string reason)
        {
            return TryLinkRegionToCoords(scopeID, mapName, xloc, yloc, UUID.Zero, out reason);
        }

        public GridRegion TryLinkRegionToCoords(UUID scopeID, string mapName, int xloc, int yloc, UUID ownerID, out string reason)
        {
            reason = string.Empty;
            string host = "127.0.0.1";
            string portstr;
            string regionName = "";
            uint port = 0;
            string[] parts = mapName.Split(new char[] { ':' });
            if (parts.Length >= 1)
            {
                host = parts[0];
            }
            if (parts.Length >= 2)
            {
                portstr = parts[1];
                //m_log.Debug("-- port = " + portstr);
                if (!UInt32.TryParse(portstr, out port))
                    regionName = parts[1];
            }
            // always take the last one
            if (parts.Length >= 3)
            {
                regionName = parts[2];
            }

            //// Sanity check. 
            //try
            //{
            //    Util.GetHostFromDNS(host);
            //}
            //catch 
            //{
            //    reason = "Malformed hostname";
            //    return null;
            //}

            GridRegion regInfo;
            bool success = TryCreateLink(scopeID, xloc, yloc, regionName, port, host, ownerID, out regInfo, out reason);
            if (success)
            {
                regInfo.RegionName = mapName;
                return regInfo;
            }

            return null;
        }
<<<<<<< HEAD
                
        public bool TryCreateLink(UUID scopeID, int xloc, int yloc, string externalRegionName, uint externalPort, string externalHostName, out GridRegion regInfo, out string reason)
        {
            return TryCreateLink(scopeID, xloc, yloc, externalRegionName, externalPort, externalHostName, null, out regInfo, out reason);
        }
        
        public bool TryCreateLink(UUID scopeID, int xloc, int yloc, string externalRegionName, uint externalPort, string externalHostName, string serverURI, out GridRegion regInfo, out string reason)
=======


        // From the command line and the 2 above
        public bool TryCreateLink(UUID scopeID, int xloc, int yloc,
            string externalRegionName, uint externalPort, string externalHostName, UUID ownerID,
            out GridRegion regInfo, out string reason)
>>>>>>> 7b0d6439
        {
            m_log.DebugFormat("[HYPERGRID LINKER]: Link to {0}:{1}:{2}, in {3}-{4}", externalHostName, externalPort, externalRegionName, xloc, yloc);

            reason = string.Empty;
            regInfo = new GridRegion();
            if ( externalPort > 0)
                regInfo.HttpPort = externalPort;
            else
                regInfo.HttpPort = 0;
            if ( externalHostName != null)
                regInfo.ExternalHostName = externalHostName;
            else
                regInfo.ExternalHostName = "0.0.0.0";
            if ( serverURI != null)
                regInfo.ServerURI = serverURI;
                
            regInfo.RegionLocX = xloc;
            regInfo.RegionLocY = yloc;
            regInfo.ScopeID = scopeID;
            regInfo.EstateOwner = ownerID;

<<<<<<< HEAD
=======
            // Big HACK for Simian Grid !!!
            // We need to clean up all URLs used in OpenSim !!!
            if (externalHostName.Contains("/"))
                regInfo.ServerURI = externalHostName;

            // Check for free coordinates
            GridRegion region = m_GridService.GetRegionByPosition(regInfo.ScopeID, regInfo.RegionLocX, regInfo.RegionLocY);
            if (region != null)
            {
                m_log.WarnFormat("[HYPERGRID LINKER]: Coordinates {0}-{1} are already occupied by region {2} with uuid {3}", regInfo.RegionLocX, regInfo.RegionLocY, region.RegionName, region.RegionID);
                reason = "Coordinates are already in use";
                return false;
            }

>>>>>>> 7b0d6439
            try
            {
                regInfo.InternalEndPoint = new IPEndPoint(IPAddress.Parse("0.0.0.0"), (int)0);
            }
            catch (Exception e)
            {
                m_log.Warn("[HYPERGRID LINKER]: Wrong format for link-region: " + e.Message);
                reason = "Internal error";
                return false;
            }

            // Finally, link it
            ulong handle = 0;
            UUID regionID = UUID.Zero;
            string externalName = string.Empty;
            string imageURL = string.Empty;
            if (!m_GatekeeperConnector.LinkRegion(regInfo, out regionID, out handle, out externalName, out imageURL, out reason))
                return false;

            if (regionID != UUID.Zero)
            {
                region = m_GridService.GetRegionByUUID(scopeID, regionID);
                if (region != null)
                {
                    m_log.DebugFormat("[HYPERGRID LINKER]: Region already exists in coordinates {0} {1}", region.RegionLocX / Constants.RegionSize, region.RegionLocY / Constants.RegionSize);
                    regInfo = region;
                    return true;
                }

                regInfo.RegionID = regionID;

                if ( externalName == string.Empty )
                    regInfo.RegionName = regInfo.ServerURI;
                else
                    regInfo.RegionName = externalName;

                m_log.Debug("naming linked region " + regInfo.RegionName);
                
                // Try get the map image
                //regInfo.TerrainImage = m_GatekeeperConnector.GetMapImage(regionID, imageURL);
                // I need a texture that works for this... the one I tried doesn't seem to be working
                regInfo.TerrainImage = m_HGMapImage;

                AddHyperlinkRegion(regInfo, handle);
                m_log.Info("[HYPERGRID LINKER]: Successfully linked to region_uuid " + regInfo.RegionID);

            }
            else
            {
                m_log.Warn("[HYPERGRID LINKER]: Unable to link region");
                reason = "Remote region could not be found";
                return false;
            }

            uint x, y;
            if (m_Check4096 && !Check4096(handle, out x, out y))
            {
                RemoveHyperlinkRegion(regInfo.RegionID);
                reason = "Region is too far (" + x + ", " + y + ")";
                m_log.Info("[HYPERGRID LINKER]: Unable to link, region is too far (" + x + ", " + y + ")");
                return false;
            }

            m_log.Debug("[HYPERGRID LINKER]: link region succeeded");
            return true;
        }

        public bool TryUnlinkRegion(string mapName)
        {
            m_log.DebugFormat("[HYPERGRID LINKER]: Request to unlink {0}", mapName);
            GridRegion regInfo = null;

            List<RegionData> regions = m_Database.Get(mapName, m_ScopeID);
            if (regions != null && regions.Count > 0)
            {
                OpenSim.Data.RegionFlags rflags = (OpenSim.Data.RegionFlags)Convert.ToInt32(regions[0].Data["flags"]);
                if ((rflags & OpenSim.Data.RegionFlags.Hyperlink) != 0)
                {
                    regInfo = new GridRegion(); 
                    regInfo.RegionID = regions[0].RegionID;
                    regInfo.ScopeID = m_ScopeID;
                }
            }

            //foreach (GridRegion r in m_HyperlinkRegions.Values)
            //{
            //    m_log.DebugFormat("XXX Comparing {0}:{1} with {2}:{3}", host, port, r.ExternalHostName, r.HttpPort);
            //    if (host.Equals(r.ExternalHostName) && (port == r.HttpPort))
            //        regInfo = r;
            //}

            if (regInfo != null)
            {
                RemoveHyperlinkRegion(regInfo.RegionID);
                return true;
            }
            else
            {
                m_log.InfoFormat("[HYPERGRID LINKER]: Region {0} not found", mapName);
                return false;
            }
        }

        /// <summary>
        /// Cope with this viewer limitation.
        /// </summary>
        /// <param name="regInfo"></param>
        /// <returns></returns>
        public bool Check4096(ulong realHandle, out uint x, out uint y)
        {
            uint ux = 0, uy = 0;
            Utils.LongToUInts(realHandle, out ux, out uy);
            x = ux / Constants.RegionSize;
            y = uy / Constants.RegionSize;

            const uint limit = (4096 - 1) * Constants.RegionSize;
            uint xmin = ux - limit;
            uint xmax = ux + limit;
            uint ymin = uy - limit;
            uint ymax = uy + limit;
            // World map boundary checks
            if (xmin < 0 || xmin > ux)
                xmin = 0;
            if (xmax > int.MaxValue || xmax < ux)
                xmax = int.MaxValue;
            if (ymin < 0 || ymin > uy)
                ymin = 0;
            if (ymax > int.MaxValue || ymax < uy)
                ymax = int.MaxValue;

            // Check for any regions that are within the possible teleport range to the linked region
            List<GridRegion> regions = m_GridService.GetRegionRange(m_ScopeID, (int)xmin, (int)xmax, (int)ymin, (int)ymax);
            if (regions.Count == 0)
            {
                return false;
            }
            else
            {
                // Check for regions which are not linked regions
                List<GridRegion> hyperlinks = m_GridService.GetHyperlinks(m_ScopeID);
                IEnumerable<GridRegion> availableRegions = regions.Except(hyperlinks);
                if (availableRegions.Count() == 0)
                    return false;
            }

            return true;
        }

        private void AddHyperlinkRegion(GridRegion regionInfo, ulong regionHandle)
        {

            RegionData rdata = m_GridService.RegionInfo2RegionData(regionInfo);
            int flags = (int)OpenSim.Data.RegionFlags.Hyperlink + (int)OpenSim.Data.RegionFlags.NoDirectLogin + (int)OpenSim.Data.RegionFlags.RegionOnline;
            rdata.Data["flags"] = flags.ToString();

            m_Database.Store(rdata);

        }

        private void RemoveHyperlinkRegion(UUID regionID)
        {
            m_Database.Delete(regionID);
        }

        #endregion


        #region Console Commands

        public void HandleShow(string module, string[] cmd)
        {
            if (cmd.Length != 2)
            {
                MainConsole.Instance.Output("Syntax: show hyperlinks");
                return;
            }
            List<RegionData> regions = m_Database.GetHyperlinks(UUID.Zero);
            if (regions == null || regions.Count < 1)
            {
                MainConsole.Instance.Output("No hyperlinks");
                return;
            }

            MainConsole.Instance.Output("Region Name                             Region UUID");
            MainConsole.Instance.Output("Location                                URI");
            MainConsole.Instance.Output("-------------------------------------------------------------------------------");
            foreach (RegionData r in regions)
            {
                MainConsole.Instance.Output(String.Format("{0,-39} {1}\n{2,-39} {3}\n",
                        r.RegionName, r.RegionID,
                        String.Format("{0},{1} ({2},{3})", r.posX, r.posY, r.posX / 256, r.posY / 256),
                        "http://" + r.Data["serverIP"].ToString() + ":" + r.Data["serverHttpPort"].ToString()));
            }
            return;
        }

        public void RunCommand(string module, string[] cmdparams)
        {
            List<string> args = new List<string>(cmdparams);
            if (args.Count < 1)
                return;

            string command = args[0];
            args.RemoveAt(0);

            cmdparams = args.ToArray();

            RunHGCommand(command, cmdparams);

        }
        
        private void RunLinkRegionCommand(string[] cmdparams)
        {
            int xloc, yloc;
            string serverURI;
            string remoteName = null;
            xloc = Convert.ToInt32(cmdparams[0]) * (int)Constants.RegionSize;
            yloc = Convert.ToInt32(cmdparams[1]) * (int)Constants.RegionSize;
            serverURI = cmdparams[2];
            if (cmdparams.Length == 4)
                remoteName = cmdparams[3];
            string reason = string.Empty;
            GridRegion regInfo;
            TryCreateLink(UUID.Zero, xloc, yloc, remoteName, 0, null, serverURI, out regInfo, out reason);
        }

        private void RunHGCommand(string command, string[] cmdparams)
        {
            if (command.Equals("link-mapping"))
            {
                if (cmdparams.Length == 2)
                {
                    try
                    {
                        m_autoMappingX = Convert.ToUInt32(cmdparams[0]);
                        m_autoMappingY = Convert.ToUInt32(cmdparams[1]);
                        m_enableAutoMapping = true;
                    }
                    catch (Exception)
                    {
                        m_autoMappingX = 0;
                        m_autoMappingY = 0;
                        m_enableAutoMapping = false;
                    }
                }
            }
            else if (command.Equals("link-region"))
            {
                if (cmdparams.Length > 0 && cmdparams.Length < 5)
                {
                    RunLinkRegionCommand(cmdparams);
                } 
                else
                {
                    LinkRegionCmdUsage();
                }
                return;
            }
            else if (command.Equals("legacy-link-region"))
            {
                if (cmdparams.Length < 3)
                {
                    if ((cmdparams.Length == 1) || (cmdparams.Length == 2))
                    {
                        LoadXmlLinkFile(cmdparams);
                    }
                    else
                    {
                        LinkRegionCmdUsage();
                    }
                    return;
                }

                if (cmdparams[2].Contains(":"))
                {
                    // New format
                    int xloc, yloc;
                    string mapName;
                    try
                    {
                        xloc = Convert.ToInt32(cmdparams[0]);
                        yloc = Convert.ToInt32(cmdparams[1]);
                        mapName = cmdparams[2];
                        if (cmdparams.Length > 3)
                            for (int i = 3; i < cmdparams.Length; i++)
                                mapName += " " + cmdparams[i];

                        //m_log.Info(">> MapName: " + mapName);
                    }
                    catch (Exception e)
                    {
                        MainConsole.Instance.Output("[HGrid] Wrong format for link-region command: " + e.Message);
                        LinkRegionCmdUsage();
                        return;
                    }

                    // Convert cell coordinates given by the user to meters
                    xloc = xloc * (int)Constants.RegionSize;
                    yloc = yloc * (int)Constants.RegionSize;
                    string reason = string.Empty;
                    if (TryLinkRegionToCoords(UUID.Zero, mapName, xloc, yloc, out reason) == null)
                        MainConsole.Instance.Output("Failed to link region: " + reason);
                    else
                        MainConsole.Instance.Output("Hyperlink established");
                }
                else
                {
                    // old format
                    GridRegion regInfo;
                    int xloc, yloc;
                    uint externalPort;
                    string externalHostName;
                    string serverURI;
                    try
                    {
                        xloc = Convert.ToInt32(cmdparams[0]);
                        yloc = Convert.ToInt32(cmdparams[1]);
                        externalPort = Convert.ToUInt32(cmdparams[3]);
                        externalHostName = cmdparams[2];
                        if ( cmdparams.Length == 4 ) {
                            
                        }
                        //internalPort = Convert.ToUInt32(cmdparams[4]);
                        //remotingPort = Convert.ToUInt32(cmdparams[5]);
                    }
                    catch (Exception e)
                    {
                        MainConsole.Instance.Output("[HGrid] Wrong format for link-region command: " + e.Message);
                        LinkRegionCmdUsage();
                        return;
                    }

                    // Convert cell coordinates given by the user to meters
                    xloc = xloc * (int)Constants.RegionSize;
                    yloc = yloc * (int)Constants.RegionSize;
                    string reason = string.Empty;
                    if (TryCreateLink(UUID.Zero, xloc, yloc, "", externalPort, externalHostName, UUID.Zero, out regInfo, out reason))
                    {
                        if (cmdparams.Length >= 5)
                        {
                            regInfo.RegionName = "";
                            for (int i = 4; i < cmdparams.Length; i++)
                                regInfo.RegionName += cmdparams[i] + " ";
                        }
                    }
                }
                return;
            }
            else if (command.Equals("unlink-region"))
            {
                if (cmdparams.Length < 1)
                {
                    UnlinkRegionCmdUsage();
                    return;
                }
                if (TryUnlinkRegion(cmdparams[0]))
                    MainConsole.Instance.Output("Successfully unlinked " + cmdparams[0]);
                else
                    MainConsole.Instance.Output("Unable to unlink " + cmdparams[0] + ", region not found.");
            }
        }

        private void LoadXmlLinkFile(string[] cmdparams)
        {
            //use http://www.hgurl.com/hypergrid.xml for test
            try
            {
                XmlReader r = XmlReader.Create(cmdparams[0]);
                XmlConfigSource cs = new XmlConfigSource(r);
                string[] excludeSections = null;

                if (cmdparams.Length == 2)
                {
                    if (cmdparams[1].ToLower().StartsWith("excludelist:"))
                    {
                        string excludeString = cmdparams[1].ToLower();
                        excludeString = excludeString.Remove(0, 12);
                        char[] splitter = { ';' };

                        excludeSections = excludeString.Split(splitter);
                    }
                }

                for (int i = 0; i < cs.Configs.Count; i++)
                {
                    bool skip = false;
                    if ((excludeSections != null) && (excludeSections.Length > 0))
                    {
                        for (int n = 0; n < excludeSections.Length; n++)
                        {
                            if (excludeSections[n] == cs.Configs[i].Name.ToLower())
                            {
                                skip = true;
                                break;
                            }
                        }
                    }
                    if (!skip)
                    {
                        ReadLinkFromConfig(cs.Configs[i]);
                    }
                }
            }
            catch (Exception e)
            {
                m_log.Error(e.ToString());
            }
        }


        private void ReadLinkFromConfig(IConfig config)
        {
            GridRegion regInfo;
            int xloc, yloc;
            uint externalPort;
            string externalHostName;
            uint realXLoc, realYLoc;

            xloc = Convert.ToInt32(config.GetString("xloc", "0"));
            yloc = Convert.ToInt32(config.GetString("yloc", "0"));
            externalPort = Convert.ToUInt32(config.GetString("externalPort", "0"));
            externalHostName = config.GetString("externalHostName", "");
            realXLoc = Convert.ToUInt32(config.GetString("real-xloc", "0"));
            realYLoc = Convert.ToUInt32(config.GetString("real-yloc", "0"));

            if (m_enableAutoMapping)
            {
                xloc = (int)((xloc % 100) + m_autoMappingX);
                yloc = (int)((yloc % 100) + m_autoMappingY);
            }

            if (((realXLoc == 0) && (realYLoc == 0)) ||
                (((realXLoc - xloc < 3896) || (xloc - realXLoc < 3896)) &&
                 ((realYLoc - yloc < 3896) || (yloc - realYLoc < 3896))))
            {
                xloc = xloc * (int)Constants.RegionSize;
                yloc = yloc * (int)Constants.RegionSize;
                string reason = string.Empty;
                if (TryCreateLink(UUID.Zero, xloc, yloc, "", externalPort, externalHostName, UUID.Zero, out regInfo, out reason))
                {
                    regInfo.RegionName = config.GetString("localName", "");
                }
                else
                    MainConsole.Instance.Output("Unable to link " + externalHostName + ": " + reason);
            }
        }


        private void LinkRegionCmdUsage()
        {
            MainConsole.Instance.Output("Usage: link-region <Xloc> <Yloc> <HostName>:<HttpPort>[:<RemoteRegionName>]");
            MainConsole.Instance.Output("Usage: link-region <Xloc> <Yloc> <HostName> <HttpPort> [<LocalName>]");
            MainConsole.Instance.Output("Usage: link-region <URI_of_xml> [<exclude>]");
        }

        private void UnlinkRegionCmdUsage()
        {
            MainConsole.Instance.Output("Usage: unlink-region <HostName>:<HttpPort>");
            MainConsole.Instance.Output("Usage: unlink-region <LocalName>");
        }

        #endregion

    }
}<|MERGE_RESOLUTION|>--- conflicted
+++ resolved
@@ -205,22 +205,13 @@
 
             return null;
         }
-<<<<<<< HEAD
                 
-        public bool TryCreateLink(UUID scopeID, int xloc, int yloc, string externalRegionName, uint externalPort, string externalHostName, out GridRegion regInfo, out string reason)
-        {
-            return TryCreateLink(scopeID, xloc, yloc, externalRegionName, externalPort, externalHostName, null, out regInfo, out reason);
+        public bool TryCreateLink(UUID scopeID, int xloc, int yloc, string externalRegionName, uint externalPort, string externalHostName, UUID ownerID, out GridRegion regInfo, out string reason)
+        {
+            return TryCreateLink(scopeID, xloc, yloc, externalRegionName, externalPort, externalHostName, null, ownerID, out regInfo, out reason);
         }
         
-        public bool TryCreateLink(UUID scopeID, int xloc, int yloc, string externalRegionName, uint externalPort, string externalHostName, string serverURI, out GridRegion regInfo, out string reason)
-=======
-
-
-        // From the command line and the 2 above
-        public bool TryCreateLink(UUID scopeID, int xloc, int yloc,
-            string externalRegionName, uint externalPort, string externalHostName, UUID ownerID,
-            out GridRegion regInfo, out string reason)
->>>>>>> 7b0d6439
+        public bool TryCreateLink(UUID scopeID, int xloc, int yloc, string externalRegionName, uint externalPort, string externalHostName, string serverURI, UUID ownerID, out GridRegion regInfo, out string reason)
         {
             m_log.DebugFormat("[HYPERGRID LINKER]: Link to {0}:{1}:{2}, in {3}-{4}", externalHostName, externalPort, externalRegionName, xloc, yloc);
 
@@ -242,13 +233,6 @@
             regInfo.ScopeID = scopeID;
             regInfo.EstateOwner = ownerID;
 
-<<<<<<< HEAD
-=======
-            // Big HACK for Simian Grid !!!
-            // We need to clean up all URLs used in OpenSim !!!
-            if (externalHostName.Contains("/"))
-                regInfo.ServerURI = externalHostName;
-
             // Check for free coordinates
             GridRegion region = m_GridService.GetRegionByPosition(regInfo.ScopeID, regInfo.RegionLocX, regInfo.RegionLocY);
             if (region != null)
@@ -258,7 +242,6 @@
                 return false;
             }
 
->>>>>>> 7b0d6439
             try
             {
                 regInfo.InternalEndPoint = new IPEndPoint(IPAddress.Parse("0.0.0.0"), (int)0);
@@ -482,7 +465,7 @@
                 remoteName = cmdparams[3];
             string reason = string.Empty;
             GridRegion regInfo;
-            TryCreateLink(UUID.Zero, xloc, yloc, remoteName, 0, null, serverURI, out regInfo, out reason);
+            TryCreateLink(UUID.Zero, xloc, yloc, remoteName, 0, null, serverURI, UUID.Zero, out regInfo, out reason);
         }
 
         private void RunHGCommand(string command, string[] cmdparams)
