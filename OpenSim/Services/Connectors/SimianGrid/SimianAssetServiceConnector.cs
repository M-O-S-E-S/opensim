--- conflicted
+++ resolved
@@ -371,11 +371,7 @@
         /// <returns></returns>
         public bool Delete(string id)
         {
-<<<<<<< HEAD
-            string errorMessage = String.Empty;
-=======
             //string errorMessage = String.Empty;
->>>>>>> cf15558c
             string url = m_serverUrl + id;
 
             if (m_cache != null)
