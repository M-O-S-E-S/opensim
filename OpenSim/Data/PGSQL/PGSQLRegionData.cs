/*
 * Copyright (c) Contributors, http://opensimulator.org/
 * See CONTRIBUTORS.TXT for a full list of copyright holders.
 *
 * Redistribution and use in source and binary forms, with or without
 * modification, are permitted provided that the following conditions are met:
 *     * Redistributions of source code must retain the above copyright
 *       notice, this list of conditions and the following disclaimer.
 *     * Redistributions in binary form must reproduce the above copyright
 *       notice, this list of conditions and the following disclaimer in the
 *       documentation and/or other materials provided with the distribution.
 *     * Neither the name of the OpenSimulator Project nor the
 *       names of its contributors may be used to endorse or promote products
 *       derived from this software without specific prior written permission.
 *
 * THIS SOFTWARE IS PROVIDED BY THE DEVELOPERS ''AS IS'' AND ANY
 * EXPRESS OR IMPLIED WARRANTIES, INCLUDING, BUT NOT LIMITED TO, THE IMPLIED
 * WARRANTIES OF MERCHANTABILITY AND FITNESS FOR A PARTICULAR PURPOSE ARE
 * DISCLAIMED. IN NO EVENT SHALL THE CONTRIBUTORS BE LIABLE FOR ANY
 * DIRECT, INDIRECT, INCIDENTAL, SPECIAL, EXEMPLARY, OR CONSEQUENTIAL DAMAGES
 * (INCLUDING, BUT NOT LIMITED TO, PROCUREMENT OF SUBSTITUTE GOODS OR SERVICES;
 * LOSS OF USE, DATA, OR PROFITS; OR BUSINESS INTERRUPTION) HOWEVER CAUSED AND
 * ON ANY THEORY OF LIABILITY, WHETHER IN CONTRACT, STRICT LIABILITY, OR TORT
 * (INCLUDING NEGLIGENCE OR OTHERWISE) ARISING IN ANY WAY OUT OF THE USE OF THIS
 * SOFTWARE, EVEN IF ADVISED OF THE POSSIBILITY OF SUCH DAMAGE.
 */

using System;
using System.Collections.Generic;
using System.Data;
using System.Drawing;
using System.IO;
using System.Reflection;
using log4net;
using OpenMetaverse;
using OpenSim.Framework;
using OpenSim.Region.Framework.Interfaces;
using OpenSim.Region.Framework.Scenes;
using RegionFlags = OpenSim.Framework.RegionFlags;
using Npgsql;

namespace OpenSim.Data.PGSQL
{
    /// <summary>
    /// A PGSQL Interface for the Region Server.
    /// </summary>
    public class PGSQLRegionData : IRegionData
    {
        private string m_Realm;
        private List<string> m_ColumnNames = null;
        private string m_ConnectionString;
        private PGSQLManager m_database;
        private static readonly ILog m_log = LogManager.GetLogger(MethodBase.GetCurrentMethod().DeclaringType);

        protected Dictionary<string, string> m_FieldTypes = new Dictionary<string, string>();

        public PGSQLRegionData(string connectionString, string realm) 
        {
            m_Realm = realm;
            m_ConnectionString = connectionString;
            m_database = new PGSQLManager(connectionString);

            using (NpgsqlConnection conn = new NpgsqlConnection(m_ConnectionString))
            {
                conn.Open();
                Migration m = new Migration(conn, GetType().Assembly, "GridStore");
                m.Update();
            }
            LoadFieldTypes();
         }

        private void LoadFieldTypes()
        {
            m_FieldTypes = new Dictionary<string, string>();

            string query = string.Format(@"select column_name,data_type
                        from INFORMATION_SCHEMA.COLUMNS 
                       where table_name = lower('{0}');

                ", m_Realm);
            using (NpgsqlConnection conn = new NpgsqlConnection(m_ConnectionString))
            using (NpgsqlCommand cmd = new NpgsqlCommand(query, conn))
            {
                conn.Open();
                using (NpgsqlDataReader rdr = cmd.ExecuteReader())
                {
                    while (rdr.Read())
                    {
                        // query produces 0 to many rows of single column, so always add the first item in each row
                        m_FieldTypes.Add((string)rdr[0], (string)rdr[1]);
                    }
                }
            }
        }

        public List<RegionData> Get(string regionName, UUID scopeID)
        {
<<<<<<< HEAD
            string sql = "select * from "+m_Realm+" where \"regionName\" ilike :regionName ";
=======
            string sql = "select * from "+m_Realm+" where lower(\"regionName\") like lower(:regionName);";
>>>>>>> ddaaf151
            if (scopeID != UUID.Zero)
                sql += " and \"ScopeID\" = :scopeID";
            sql += " order by \"regionName\"";

            using (NpgsqlConnection conn = new NpgsqlConnection(m_ConnectionString))
            using (NpgsqlCommand cmd = new NpgsqlCommand(sql, conn))
            {
                cmd.Parameters.Add(m_database.CreateParameter("regionName", regionName));
                if (scopeID != UUID.Zero) 
                    cmd.Parameters.Add(m_database.CreateParameter("scopeID", scopeID));
                conn.Open();
                return RunCommand(cmd);
            }
        }

        public RegionData Get(int posX, int posY, UUID scopeID)
        {
            string sql = "select * from "+m_Realm+" where \"locX\" = :posX and \"locY\" = :posY";
            if (scopeID != UUID.Zero)
                sql += " and \"ScopeID\" = :scopeID";

            using (NpgsqlConnection conn = new NpgsqlConnection(m_ConnectionString))
            using (NpgsqlCommand cmd = new NpgsqlCommand(sql, conn))
            {
                cmd.Parameters.Add(m_database.CreateParameter("posX", posX));
                cmd.Parameters.Add(m_database.CreateParameter("posY", posY));
                if (scopeID != UUID.Zero) 
                    cmd.Parameters.Add(m_database.CreateParameter("scopeID", scopeID));
                conn.Open();
                List<RegionData> ret = RunCommand(cmd);
                if (ret.Count == 0)
                    return null;

                return ret[0];
            }
        }

        public RegionData Get(UUID regionID, UUID scopeID)
        {
            string sql = "select * from "+m_Realm+" where uuid = :regionID";
            if (scopeID != UUID.Zero)
                sql += " and \"ScopeID\" = :scopeID";
            using (NpgsqlConnection conn = new NpgsqlConnection(m_ConnectionString))
            using (NpgsqlCommand cmd = new NpgsqlCommand(sql, conn))
            {
                cmd.Parameters.Add(m_database.CreateParameter("regionID", regionID));
                if (scopeID != UUID.Zero) 
                    cmd.Parameters.Add(m_database.CreateParameter("scopeID", scopeID));
                conn.Open();
                List<RegionData> ret = RunCommand(cmd);
                if (ret.Count == 0)
                    return null;

                return ret[0];
            }
        }

        public List<RegionData> Get(int startX, int startY, int endX, int endY, UUID scopeID)
        {
            string sql = "select * from "+m_Realm+" where \"locX\" between :startX and :endX and \"locY\" between :startY and :endY";
            if (scopeID != UUID.Zero)
                sql += " and \"ScopeID\" = :scopeID";

            using (NpgsqlConnection conn = new NpgsqlConnection(m_ConnectionString))
            using (NpgsqlCommand cmd = new NpgsqlCommand(sql, conn))
            {
                cmd.Parameters.Add(m_database.CreateParameter("startX", startX));
                cmd.Parameters.Add(m_database.CreateParameter("startY", startY));
                cmd.Parameters.Add(m_database.CreateParameter("endX", endX));
                cmd.Parameters.Add(m_database.CreateParameter("endY", endY));
                cmd.Parameters.Add(m_database.CreateParameter("scopeID", scopeID));
                conn.Open();
                return RunCommand(cmd);
            }
        }

        public List<RegionData> RunCommand(NpgsqlCommand cmd)
        {
            List<RegionData> retList = new List<RegionData>();

            NpgsqlDataReader result = cmd.ExecuteReader();

            while (result.Read())
            {
                RegionData ret = new RegionData();
                ret.Data = new Dictionary<string, object>();

                UUID regionID;
                UUID.TryParse(result["uuid"].ToString(), out regionID);
                ret.RegionID = regionID;
                UUID scope;
                UUID.TryParse(result["ScopeID"].ToString(), out scope);
                ret.ScopeID = scope;
                ret.RegionName = result["regionName"].ToString();
                ret.posX = Convert.ToInt32(result["locX"]);
                ret.posY = Convert.ToInt32(result["locY"]);
                ret.sizeX = Convert.ToInt32(result["sizeX"]);
                ret.sizeY = Convert.ToInt32(result["sizeY"]);

                if (m_ColumnNames == null)
                {
                    m_ColumnNames = new List<string>();

                    DataTable schemaTable = result.GetSchemaTable();
                    foreach (DataRow row in schemaTable.Rows)
                        m_ColumnNames.Add(row["ColumnName"].ToString());
                }

                foreach (string s in m_ColumnNames)
                {
                    if (s == "uuid")
                        continue;
                    if (s == "ScopeID")
                        continue;
                    if (s == "regionName")
                        continue;
                    if (s == "locX")
                        continue;
                    if (s == "locY")
                        continue;

                    ret.Data[s] = result[s].ToString();
                }

                retList.Add(ret);
            }
            return retList;
        }

        public bool Store(RegionData data)
        {
            if (data.Data.ContainsKey("uuid"))
                data.Data.Remove("uuid");
            if (data.Data.ContainsKey("ScopeID"))
                data.Data.Remove("ScopeID");
            if (data.Data.ContainsKey("regionName"))
                data.Data.Remove("regionName");
            if (data.Data.ContainsKey("posX"))
                data.Data.Remove("posX");
            if (data.Data.ContainsKey("posY"))
                data.Data.Remove("posY");
            if (data.Data.ContainsKey("sizeX"))
                data.Data.Remove("sizeX");
            if (data.Data.ContainsKey("sizeY"))
                data.Data.Remove("sizeY");
            if (data.Data.ContainsKey("locX"))
                data.Data.Remove("locX");
            if (data.Data.ContainsKey("locY"))
                data.Data.Remove("locY");

            string[] fields = new List<string>(data.Data.Keys).ToArray();

            using (NpgsqlConnection conn = new NpgsqlConnection(m_ConnectionString))
            using (NpgsqlCommand cmd = new NpgsqlCommand())
            {

                string update = "update " + m_Realm + " set \"locX\"=:posX, \"locY\"=:posY, \"sizeX\"=:sizeX, \"sizeY\"=:sizeY ";
                
                foreach (string field in fields)
                {

                    update += ", ";
                    update += " \"" + field + "\" = :" + field;

                    if (m_FieldTypes.ContainsKey(field))
                        cmd.Parameters.Add(m_database.CreateParameter(field, data.Data[field], m_FieldTypes[field]));
                    else
                        cmd.Parameters.Add(m_database.CreateParameter(field, data.Data[field]));
                }

                update += " where uuid = :regionID";

                if (data.ScopeID != UUID.Zero)
                    update += " and \"ScopeID\" = :scopeID";

                cmd.CommandText = update;
                cmd.Connection = conn;
                cmd.Parameters.Add(m_database.CreateParameter("regionID", data.RegionID));
                cmd.Parameters.Add(m_database.CreateParameter("regionName", data.RegionName));
                cmd.Parameters.Add(m_database.CreateParameter("scopeID", data.ScopeID));
                cmd.Parameters.Add(m_database.CreateParameter("posX", data.posX));
                cmd.Parameters.Add(m_database.CreateParameter("posY", data.posY));
                cmd.Parameters.Add(m_database.CreateParameter("sizeX", data.sizeX));
                cmd.Parameters.Add(m_database.CreateParameter("sizeY", data.sizeY));
                conn.Open();
                try
                {
                    if (cmd.ExecuteNonQuery() < 1)
                    {
                        string insert = "insert into " + m_Realm + " (uuid, \"ScopeID\", \"locX\", \"locY\", \"sizeX\", \"sizeY\", \"regionName\", \"" +
                                String.Join("\", \"", fields) +
                                "\") values (:regionID, :scopeID, :posX, :posY, :sizeX, :sizeY, :regionName, :" + String.Join(", :", fields) + ")";

                        cmd.CommandText = insert;

                        try
                        {
                            if (cmd.ExecuteNonQuery() < 1)
                            {
                                return false;
                            }
                        }
                        catch (Exception ex)
                        {
                            m_log.Warn("[PGSQL Grid]: Error inserting into Regions table: " + ex.Message + ", INSERT sql: " + insert);
                        }
                    }
                }
                catch (Exception ex)
                {
                    m_log.Warn("[PGSQL Grid]: Error updating Regions table: " + ex.Message + ", UPDATE sql: " + update);
                }
            }

            return true;
        }

        public bool SetDataItem(UUID regionID, string item, string value)
        {
            string sql = "update " + m_Realm +
                    " set \"" + item + "\" = :" + item + " where uuid = :UUID";

            using (NpgsqlConnection conn = new NpgsqlConnection(m_ConnectionString))
            using (NpgsqlCommand cmd = new NpgsqlCommand(sql, conn))
            {
                cmd.Parameters.Add(m_database.CreateParameter("" + item, value));
                cmd.Parameters.Add(m_database.CreateParameter("UUID", regionID));
                conn.Open();
                if (cmd.ExecuteNonQuery() > 0)
                    return true;
            }
            return false;
        }

        public bool Delete(UUID regionID)
        {
            string sql = "delete from " + m_Realm +
                    " where uuid = :UUID";
            using (NpgsqlConnection conn = new NpgsqlConnection(m_ConnectionString))
            using (NpgsqlCommand cmd = new NpgsqlCommand(sql, conn))
            {
                cmd.Parameters.Add(m_database.CreateParameter("UUID", regionID));
                conn.Open();
                if (cmd.ExecuteNonQuery() > 0)
                    return true;
            }
            return false;
        }

        public List<RegionData> GetDefaultRegions(UUID scopeID)
        {
            return Get((int)RegionFlags.DefaultRegion, scopeID);
        }

        public List<RegionData> GetDefaultHypergridRegions(UUID scopeID)
        {
            return Get((int)RegionFlags.DefaultHGRegion, scopeID);
        }

        public List<RegionData> GetFallbackRegions(UUID scopeID, int x, int y)
        {
            List<RegionData> regions = Get((int)RegionFlags.FallbackRegion, scopeID);
            RegionDataDistanceCompare distanceComparer = new RegionDataDistanceCompare(x, y);
            regions.Sort(distanceComparer);

            return regions;
        }

        public List<RegionData> GetHyperlinks(UUID scopeID)
        {
            return Get((int)RegionFlags.Hyperlink, scopeID);
        }

        private List<RegionData> Get(int regionFlags, UUID scopeID)
        {
            string sql = "SELECT * FROM " + m_Realm + " WHERE (flags & " + regionFlags.ToString() + ") <> 0";
            if (scopeID != UUID.Zero)
                sql += " AND \"ScopeID\" = :scopeID";

            using (NpgsqlConnection conn = new NpgsqlConnection(m_ConnectionString))
            using (NpgsqlCommand cmd = new NpgsqlCommand(sql, conn))
            {
                cmd.Parameters.Add(m_database.CreateParameter("scopeID", scopeID));
                conn.Open();
                return RunCommand(cmd);
            }
        }
    }
}<|MERGE_RESOLUTION|>--- conflicted
+++ resolved
@@ -95,14 +95,10 @@
 
         public List<RegionData> Get(string regionName, UUID scopeID)
         {
-<<<<<<< HEAD
-            string sql = "select * from "+m_Realm+" where \"regionName\" ilike :regionName ";
-=======
-            string sql = "select * from "+m_Realm+" where lower(\"regionName\") like lower(:regionName);";
->>>>>>> ddaaf151
+            string sql = "select * from "+m_Realm+" where lower(\"regionName\") like lower(:regionName) ";
             if (scopeID != UUID.Zero)
                 sql += " and \"ScopeID\" = :scopeID";
-            sql += " order by \"regionName\"";
+            sql += " order by lower(\"regionName\")";
 
             using (NpgsqlConnection conn = new NpgsqlConnection(m_ConnectionString))
             using (NpgsqlCommand cmd = new NpgsqlCommand(sql, conn))
