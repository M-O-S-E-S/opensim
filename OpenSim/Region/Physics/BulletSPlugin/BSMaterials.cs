--- conflicted
+++ resolved
@@ -1,4 +1,4 @@
-﻿/*
+/*
  * Copyright (c) Contributors, http://opensimulator.org/
  * See CONTRIBUTORS.TXT for a full list of copyright holders.
  *
@@ -50,86 +50,95 @@
         Avatar,
         NumberOfTypes   // the count of types in the enum.
     }
+
     // Names must be in the order of the above enum.
-    public static string[] MaterialNames = { "Stone", "Metal", "Glass", "Wood", 
-                                     "Flesh", "Plastic", "Rubber", "Light", "Avatar" };
-    public static string[] MaterialAttribs = { "Density", "Friction", "Restitution", 
-                                   "ccdMotionThreshold", "ccdSweptSphereRadius" };
-
-    public MaterialAttributes(string t, float d, float f, float r, float ccdM, float ccdS)
+    // These names must coorespond to the lower case field names in the MaterialAttributes
+    //     structure as reflection is used to select the field to put the value in.
+    public static readonly string[] MaterialAttribs = { "Density", "Friction", "Restitution"};
+
+    public MaterialAttributes(string t, float d, float f, float r)
     {
         type = t;
         density = d;
         friction = f;
         restitution = r;
-        ccdMotionThreshold = ccdM;
-        ccdSweptSphereRadius = ccdS;
     }
     public string type;
     public float density;
     public float friction;
     public float restitution;
-    public float ccdMotionThreshold;
-    public float ccdSweptSphereRadius;
 }
 
 public static class BSMaterials
 {
-    public static MaterialAttributes[] Attributes;
+    // Attributes for each material type
+    private static readonly MaterialAttributes[] Attributes;
+
+    // Map of material name to material type code
+    public static readonly Dictionary<string, MaterialAttributes.Material> MaterialMap;
 
     static BSMaterials()
     {
         // Attribute sets for both the non-physical and physical instances of materials.
         Attributes = new MaterialAttributes[(int)MaterialAttributes.Material.NumberOfTypes * 2];
+
+        // Map of name to type code.
+        MaterialMap = new Dictionary<string, MaterialAttributes.Material>();
+        MaterialMap.Add("Stone", MaterialAttributes.Material.Stone);
+        MaterialMap.Add("Metal", MaterialAttributes.Material.Metal);
+        MaterialMap.Add("Glass", MaterialAttributes.Material.Glass);
+        MaterialMap.Add("Wood", MaterialAttributes.Material.Wood);
+        MaterialMap.Add("Flesh", MaterialAttributes.Material.Flesh);
+        MaterialMap.Add("Plastic", MaterialAttributes.Material.Plastic);
+        MaterialMap.Add("Rubber", MaterialAttributes.Material.Rubber);
+        MaterialMap.Add("Light", MaterialAttributes.Material.Light);
+        MaterialMap.Add("Avatar", MaterialAttributes.Material.Avatar);
     }
 
     // This is where all the default material attributes are defined.
     public static void InitializeFromDefaults(ConfigurationParameters parms)
     {
-    // public static string[] MaterialNames = { "Stone", "Metal", "Glass", "Wood", 
-      //                                "Flesh", "Plastic", "Rubber", "Light", "Avatar" };
+        // Values from http://wiki.secondlife.com/wiki/PRIM_MATERIAL
+        float dDensity = parms.defaultDensity;
         float dFriction = parms.defaultFriction;
         float dRestitution = parms.defaultRestitution;
-        float dDensity = parms.defaultDensity;
-        float dCcdM = parms.ccdMotionThreshold;
-        float dCcdS = parms.ccdSweptSphereRadius;
         Attributes[(int)MaterialAttributes.Material.Stone] =
-            new MaterialAttributes("stone",dDensity,dFriction,dRestitution, dCcdM, dCcdS);
+                    new MaterialAttributes("stone",dDensity, 0.8f, 0.4f);
         Attributes[(int)MaterialAttributes.Material.Metal] =
-            new MaterialAttributes("metal",dDensity,dFriction,dRestitution, dCcdM, dCcdS);
+                    new MaterialAttributes("metal",dDensity, 0.3f, 0.4f);
         Attributes[(int)MaterialAttributes.Material.Glass] =
-            new MaterialAttributes("glass",dDensity,dFriction,dRestitution, dCcdM, dCcdS);
+                    new MaterialAttributes("glass",dDensity, 0.2f, 0.7f);
         Attributes[(int)MaterialAttributes.Material.Wood] =
-            new MaterialAttributes("wood",dDensity,dFriction,dRestitution, dCcdM, dCcdS);
+                    new MaterialAttributes("wood",dDensity, 0.6f, 0.5f);
         Attributes[(int)MaterialAttributes.Material.Flesh] =
-            new MaterialAttributes("flesh",dDensity,dFriction,dRestitution, dCcdM, dCcdS);
+                    new MaterialAttributes("flesh",dDensity, 0.9f, 0.3f);
         Attributes[(int)MaterialAttributes.Material.Plastic] =
-            new MaterialAttributes("plastic",dDensity,dFriction,dRestitution, dCcdM, dCcdS);
+                    new MaterialAttributes("plastic",dDensity, 0.4f, 0.7f);
         Attributes[(int)MaterialAttributes.Material.Rubber] =
-            new MaterialAttributes("rubber",dDensity,dFriction,dRestitution, dCcdM, dCcdS);
+                    new MaterialAttributes("rubber",dDensity, 0.9f, 0.9f);
         Attributes[(int)MaterialAttributes.Material.Light] =
-            new MaterialAttributes("light",dDensity,dFriction,dRestitution, dCcdM, dCcdS);
+                    new MaterialAttributes("light",dDensity, dFriction, dRestitution);
         Attributes[(int)MaterialAttributes.Material.Avatar] =
-            new MaterialAttributes("avatar",dDensity,dFriction,dRestitution, dCcdM, dCcdS);
+                    new MaterialAttributes("avatar",3.5f, 0.2f, 0f);
 
         Attributes[(int)MaterialAttributes.Material.Stone + (int)MaterialAttributes.Material.NumberOfTypes] =
-            new MaterialAttributes("stonePhysical",dDensity,dFriction,dRestitution, dCcdM, dCcdS);
+                    new MaterialAttributes("stonePhysical",dDensity, 0.8f, 0.4f);
         Attributes[(int)MaterialAttributes.Material.Metal + (int)MaterialAttributes.Material.NumberOfTypes] =
-            new MaterialAttributes("metalPhysical",dDensity,dFriction,dRestitution, dCcdM, dCcdS);
+                    new MaterialAttributes("metalPhysical",dDensity, 0.3f, 0.4f);
         Attributes[(int)MaterialAttributes.Material.Glass + (int)MaterialAttributes.Material.NumberOfTypes] =
-            new MaterialAttributes("glassPhysical",dDensity,dFriction,dRestitution, dCcdM, dCcdS);
+                    new MaterialAttributes("glassPhysical",dDensity, 0.2f, 0.7f);
         Attributes[(int)MaterialAttributes.Material.Wood + (int)MaterialAttributes.Material.NumberOfTypes] =
-            new MaterialAttributes("woodPhysical",dDensity,dFriction,dRestitution, dCcdM, dCcdS);
+                    new MaterialAttributes("woodPhysical",dDensity, 0.6f, 0.5f);
         Attributes[(int)MaterialAttributes.Material.Flesh + (int)MaterialAttributes.Material.NumberOfTypes] =
-            new MaterialAttributes("fleshPhysical",dDensity,dFriction,dRestitution, dCcdM, dCcdS);
+                    new MaterialAttributes("fleshPhysical",dDensity, 0.9f, 0.3f);
         Attributes[(int)MaterialAttributes.Material.Plastic + (int)MaterialAttributes.Material.NumberOfTypes] =
-            new MaterialAttributes("plasticPhysical",dDensity,dFriction,dRestitution, dCcdM, dCcdS);
+                    new MaterialAttributes("plasticPhysical",dDensity, 0.4f, 0.7f);
         Attributes[(int)MaterialAttributes.Material.Rubber + (int)MaterialAttributes.Material.NumberOfTypes] =
-            new MaterialAttributes("rubberPhysical",dDensity,dFriction,dRestitution, dCcdM, dCcdS);
+                    new MaterialAttributes("rubberPhysical",dDensity, 0.9f, 0.9f);
         Attributes[(int)MaterialAttributes.Material.Light + (int)MaterialAttributes.Material.NumberOfTypes] =
-            new MaterialAttributes("lightPhysical",dDensity,dFriction,dRestitution, dCcdM, dCcdS);
+                    new MaterialAttributes("lightPhysical",dDensity, dFriction, dRestitution);
         Attributes[(int)MaterialAttributes.Material.Avatar + (int)MaterialAttributes.Material.NumberOfTypes] =
-            new MaterialAttributes("avatarPhysical",dDensity,dFriction,dRestitution, dCcdM, dCcdS);
+                    new MaterialAttributes("avatarPhysical",3.5f, 0.2f, 0f);
     }
 
     // Under the [BulletSim] section, one can change the individual material
@@ -145,40 +154,36 @@
     //    the physical value.
     public static void InitializefromParameters(IConfig pConfig)
     {
-        int matType = 0;
-        foreach (string matName in MaterialAttributes.MaterialNames)
+        foreach (KeyValuePair<string, MaterialAttributes.Material> kvp in MaterialMap)
         {
+            string matName = kvp.Key;
             foreach (string attribName in MaterialAttributes.MaterialAttribs)
             {
                 string paramName = matName + attribName;
                 if (pConfig.Contains(paramName))
                 {
                     float paramValue = pConfig.GetFloat(paramName);
-                    SetAttributeValue(matType, attribName, paramValue);
+                    SetAttributeValue((int)kvp.Value, attribName, paramValue);
                     // set the physical value also
-                    SetAttributeValue(matType + (int)MaterialAttributes.Material.NumberOfTypes, attribName, paramValue);
+                    SetAttributeValue((int)kvp.Value + (int)MaterialAttributes.Material.NumberOfTypes, attribName, paramValue);
                 }
                 paramName += "Physical";
                 if (pConfig.Contains(paramName))
                 {
                     float paramValue = pConfig.GetFloat(paramName);
-                    SetAttributeValue(matType + (int)MaterialAttributes.Material.NumberOfTypes, attribName, paramValue);
+                    SetAttributeValue((int)kvp.Value + (int)MaterialAttributes.Material.NumberOfTypes, attribName, paramValue);
                 }
             }
-            matType++;
         }
     }
 
+    // Use reflection to set the value in the attribute structure.
     private static void SetAttributeValue(int matType, string attribName, float val)
     {
         // Get the current attribute values for this material
         MaterialAttributes thisAttrib = Attributes[matType];
-<<<<<<< HEAD
-        FieldInfo fieldInfo = thisAttrib.GetType().GetField(attribName);
-=======
         // Find the field for the passed attribute name (eg, find field named 'friction')
         FieldInfo fieldInfo = thisAttrib.GetType().GetField(attribName.ToLower());
->>>>>>> c5de9840
         if (fieldInfo != null)
         {
             fieldInfo.SetValue(thisAttrib, val);
@@ -187,12 +192,12 @@
         }
     }
 
+    // Given a material type, return a structure of attributes.
     public static MaterialAttributes GetAttributes(MaterialAttributes.Material type, bool isPhysical)
     {
         int ind = (int)type;
         if (isPhysical) ind += (int)MaterialAttributes.Material.NumberOfTypes;
         return Attributes[ind];
     }
-
 }
 }