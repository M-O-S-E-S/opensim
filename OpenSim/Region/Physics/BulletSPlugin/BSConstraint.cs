﻿/*
 * Copyright (c) Contributors, http://opensimulator.org/
 * See CONTRIBUTORS.TXT for a full list of copyright holders.
 *
 * Redistribution and use in source and binary forms, with or without
 * modification, are permitted provided that the following conditions are met:
 *     * Redistributions of source code must retain the above copyright
 *       notice, this list of conditions and the following disclaimer.
 *     * Redistributions in binary form must reproduce the above copyrightD
 *       notice, this list of conditions and the following disclaimer in the
 *       documentation and/or other materials provided with the distribution.
 *     * Neither the name of the OpenSimulator Project nor the
 *       names of its contributors may be used to endorse or promote products
 *       derived from this software without specific prior written permission.
 *
 * THIS SOFTWARE IS PROVIDED BY THE DEVELOPERS ``AS IS'' AND ANY
 * EXPRESS OR IMPLIED WARRANTIES, INCLUDING, BUT NOT LIMITED TO, THE IMPLIED
 * WARRANTIES OF MERCHANTABILITY AND FITNESS FOR A PARTICULAR PURPOSE ARE
 * DISCLAIMED. IN NO EVENT SHALL THE CONTRIBUTORS BE LIABLE FOR ANY
 * DIRECT, INDIRECT, INCIDENTAL, SPECIAL, EXEMPLARY, OR CONSEQUENTIAL DAMAGES
 * (INCLUDING, BUT NOT LIMITED TO, PROCUREMENT OF SUBSTITUTE GOODS OR SERVICES;
 * LOSS OF USE, DATA, OR PROFITS; OR BUSINESS INTERRUPTION) HOWEVER CAUSED AND
 * ON ANY THEORY OF LIABILITY, WHETHER IN CONTRACT, STRICT LIABILITY, OR TORT
 * (INCLUDING NEGLIGENCE OR OTHERWISE) ARISING IN ANY WAY OUT OF THE USE OF THIS
 * SOFTWARE, EVEN IF ADVISED OF THE POSSIBILITY OF SUCH DAMAGE.
 */
using System;
using System.Collections.Generic;
using System.Text;
using OpenMetaverse;

namespace OpenSim.Region.Physics.BulletSPlugin
{

public abstract class BSConstraint : IDisposable
{
<<<<<<< HEAD
    protected BulletSim m_world;
=======
    private static string LogHeader = "[BULLETSIM CONSTRAINT]";

    protected BulletWorld m_world;
    protected BSScene PhysicsScene;
>>>>>>> upstream/master
    protected BulletBody m_body1;
    protected BulletBody m_body2;
    protected BulletConstraint m_constraint;
    protected bool m_enabled = false;

<<<<<<< HEAD
    public BSConstraint()
=======
    public BulletBody Body1 { get { return m_body1; } }
    public BulletBody Body2 { get { return m_body2; } }
    public BulletConstraint Constraint { get { return m_constraint; } }
    public abstract ConstraintType Type { get; }
    public bool IsEnabled { get { return m_enabled; } }

    public BSConstraint(BulletWorld world)
>>>>>>> upstream/master
    {
        m_world = world;
        PhysicsScene = m_world.physicsScene;
    }

    public virtual void Dispose()
    {
        if (m_enabled)
        {
            m_enabled = false;
<<<<<<< HEAD
            bool success = BulletSimAPI.DestroyConstraint2(m_world.Ptr, m_constraint.Ptr);
            m_world.scene.DetailLog("{0},BSConstraint.Dispose,taint,body1={1},body2={2},success={3}", BSScene.DetailLogZero, m_body1.ID, m_body2.ID, success);
            m_constraint.Ptr = System.IntPtr.Zero;
=======
            if (m_constraint.HasPhysicalConstraint)
            {
                bool success = PhysicsScene.PE.DestroyConstraint(m_world, m_constraint);
                m_world.physicsScene.DetailLog("{0},BSConstraint.Dispose,taint,id1={1},body1={2},id2={3},body2={4},success={5}",
                                    BSScene.DetailLogZero,
                                    m_body1.ID, m_body1.AddrString,
                                    m_body2.ID, m_body2.AddrString,
                                    success);
                m_constraint.Clear();
            }
>>>>>>> upstream/master
        }
    }

    public BulletBody Body1 { get { return m_body1; } }
    public BulletBody Body2 { get { return m_body2; } }

    public virtual bool SetLinearLimits(Vector3 low, Vector3 high)
    {
        bool ret = false;
        if (m_enabled)
<<<<<<< HEAD
            ret = BulletSimAPI.SetLinearLimits2(m_constraint.Ptr, low, high);
=======
            ret = PhysicsScene.PE.SetLinearLimits(m_constraint, low, high);
>>>>>>> upstream/master
        return ret;
    }

    public virtual bool SetAngularLimits(Vector3 low, Vector3 high)
    {
        bool ret = false;
        if (m_enabled)
<<<<<<< HEAD
<<<<<<< HEAD
            ret = BulletSimAPI.SetAngularLimits2(m_constraint.Ptr, low, high);
=======
            ret = PhysicsScene.PE.SetAngularLimits(m_constraint, low, high);
>>>>>>> upstream/master
=======
        {
            ret = PhysicsScene.PE.SetAngularLimits(m_constraint, low, high);
        }
>>>>>>> c5de9840
        return ret;
    }

    public virtual bool SetSolverIterations(float cnt)
    {
        bool ret = false;
        if (m_enabled)
        {
<<<<<<< HEAD
            BulletSimAPI.SetConstraintNumSolverIterations2(m_constraint.Ptr, cnt);
=======
            PhysicsScene.PE.SetConstraintNumSolverIterations(m_constraint, cnt);
>>>>>>> upstream/master
            ret = true;
        }
        return ret;
    }

    public virtual bool CalculateTransforms()
    {
        bool ret = false;
        if (m_enabled)
        {
            // Recompute the internal transforms
<<<<<<< HEAD
            BulletSimAPI.CalculateTransforms2(m_constraint.Ptr);
=======
            PhysicsScene.PE.CalculateTransforms(m_constraint);
>>>>>>> upstream/master
            ret = true;
        }
        return ret;
    }

    // Reset this constraint making sure it has all its internal structures
    //    recomputed and is enabled and ready to go.
    public virtual bool RecomputeConstraintVariables(float mass)
    {
        bool ret = false;
        if (m_enabled)
        {
            ret = CalculateTransforms();
            if (ret)
            {
                // Setting an object's mass to zero (making it static like when it's selected)
                //     automatically disables the constraints.
                // If the link is enabled, be sure to set the constraint itself to enabled.
<<<<<<< HEAD
                BulletSimAPI.SetConstraintEnable2(m_constraint.Ptr, m_world.scene.NumericBool(true));
=======
                PhysicsScene.PE.SetConstraintEnable(m_constraint, BSParam.NumericBool(true));
>>>>>>> upstream/master
            }
            else
            {
                m_world.scene.Logger.ErrorFormat("[BULLETSIM CONSTRAINT] CalculateTransforms failed. A={0}, B={1}", Body1.ID, Body2.ID);
            }
        }
        return ret;
    }
}
}<|MERGE_RESOLUTION|>--- conflicted
+++ resolved
@@ -34,22 +34,15 @@
 
 public abstract class BSConstraint : IDisposable
 {
-<<<<<<< HEAD
-    protected BulletSim m_world;
-=======
     private static string LogHeader = "[BULLETSIM CONSTRAINT]";
 
     protected BulletWorld m_world;
     protected BSScene PhysicsScene;
->>>>>>> upstream/master
     protected BulletBody m_body1;
     protected BulletBody m_body2;
     protected BulletConstraint m_constraint;
     protected bool m_enabled = false;
 
-<<<<<<< HEAD
-    public BSConstraint()
-=======
     public BulletBody Body1 { get { return m_body1; } }
     public BulletBody Body2 { get { return m_body2; } }
     public BulletConstraint Constraint { get { return m_constraint; } }
@@ -57,7 +50,6 @@
     public bool IsEnabled { get { return m_enabled; } }
 
     public BSConstraint(BulletWorld world)
->>>>>>> upstream/master
     {
         m_world = world;
         PhysicsScene = m_world.physicsScene;
@@ -68,11 +60,6 @@
         if (m_enabled)
         {
             m_enabled = false;
-<<<<<<< HEAD
-            bool success = BulletSimAPI.DestroyConstraint2(m_world.Ptr, m_constraint.Ptr);
-            m_world.scene.DetailLog("{0},BSConstraint.Dispose,taint,body1={1},body2={2},success={3}", BSScene.DetailLogZero, m_body1.ID, m_body2.ID, success);
-            m_constraint.Ptr = System.IntPtr.Zero;
-=======
             if (m_constraint.HasPhysicalConstraint)
             {
                 bool success = PhysicsScene.PE.DestroyConstraint(m_world, m_constraint);
@@ -83,22 +70,14 @@
                                     success);
                 m_constraint.Clear();
             }
->>>>>>> upstream/master
         }
     }
-
-    public BulletBody Body1 { get { return m_body1; } }
-    public BulletBody Body2 { get { return m_body2; } }
 
     public virtual bool SetLinearLimits(Vector3 low, Vector3 high)
     {
         bool ret = false;
         if (m_enabled)
-<<<<<<< HEAD
-            ret = BulletSimAPI.SetLinearLimits2(m_constraint.Ptr, low, high);
-=======
             ret = PhysicsScene.PE.SetLinearLimits(m_constraint, low, high);
->>>>>>> upstream/master
         return ret;
     }
 
@@ -106,17 +85,9 @@
     {
         bool ret = false;
         if (m_enabled)
-<<<<<<< HEAD
-<<<<<<< HEAD
-            ret = BulletSimAPI.SetAngularLimits2(m_constraint.Ptr, low, high);
-=======
-            ret = PhysicsScene.PE.SetAngularLimits(m_constraint, low, high);
->>>>>>> upstream/master
-=======
         {
             ret = PhysicsScene.PE.SetAngularLimits(m_constraint, low, high);
         }
->>>>>>> c5de9840
         return ret;
     }
 
@@ -125,11 +96,7 @@
         bool ret = false;
         if (m_enabled)
         {
-<<<<<<< HEAD
-            BulletSimAPI.SetConstraintNumSolverIterations2(m_constraint.Ptr, cnt);
-=======
             PhysicsScene.PE.SetConstraintNumSolverIterations(m_constraint, cnt);
->>>>>>> upstream/master
             ret = true;
         }
         return ret;
@@ -141,11 +108,7 @@
         if (m_enabled)
         {
             // Recompute the internal transforms
-<<<<<<< HEAD
-            BulletSimAPI.CalculateTransforms2(m_constraint.Ptr);
-=======
             PhysicsScene.PE.CalculateTransforms(m_constraint);
->>>>>>> upstream/master
             ret = true;
         }
         return ret;
@@ -164,15 +127,11 @@
                 // Setting an object's mass to zero (making it static like when it's selected)
                 //     automatically disables the constraints.
                 // If the link is enabled, be sure to set the constraint itself to enabled.
-<<<<<<< HEAD
-                BulletSimAPI.SetConstraintEnable2(m_constraint.Ptr, m_world.scene.NumericBool(true));
-=======
                 PhysicsScene.PE.SetConstraintEnable(m_constraint, BSParam.NumericBool(true));
->>>>>>> upstream/master
             }
             else
             {
-                m_world.scene.Logger.ErrorFormat("[BULLETSIM CONSTRAINT] CalculateTransforms failed. A={0}, B={1}", Body1.ID, Body2.ID);
+                m_world.physicsScene.Logger.ErrorFormat("{0} CalculateTransforms failed. A={1}, B={2}", LogHeader, Body1.ID, Body2.ID);
             }
         }
         return ret;
