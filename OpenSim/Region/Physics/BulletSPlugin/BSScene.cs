﻿/*
 * Copyright (c) Contributors, http://opensimulator.org/
 * See CONTRIBUTORS.TXT for a full list of copyright holders.
 *
 * Redistribution and use in source and binary forms, with or without
 * modification, are permitted provided that the following conditions are met:
 *     * Redistributions of source code must retain the above copyright
 *       notice, this list of conditions and the following disclaimer.
 *     * Redistributions in binary form must reproduce the above copyrightD
 *       notice, this list of conditions and the following disclaimer in the
 *       documentation and/or other materials provided with the distribution.
 *     * Neither the name of the OpenSimulator Project nor the
 *       names of its contributors may be used to endorse or promote products
 *       derived from this software without specific prior written permission.
 *
 * THIS SOFTWARE IS PROVIDED BY THE DEVELOPERS ``AS IS'' AND ANY
 * EXPRESS OR IMPLIED WARRANTIES, INCLUDING, BUT NOT LIMITED TO, THE IMPLIED
 * WARRANTIES OF MERCHANTABILITY AND FITNESS FOR A PARTICULAR PURPOSE ARE
 * DISCLAIMED. IN NO EVENT SHALL THE CONTRIBUTORS BE LIABLE FOR ANY
 * DIRECT, INDIRECT, INCIDENTAL, SPECIAL, EXEMPLARY, OR CONSEQUENTIAL DAMAGES
 * (INCLUDING, BUT NOT LIMITED TO, PROCUREMENT OF SUBSTITUTE GOODS OR SERVICES;
 * LOSS OF USE, DATA, OR PROFITS; OR BUSINESS INTERRUPTION) HOWEVER CAUSED AND
 * ON ANY THEORY OF LIABILITY, WHETHER IN CONTRACT, STRICT LIABILITY, OR TORT
 * (INCLUDING NEGLIGENCE OR OTHERWISE) ARISING IN ANY WAY OUT OF THE USE OF THIS
 * SOFTWARE, EVEN IF ADVISED OF THE POSSIBILITY OF SUCH DAMAGE.
 */
using System;
using System.Collections.Generic;
using System.Linq;
using System.Reflection;
using System.Runtime.InteropServices;
using System.Text;
using System.Threading;
using OpenSim.Framework;
using OpenSim.Region.Framework;
using OpenSim.Region.CoreModules;
using Logging = OpenSim.Region.CoreModules.Framework.Statistics.Logging;
using OpenSim.Region.Physics.Manager;
using Nini.Config;
using log4net;
using OpenMetaverse;

<<<<<<< HEAD
// TODOs for BulletSim (for BSScene, BSPrim, BSCharacter and BulletSim)
// Adjust character capsule size when height is adjusted (ScenePresence.SetHeight)
// Test sculpties
// Compute physics FPS reasonably
// Based on material, set density and friction
// More efficient memory usage when passing hull information from BSPrim to BulletSim
// Move all logic out of the C++ code and into the C# code for easier future modifications.
// Four states of prim: Physical, regular, phantom and selected. Are we modeling these correctly?
//     In SL one can set both physical and phantom (gravity, does not effect others, makes collisions with ground)
//     At the moment, physical and phantom causes object to drop through the terrain
// Physical phantom objects and related typing (collision options )
// Use collision masks for collision with terrain and phantom objects 
// Check out llVolumeDetect. Must do something for that.
// Should prim.link() and prim.delink() membership checking happen at taint time?
// Mesh sharing. Use meshHash to tell if we already have a hull of that shape and only create once
// Do attachments need to be handled separately? Need collision events. Do not collide with VolumeDetect
// Implement LockAngularMotion
// Decide if clearing forces is the right thing to do when setting position (BulletSim::SetObjectTranslation)
// Remove mesh and Hull stuff. Use mesh passed to bullet and use convexdecom from bullet.
// Add PID movement operations. What does ScenePresence.MoveToTarget do?
// Check terrain size. 128 or 127?
// Raycast
// 
=======
>>>>>>> upstream/master
namespace OpenSim.Region.Physics.BulletSPlugin
{
public class BSScene : PhysicsScene, IPhysicsParameters
{
    internal static readonly ILog m_log = LogManager.GetLogger(System.Reflection.MethodBase.GetCurrentMethod().DeclaringType);
    internal static readonly string LogHeader = "[BULLETS SCENE]";

    // The name of the region we're working for.
    public string RegionName { get; private set; }

    public string BulletSimVersion = "?";

<<<<<<< HEAD
    public Dictionary<uint, BSPhysObject> PhysObjects = new Dictionary<uint, BSPhysObject>();
=======
    // The handle to the underlying managed or unmanaged version of Bullet being used.
    public string BulletEngineName { get; private set; }
    public BSAPITemplate PE;

    public Dictionary<uint, BSPhysObject> PhysObjects;
    public BSShapeCollection Shapes;
>>>>>>> upstream/master

    private HashSet<BSPhysObject> m_objectsWithCollisions = new HashSet<BSPhysObject>();
    // Following is a kludge and can  be removed when avatar animation updating is
    //    moved to a better place.
    private HashSet<BSPhysObject> m_avatarsWithCollisions = new HashSet<BSPhysObject>();

    // let my minuions use my logger
    public ILog Logger { get { return m_log; } }

    // If non-zero, the number of simulation steps between calls to the physics
    //    engine to output detailed physics stats. Debug logging level must be on also.
    private int m_detailedStatsStep = 0;

    public IMesher mesher;
    public uint WorldID { get; private set; }
    public BulletWorld World { get; private set; }

    // All the constraints that have been allocated in this instance.
    public BSConstraintCollection Constraints { get; private set; }

    // Simulation parameters
    internal int m_maxSubSteps;
    internal float m_fixedTimeStep;
    internal long m_simulationStep = 0;
    internal float NominalFrameRate { get; set; }
    public long SimulationStep { get { return m_simulationStep; } }
<<<<<<< HEAD
<<<<<<< HEAD
=======
    internal int m_taintsToProcessPerStep;
=======
>>>>>>> c5de9840
    internal float LastTimeStep { get; private set; }

    // Physical objects can register for prestep or poststep events
    public delegate void PreStepAction(float timeStep);
    public delegate void PostStepAction(float timeStep);
    public event PreStepAction BeforeStep;
<<<<<<< HEAD
    public event PreStepAction AfterStep;
>>>>>>> upstream/master
=======
    public event PostStepAction AfterStep;
>>>>>>> c5de9840

    // A value of the time now so all the collision and update routines do not have to get their own
    // Set to 'now' just before all the prims and actors are called for collisions and updates
    public int SimulationNowTime { get; private set; }

    // True if initialized and ready to do simulation steps
    private bool m_initialized = false;

    // Pinned memory used to pass step information between managed and unmanaged
    internal int m_maxCollisionsPerFrame;
    internal CollisionDesc[] m_collisionArray;

<<<<<<< HEAD
    private int m_maxUpdatesPerFrame;
    private EntityProperties[] m_updateArray;
    private GCHandle m_updateArrayPinnedHandle;

    public bool ShouldMeshSculptedPrim { get; private set; }   // cause scuplted prims to get meshed
    public bool ShouldForceSimplePrimMeshing { get; private set; }   // if a cube or sphere, let Bullet do internal shapes

    public float PID_D { get; private set; }    // derivative
    public float PID_P { get; private set; }    // proportional
=======
    internal int m_maxUpdatesPerFrame;
    internal EntityProperties[] m_updateArray;
>>>>>>> upstream/master

    public const uint TERRAIN_ID = 0;       // OpenSim senses terrain with a localID of zero
    public const uint GROUNDPLANE_ID = 1;
    public const uint CHILDTERRAIN_ID = 2;  // Terrain allocated based on our mega-prim childre start here

    private float m_waterLevel;
    public BSTerrainManager TerrainManager { get; private set; }

    public ConfigurationParameters Params
    {
        get { return UnmanagedParams[0]; }
    }
    public Vector3 DefaultGravity
    {
        get { return new Vector3(0f, 0f, Params.gravity); }
    }
    // Just the Z value of the gravity
    public float DefaultGravityZ
    {
        get { return Params.gravity; }
    }

    // When functions in the unmanaged code must be called, it is only
    //   done at a known time just before the simulation step. The taint
    //   system saves all these function calls and executes them in
    //   order before the simulation.
    public delegate void TaintCallback();
    private struct TaintCallbackEntry
    {
        public String ident;
        public TaintCallback callback;
        public TaintCallbackEntry(string i, TaintCallback c)
        {
            ident = i;
            callback = c;
        }
    }
    private Object _taintLock = new Object();   // lock for using the next object
    private List<TaintCallbackEntry> _taintedObjects;

    // A pointer to an instance if this structure is passed to the C++ code
    // Used to pass basic configuration values to the unmanaged code.
    internal ConfigurationParameters[] UnmanagedParams;

    // Sometimes you just have to log everything.
    public Logging.LogWriter PhysicsLogging;
    private bool m_physicsLoggingEnabled;
    private string m_physicsLoggingDir;
    private string m_physicsLoggingPrefix;
    private int m_physicsLoggingFileMinutes;
<<<<<<< HEAD
=======
    private bool m_physicsLoggingDoFlush;
    private bool m_physicsPhysicalDumpEnabled;
<<<<<<< HEAD
    public float PhysicsMetricDumpFrames { get; set; }
>>>>>>> upstream/master
=======
    public int PhysicsMetricDumpFrames { get; set; }
>>>>>>> c5de9840
    // 'true' of the vehicle code is to log lots of details
    public bool VehicleLoggingEnabled { get; private set; }
    public bool VehiclePhysicalLoggingEnabled { get; private set; }

    #region Construction and Initialization
    public BSScene(string engineType, string identifier)
    {
        m_initialized = false;

        // The name of the region we're working for is passed to us. Keep for identification.
        RegionName = identifier;

        // Set identifying variables in the PhysicsScene interface.
        EngineType = engineType;
        Name = EngineType + "/" + RegionName;
    }

    public override void Initialise(IMesher meshmerizer, IConfigSource config)
    {
        // Allocate pinned memory to pass parameters.
        UnmanagedParams = new ConfigurationParameters[1];

        // Set default values for physics parameters plus any overrides from the ini file
        GetInitialParameterValues(config);

        // Get the connection to the physics engine (could be native or one of many DLLs)
        PE = SelectUnderlyingBulletEngine(BulletEngineName);

        mesher = meshmerizer;
        _taintedObjects = new List<TaintCallbackEntry>();

        // Enable very detailed logging.
        // By creating an empty logger when not logging, the log message invocation code
        // can be left in and every call doesn't have to check for null.
        if (m_physicsLoggingEnabled)
        {
            PhysicsLogging = new Logging.LogWriter(m_physicsLoggingDir, m_physicsLoggingPrefix, m_physicsLoggingFileMinutes);
        }
        else
        {
            PhysicsLogging = new Logging.LogWriter();
        }

        // Allocate memory for returning of the updates and collisions from the physics engine
        m_collisionArray = new CollisionDesc[m_maxCollisionsPerFrame];
        m_updateArray = new EntityProperties[m_maxUpdatesPerFrame];

        // The bounding box for the simulated world. The origin is 0,0,0 unless we're
        //    a child in a mega-region.
        // Turns out that Bullet really doesn't care about the extents of the simulated
        //    area. It tracks active objects no matter where they are.
        Vector3 worldExtent = new Vector3(Constants.RegionSize, Constants.RegionSize, 8192f);

<<<<<<< HEAD
        // m_log.DebugFormat("{0}: Initialize: Calling BulletSimAPI.Initialize.", LogHeader);
        WorldID = BulletSimAPI.Initialize(worldExtent, m_paramsHandle.AddrOfPinnedObject(),
                                        m_maxCollisionsPerFrame, m_collisionArrayPinnedHandle.AddrOfPinnedObject(),
                                        m_maxUpdatesPerFrame, m_updateArrayPinnedHandle.AddrOfPinnedObject(),
                                        m_DebugLogCallbackHandle);

        // Initialization to support the transition to a new API which puts most of the logic
        //   into the C# code so it is easier to modify and add to.
        World = new BulletSim(WorldID, this, BulletSimAPI.GetSimHandle2(WorldID));
=======
        World = PE.Initialize(worldExtent, Params, m_maxCollisionsPerFrame, ref m_collisionArray, m_maxUpdatesPerFrame, ref m_updateArray);
>>>>>>> upstream/master

        Constraints = new BSConstraintCollection(World);

        TerrainManager = new BSTerrainManager(this);
        TerrainManager.CreateInitialGroundPlaneAndTerrain();

<<<<<<< HEAD
=======
        m_log.WarnFormat("{0} Linksets implemented with {1}", LogHeader, (BSLinkset.LinksetImplementation)BSParam.LinksetImplementation);

        InTaintTime = false;
>>>>>>> upstream/master
        m_initialized = true;
    }

    // All default parameter values are set here. There should be no values set in the
    // variable definitions.
    private void GetInitialParameterValues(IConfigSource config)
    {
        ConfigurationParameters parms = new ConfigurationParameters();
        UnmanagedParams[0] = parms;

        BSParam.SetParameterDefaultValues(this);

        if (config != null)
        {
            // If there are specifications in the ini file, use those values
            IConfig pConfig = config.Configs["BulletSim"];
            if (pConfig != null)
            {
                BSParam.SetParameterConfigurationValues(this, pConfig);

                // There are two Bullet implementations to choose from
                BulletEngineName = pConfig.GetString("BulletEngine", "BulletUnmanaged");

                // Very detailed logging for physics debugging
                // TODO: the boolean values can be moved to the normal parameter processing.
                m_physicsLoggingEnabled = pConfig.GetBoolean("PhysicsLoggingEnabled", false);
                m_physicsLoggingDir = pConfig.GetString("PhysicsLoggingDir", ".");
                m_physicsLoggingPrefix = pConfig.GetString("PhysicsLoggingPrefix", "physics-%REGIONNAME%-");
                m_physicsLoggingFileMinutes = pConfig.GetInt("PhysicsLoggingFileMinutes", 5);
<<<<<<< HEAD
=======
                m_physicsLoggingDoFlush = pConfig.GetBoolean("PhysicsLoggingDoFlush", false);
                m_physicsPhysicalDumpEnabled = pConfig.GetBoolean("PhysicsPhysicalDumpEnabled", false);
>>>>>>> upstream/master
                // Very detailed logging for vehicle debugging
                VehicleLoggingEnabled = pConfig.GetBoolean("VehicleLoggingEnabled", false);
                VehiclePhysicalLoggingEnabled = pConfig.GetBoolean("VehiclePhysicalLoggingEnabled", false);

                // Do any replacements in the parameters
                m_physicsLoggingPrefix = m_physicsLoggingPrefix.Replace("%REGIONNAME%", RegionName);
            }
<<<<<<< HEAD
=======

            // The material characteristics.
            BSMaterials.InitializeFromDefaults(Params);
            if (pConfig != null)
            {
                // Let the user add new and interesting material property values.
                BSMaterials.InitializefromParameters(pConfig);
            }
>>>>>>> upstream/master
        }
    }

    // A helper function that handles a true/false parameter and returns the proper float number encoding
    float ParamBoolean(IConfig config, string parmName, float deflt)
    {
        float ret = deflt;
        if (config.Contains(parmName))
        {
            ret = ConfigurationParameters.numericFalse;
            if (config.GetBoolean(parmName, false))
            {
                ret = ConfigurationParameters.numericTrue;
            }
        }
        return ret;
    }

    // Select the connection to the actual Bullet implementation.
    // The main engine selection is the engineName up to the first hypen.
    // So "Bullet-2.80-OpenCL-Intel" specifies the 'bullet' class here and the whole name
    //     is passed to the engine to do its special selection, etc.
    private BSAPITemplate SelectUnderlyingBulletEngine(string engineName)
    {
<<<<<<< HEAD
        m_log.Debug("[BULLETS UNMANAGED]:" + msg);
    }
    
    // Called directly from unmanaged code so don't do much
    private void BulletLoggerPhysLog(string msg)
    {
        PhysicsLogging.Write("[BULLETS UNMANAGED]:" + msg);
=======
        // For the moment, do a simple switch statement.
        // Someday do fancyness with looking up the interfaces in the assembly.
        BSAPITemplate ret = null;

        string selectionName = engineName.ToLower();
        int hyphenIndex = engineName.IndexOf("-");
        if (hyphenIndex > 0)
            selectionName = engineName.ToLower().Substring(0, hyphenIndex - 1);

        switch (selectionName)
        {
            case "bulletunmanaged":
                ret = new BSAPIUnman(engineName, this);
                break;
            case "bulletxna":
                ret = new BSAPIXNA(engineName, this);
                BSParam.ShouldUseBulletHACD = false;
                break;
        }

        if (ret == null)
        {
            m_log.ErrorFormat("{0) COULD NOT SELECT BULLET ENGINE: '[BulletSim]PhysicsEngine' must be either 'BulletUnmanaged-*' or 'BulletXNA-*'", LogHeader);
        }
        else
        {
            m_log.WarnFormat("{0} Selected bullet engine {1} -> {2}/{3}", LogHeader, engineName, ret.BulletEngineName, ret.BulletEngineVersion);
        }

        return ret;
>>>>>>> upstream/master
    }

    public override void Dispose()
    {
        // m_log.DebugFormat("{0}: Dispose()", LogHeader);

        // make sure no stepping happens while we're deleting stuff
        m_initialized = false;

        foreach (KeyValuePair<uint, BSPhysObject> kvp in PhysObjects)
        {
            kvp.Value.Destroy();
        }
        PhysObjects.Clear();

        // Now that the prims are all cleaned up, there should be no constraints left
        if (Constraints != null)
        {
            Constraints.Dispose();
            Constraints = null;
        }

<<<<<<< HEAD
        // Anything left in the unmanaged code should be cleaned out
        BulletSimAPI.Shutdown(WorldID);
=======
        if (Shapes != null)
        {
            Shapes.Dispose();
            Shapes = null;
        }

        if (TerrainManager != null)
        {
            TerrainManager.ReleaseGroundPlaneAndTerrain();
            TerrainManager.Dispose();
            TerrainManager = null;
        }

        // Anything left in the unmanaged code should be cleaned out
        PE.Shutdown(World);
>>>>>>> upstream/master

        // Not logging any more
        PhysicsLogging.Close();
    }
    #endregion // Construction and Initialization

    #region Prim and Avatar addition and removal

    public override PhysicsActor AddAvatar(string avName, Vector3 position, Vector3 size, bool isFlying)
    {
        m_log.ErrorFormat("{0}: CALL TO AddAvatar in BSScene. NOT IMPLEMENTED", LogHeader);
        return null;
    }

    public override PhysicsActor AddAvatar(uint localID, string avName, Vector3 position, Vector3 size, bool isFlying)
    {
        // m_log.DebugFormat("{0}: AddAvatar: {1}", LogHeader, avName);

        if (!m_initialized) return null;

        BSCharacter actor = new BSCharacter(localID, avName, this, position, size, isFlying);
        lock (PhysObjects)
            PhysObjects.Add(localID, actor);

        // TODO: Remove kludge someday.
        // We must generate a collision for avatars whether they collide or not.
        // This is required by OpenSim to update avatar animations, etc.
<<<<<<< HEAD
        lock (m_avatarsWithCollisions) m_avatarsWithCollisions.Add(actor);
=======
        lock (m_avatars)
            m_avatars.Add(actor);
>>>>>>> upstream/master

        return actor;
    }

    public override void RemoveAvatar(PhysicsActor actor)
    {
        // m_log.DebugFormat("{0}: RemoveAvatar", LogHeader);

        if (!m_initialized) return;

        BSCharacter bsactor = actor as BSCharacter;
        if (bsactor != null)
        {
            try
            {
                lock (PhysObjects)
                    PhysObjects.Remove(bsactor.LocalID);
                // Remove kludge someday
<<<<<<< HEAD
                lock (m_avatarsWithCollisions) m_avatarsWithCollisions.Remove(bsactor);
=======
                lock (m_avatars)
                    m_avatars.Remove(bsactor);
>>>>>>> upstream/master
            }
            catch (Exception e)
            {
                m_log.WarnFormat("{0}: Attempt to remove avatar that is not in physics scene: {1}", LogHeader, e);
            }
            bsactor.Destroy();
            // bsactor.dispose();
        }
        else
        {
            m_log.ErrorFormat("{0}: Requested to remove avatar that is not a BSCharacter. ID={1}, type={2}",
                                        LogHeader, actor.LocalID, actor.GetType().Name);
        }
    }

    public override void RemovePrim(PhysicsActor prim)
    {
        if (!m_initialized) return;

        BSPhysObject bsprim = prim as BSPhysObject;
        if (bsprim != null)
        {
            DetailLog("{0},RemovePrim,call", bsprim.LocalID);
            // m_log.DebugFormat("{0}: RemovePrim. id={1}/{2}", LogHeader, bsprim.Name, bsprim.LocalID);
            try
            {
                lock (PhysObjects) PhysObjects.Remove(bsprim.LocalID);
            }
            catch (Exception e)
            {
                m_log.ErrorFormat("{0}: Attempt to remove prim that is not in physics scene: {1}", LogHeader, e);
            }
            bsprim.Destroy();
            // bsprim.dispose();
        }
        else
        {
            m_log.ErrorFormat("{0}: Attempt to remove prim that is not a BSPrim type.", LogHeader);
        }
    }

    public override PhysicsActor AddPrimShape(string primName, PrimitiveBaseShape pbs, Vector3 position,
                                              Vector3 size, Quaternion rotation, bool isPhysical, uint localID)
    {
        // m_log.DebugFormat("{0}: AddPrimShape2: {1}", LogHeader, primName);

        if (!m_initialized) return null;

        // DetailLog("{0},BSScene.AddPrimShape,call", localID);

        BSPhysObject prim = new BSPrimLinkable(localID, primName, this, position, size, rotation, pbs, isPhysical);
        lock (PhysObjects) PhysObjects.Add(localID, prim);
        return prim;
    }

    // This is a call from the simulator saying that some physical property has been updated.
    // The BulletSim driver senses the changing of relevant properties so this taint 
    // information call is not needed.
    public override void AddPhysicsActorTaint(PhysicsActor prim) { }

    #endregion // Prim and Avatar addition and removal

    #region Simulation
    // Simulate one timestep
    public override float Simulate(float timeStep)
    {
        // prevent simulation until we've been initialized
        if (!m_initialized) return 5.0f;

        LastTimeStep = timeStep;

        int updatedEntityCount = 0;
        int collidersCount = 0;

<<<<<<< HEAD
        // prevent simulation until we've been initialized
        if (!m_initialized) return 5.0f;

        // update the prim states while we know the physics engine is not busy
        int numTaints = _taintedObjects.Count;
        ProcessTaints();

        // Some of the prims operate with special vehicle properties
        ProcessVehicles(timeStep);
        numTaints += _taintedObjects.Count;
        ProcessTaints();    // the vehicles might have added taints
=======
        int beforeTime = 0;
        int simTime = 0;

        // update the prim states while we know the physics engine is not busy
        int numTaints = _taintOperations.Count;

        InTaintTime = true; // Only used for debugging so locking is not necessary.

        ProcessTaints();

        // Some of the physical objects requre individual, pre-step calls
        //      (vehicles and avatar movement, in particular)
        TriggerPreStepEvent(timeStep);

        // the prestep actions might have added taints
        numTaints += _taintOperations.Count;
        ProcessTaints();

        InTaintTime = false; // Only used for debugging so locking is not necessary.

        // The following causes the unmanaged code to output ALL the values found in ALL the objects in the world.
        // Only enable this in a limited test world with few objects.
        if (m_physicsPhysicalDumpEnabled)
            PE.DumpAllInfo(World);
>>>>>>> upstream/master

        // step the physical world one interval
        m_simulationStep++;
        int numSubSteps = 0;
        try
        {
<<<<<<< HEAD
            numSubSteps = BulletSimAPI.PhysicsStep(WorldID, timeStep, m_maxSubSteps, m_fixedTimeStep,
                        out updatedEntityCount, out updatedEntitiesPtr, out collidersCount, out collidersPtr);
            DetailLog("{0},Simulate,call, nTaints= {1}, substeps={2}, updates={3}, colliders={4}", 
                        DetailLogZero, numTaints, numSubSteps, updatedEntityCount, collidersCount); 
=======
            if (PhysicsLogging.Enabled)
                beforeTime = Util.EnvironmentTickCount();

            numSubSteps = PE.PhysicsStep(World, timeStep, m_maxSubSteps, m_fixedTimeStep, out updatedEntityCount, out collidersCount);

            if (PhysicsLogging.Enabled)
            {
                simTime = Util.EnvironmentTickCountSubtract(beforeTime);
                DetailLog("{0},Simulate,call, frame={1}, nTaints={2}, simTime={3}, substeps={4}, updates={5}, colliders={6}, objWColl={7}",
                                        DetailLogZero, m_simulationStep, numTaints, simTime, numSubSteps,
                                        updatedEntityCount, collidersCount, ObjectsWithCollisions.Count);
            }
>>>>>>> upstream/master
        }
        catch (Exception e)
        {
            m_log.WarnFormat("{0},PhysicsStep Exception: nTaints={1}, substeps={2}, updates={3}, colliders={4}, e={5}", 
                        LogHeader, numTaints, numSubSteps, updatedEntityCount, collidersCount, e);
            DetailLog("{0},PhysicsStepException,call, nTaints={1}, substeps={2}, updates={3}, colliders={4}", 
                        DetailLogZero, numTaints, numSubSteps, updatedEntityCount, collidersCount);
            updatedEntityCount = 0;
            collidersCount = 0;
        }

<<<<<<< HEAD
<<<<<<< HEAD
=======
        if ((m_simulationStep % PhysicsMetricDumpFrames) == 0)
=======
        if (PhysicsMetricDumpFrames != 0 && ((m_simulationStep % PhysicsMetricDumpFrames) == 0))
>>>>>>> c5de9840
            PE.DumpPhysicsStatistics(World);
>>>>>>> upstream/master

        // Don't have to use the pointers passed back since we know it is the same pinned memory we passed in

        // Get a value for 'now' so all the collision and update routines don't have to get their own
        SimulationNowTime = Util.EnvironmentTickCount();

        // This is a kludge to get avatar movement updates. 
        //   ODE sends collisions for avatars even if there are have been no collisions. This updates
        //   avatar animations and stuff.
        // If you fix avatar animation updates, remove this overhead and let normal collision processing happen.
        m_objectsWithCollisions = new HashSet<BSPhysObject>(m_avatarsWithCollisions);

        // If there were collisions, process them by sending the event to the prim.
        // Collisions must be processed before updates.
        if (collidersCount > 0)
        {
            for (int ii = 0; ii < collidersCount; ii++)
            {
                uint cA = m_collisionArray[ii].aID;
                uint cB = m_collisionArray[ii].bID;
                Vector3 point = m_collisionArray[ii].point;
                Vector3 normal = m_collisionArray[ii].normal;
                float penetration = m_collisionArray[ii].penetration;
                SendCollision(cA, cB, point, normal, penetration);
                SendCollision(cB, cA, point, -normal, penetration);
            }
        }

        // The above SendCollision's batch up the collisions on the objects.
        //      Now push the collisions into the simulator.
<<<<<<< HEAD
        foreach (BSPhysObject bsp in m_objectsWithCollisions)
            bsp.SendCollisions();
        m_objectsWithCollisions.Clear();
=======
        if (ObjectsWithCollisions.Count > 0)
        {
            foreach (BSPhysObject bsp in ObjectsWithCollisions)
                if (!bsp.SendCollisions())
                {
                    // If the object is done colliding, see that it's removed from the colliding list
                    ObjectsWithNoMoreCollisions.Add(bsp);
                }
        }

        // This is a kludge to get avatar movement updates.
        // The simulator expects collisions for avatars even if there are have been no collisions.
        //    The event updates avatar animations and stuff.
        // If you fix avatar animation updates, remove this overhead and let normal collision processing happen.
        foreach (BSPhysObject bsp in m_avatars)
            if (!ObjectsWithCollisions.Contains(bsp))   // don't call avatars twice
                bsp.SendCollisions();

        // Objects that are done colliding are removed from the ObjectsWithCollisions list.
        // Not done above because it is inside an iteration of ObjectWithCollisions.
        // This complex collision processing is required to create an empty collision
        //     event call after all real collisions have happened on an object. This enables
        //     the simulator to generate the 'collision end' event.
        if (ObjectsWithNoMoreCollisions.Count > 0)
        {
            foreach (BSPhysObject po in ObjectsWithNoMoreCollisions)
                ObjectsWithCollisions.Remove(po);
            ObjectsWithNoMoreCollisions.Clear();
        }
        // Done with collisions.
>>>>>>> upstream/master

        // If any of the objects had updated properties, tell the object it has been changed by the physics engine
        if (updatedEntityCount > 0)
        {
            for (int ii = 0; ii < updatedEntityCount; ii++)
            {
                EntityProperties entprop = m_updateArray[ii];
                BSPhysObject pobj;
                if (PhysObjects.TryGetValue(entprop.ID, out pobj))
                {
                    pobj.UpdateProperties(entprop);
                }
            }
        }

<<<<<<< HEAD
        // If enabled, call into the physics engine to dump statistics
        if (m_detailedStatsStep > 0)
        {
            if ((m_simulationStep % m_detailedStatsStep) == 0)
            {
                BulletSimAPI.DumpBulletStatistics();
            }
        }

        // The physics engine returns the number of milliseconds it simulated this call.
        // These are summed and normalized to one second and divided by 1000 to give the reported physics FPS.
        // Since Bullet normally does 5 or 6 substeps, this will normally sum to about 60 FPS.
        return numSubSteps * m_fixedTimeStep;
=======
        TriggerPostStepEvent(timeStep);

        // The following causes the unmanaged code to output ALL the values found in ALL the objects in the world.
        // Only enable this in a limited test world with few objects.
        if (m_physicsPhysicalDumpEnabled)
            PE.DumpAllInfo(World);

        // The physics engine returns the number of milliseconds it simulated this call.
        // These are summed and normalized to one second and divided by 1000 to give the reported physics FPS.
        // Multiply by a fixed nominal frame rate to give a rate similar to the simulator (usually 55).
        return (float)numSubSteps * m_fixedTimeStep * 1000f * NominalFrameRate;
>>>>>>> upstream/master
    }

    // Something has collided
    private void SendCollision(uint localID, uint collidingWith, Vector3 collidePoint, Vector3 collideNormal, float penetration)
    {
        if (localID <= TerrainManager.HighestTerrainID)
        {
            return;         // don't send collisions to the terrain
        }

        BSPhysObject collider;
        if (!PhysObjects.TryGetValue(localID, out collider))
        {
            // If the object that is colliding cannot be found, just ignore the collision.
            return;
        }

        // The terrain is not in the physical object list so 'collidee'
        //    can be null when Collide() is called.
        BSPhysObject collidee = null;
        PhysObjects.TryGetValue(collidingWith, out collidee);

        // DetailLog("{0},BSScene.SendCollision,collide,id={1},with={2}", DetailLogZero, localID, collidingWith);

        if (collider.Collide(collidingWith, collidee, collidePoint, collideNormal, penetration))
        {
            // If a collision was posted, remember to send it to the simulator
            m_objectsWithCollisions.Add(collider);
        }

        return;
    }

    #endregion // Simulation

    public override void GetResults() { }

    #region Terrain

    public override void SetTerrain(float[] heightMap) {
        TerrainManager.SetTerrain(heightMap);
    }

    public override void SetWaterLevel(float baseheight) 
    {
        m_waterLevel = baseheight;
    }
    // Someday....
    public float GetWaterLevelAtXYZ(Vector3 loc)
    {
        return m_waterLevel;
    }

    public override void DeleteTerrain() 
    {
        // m_log.DebugFormat("{0}: DeleteTerrain()", LogHeader);
    }

    // Although no one seems to check this, I do support combining.
    public override bool SupportsCombining()
    {
        return TerrainManager.SupportsCombining();
    }
    // This call says I am a child to region zero in a mega-region. 'pScene' is that
    //    of region zero, 'offset' is my offset from regions zero's origin, and
    //    'extents' is the largest XY that is handled in my region.
    public override void Combine(PhysicsScene pScene, Vector3 offset, Vector3 extents)
    {
        TerrainManager.Combine(pScene, offset, extents);
    }

    // Unhook all the combining that I know about.
    public override void UnCombine(PhysicsScene pScene)
    {
        TerrainManager.UnCombine(pScene);
    }

    #endregion // Terrain

    public override Dictionary<uint, float> GetTopColliders()
    {
        Dictionary<uint, float> topColliders;

        lock (PhysObjects)
        {
            foreach (KeyValuePair<uint, BSPhysObject> kvp in PhysObjects)
            {
                kvp.Value.ComputeCollisionScore();
            }

            List<BSPhysObject> orderedPrims = new List<BSPhysObject>(PhysObjects.Values);
            orderedPrims.OrderByDescending(p => p.CollisionScore);
            topColliders = orderedPrims.Take(25).ToDictionary(p => p.LocalID, p => p.CollisionScore);
        }

        return topColliders;
    }

    public override bool IsThreaded { get { return false;  } }

<<<<<<< HEAD
=======
    #region Taints
    // The simulation execution order is:
    // Simulate()
    //    DoOneTimeTaints
    //    TriggerPreStepEvent
    //    DoOneTimeTaints
    //    Step()
    //       ProcessAndSendToSimulatorCollisions
    //       ProcessAndSendToSimulatorPropertyUpdates
    //    TriggerPostStepEvent

>>>>>>> upstream/master
    // Calls to the PhysicsActors can't directly call into the physics engine
    // because it might be busy. We delay changes to a known time.
    // We rely on C#'s closure to save and restore the context for the delegate.
    public void TaintedObject(String ident, TaintCallback callback)
    {
        if (!m_initialized) return;

        lock (_taintLock)
        {
            _taintedObjects.Add(new TaintCallbackEntry(ident, callback));
        }

        return;
    }

<<<<<<< HEAD
=======
    // Sometimes a potentially tainted operation can be used in and out of taint time.
    // This routine executes the command immediately if in taint-time otherwise it is queued.
    public void TaintedObject(bool inTaintTime, string ident, TaintCallback callback)
    {
        if (inTaintTime)
            callback();
        else
            TaintedObject(ident, callback);
    }

    private void TriggerPreStepEvent(float timeStep)
    {
        PreStepAction actions = BeforeStep;
        if (actions != null)
            actions(timeStep);

    }

    private void TriggerPostStepEvent(float timeStep)
    {
        PostStepAction actions = AfterStep;
        if (actions != null)
            actions(timeStep);

    }

>>>>>>> upstream/master
    // When someone tries to change a property on a BSPrim or BSCharacter, the object queues
    // a callback into itself to do the actual property change. That callback is called
    // here just before the physics engine is called to step the simulation.
    public void ProcessTaints()
    {
<<<<<<< HEAD
        if (_taintedObjects.Count > 0)  // save allocating new list if there is nothing to process
=======
        ProcessRegularTaints();
        ProcessPostTaintTaints();
    }

    private void ProcessRegularTaints()
    {
        if (_taintOperations.Count > 0)  // save allocating new list if there is nothing to process
>>>>>>> upstream/master
        {
            // swizzle a new list into the list location so we can process what's there
            List<TaintCallbackEntry> oldList;
            lock (_taintLock)
            {
                oldList = _taintedObjects;
                _taintedObjects = new List<TaintCallbackEntry>();
            }

            foreach (TaintCallbackEntry tcbe in oldList)
            {
                try
                {
                    tcbe.callback();
                }
                catch (Exception e)
                {
                    m_log.ErrorFormat("{0}: ProcessTaints: {1}: Exception: {2}", LogHeader, tcbe.ident, e);
                }
            }
            oldList.Clear();
        }
    }

<<<<<<< HEAD
    #region Vehicles

    public void VehicleInSceneTypeChanged(BSPrim vehic, Vehicle newType)
    {
        if (newType == Vehicle.TYPE_NONE)
        {
            RemoveVehiclePrim(vehic);
        }
        else
        {
            // make it so the scene will call us each tick to do vehicle things
           AddVehiclePrim(vehic);
        }
    }

    // Make so the scene will call this prim for vehicle actions each tick.
    // Safe to call if prim is already in the vehicle list.
    public void AddVehiclePrim(BSPrim vehicle)
    {
        lock (m_vehicles)
        {
            if (!m_vehicles.Contains(vehicle))
            {
                m_vehicles.Add(vehicle);
            }
        }
    }

    // Remove a prim from our list of vehicles.
    // Safe to call if the prim is not in the vehicle list.
    public void RemoveVehiclePrim(BSPrim vehicle)
    {
        lock (m_vehicles)
        {
            if (m_vehicles.Contains(vehicle))
            {
                m_vehicles.Remove(vehicle);
            }
        }
    }

    // Some prims have extra vehicle actions
    // no locking because only called when physics engine is not busy
    private void ProcessVehicles(float timeStep)
    {
        foreach (BSPhysObject pobj in m_vehicles)
        {
            pobj.StepVehicle(timeStep);
        }
    }
    #endregion Vehicles

    #region INI and command line parameter processing

    delegate void ParamUser(BSScene scene, IConfig conf, string paramName, float val);
    delegate float ParamGet(BSScene scene);
    delegate void ParamSet(BSScene scene, string paramName, uint localID, float val);

    private struct ParameterDefn
    {
        public string name;         // string name of the parameter
        public string desc;         // a short description of what the parameter means
        public float defaultValue;  // default value if not specified anywhere else
        public ParamUser userParam; // get the value from the configuration file
        public ParamGet getter;     // return the current value stored for this parameter
        public ParamSet setter;     // set the current value for this parameter
        public ParameterDefn(string n, string d, float v, ParamUser u, ParamGet g, ParamSet s)
        {
            name = n;
            desc = d;
            defaultValue = v;
            userParam = u;
            getter = g;
            setter = s;
        }
    }

    // List of all of the externally visible parameters.
    // For each parameter, this table maps a text name to getter and setters.
    // To add a new externally referencable/settable parameter, add the paramter storage
    //    location somewhere in the program and make an entry in this table with the
    //    getters and setters.
    // It is easiest to find an existing definition and copy it.
    // Parameter values are floats. Booleans are converted to a floating value.
    // 
    // A ParameterDefn() takes the following parameters:
    //    -- the text name of the parameter. This is used for console input and ini file.
    //    -- a short text description of the parameter. This shows up in the console listing.
    //    -- a delegate for fetching the parameter from the ini file.
    //          Should handle fetching the right type from the ini file and converting it.
    //    -- a delegate for getting the value as a float
    //    -- a delegate for setting the value from a float
    //
    // The single letter parameters for the delegates are:
    //    s = BSScene
    //    p = string parameter name
    //    l = localID of referenced object
    //    v = float value
    //    cf = parameter configuration class (for fetching values from ini file)
    private ParameterDefn[] ParameterDefinitions =
    {
        new ParameterDefn("MeshSculptedPrim", "Whether to create meshes for sculpties",
            ConfigurationParameters.numericTrue,
            (s,cf,p,v) => { s.ShouldMeshSculptedPrim = cf.GetBoolean(p, s.BoolNumeric(v)); },
            (s) => { return s.NumericBool(s.ShouldMeshSculptedPrim); },
            (s,p,l,v) => { s.ShouldMeshSculptedPrim = s.BoolNumeric(v); } ),
        new ParameterDefn("ForceSimplePrimMeshing", "If true, only use primitive meshes for objects",
            ConfigurationParameters.numericFalse,
            (s,cf,p,v) => { s.ShouldForceSimplePrimMeshing = cf.GetBoolean(p, s.BoolNumeric(v)); },
            (s) => { return s.NumericBool(s.ShouldForceSimplePrimMeshing); },
            (s,p,l,v) => { s.ShouldForceSimplePrimMeshing = s.BoolNumeric(v); } ),

        new ParameterDefn("MeshLevelOfDetail", "Level of detail to render meshes (32, 16, 8 or 4. 32=most detailed)",
            8f,
            (s,cf,p,v) => { s.MeshLOD = (float)cf.GetInt(p, (int)v); },
            (s) => { return s.MeshLOD; },
            (s,p,l,v) => { s.MeshLOD = v; } ),
        new ParameterDefn("MeshLevelOfDetailMegaPrim", "Level of detail to render meshes larger than threshold meters",
            16f,
            (s,cf,p,v) => { s.MeshMegaPrimLOD = (float)cf.GetInt(p, (int)v); },
            (s) => { return s.MeshMegaPrimLOD; },
            (s,p,l,v) => { s.MeshMegaPrimLOD = v; } ),
        new ParameterDefn("MeshLevelOfDetailMegaPrimThreshold", "Size (in meters) of a mesh before using MeshMegaPrimLOD",
            10f,
            (s,cf,p,v) => { s.MeshMegaPrimThreshold = (float)cf.GetInt(p, (int)v); },
            (s) => { return s.MeshMegaPrimThreshold; },
            (s,p,l,v) => { s.MeshMegaPrimThreshold = v; } ),
        new ParameterDefn("SculptLevelOfDetail", "Level of detail to render sculpties (32, 16, 8 or 4. 32=most detailed)",
            32f,
            (s,cf,p,v) => { s.SculptLOD = (float)cf.GetInt(p, (int)v); },
            (s) => { return s.SculptLOD; },
            (s,p,l,v) => { s.SculptLOD = v; } ),

        new ParameterDefn("MaxSubStep", "In simulation step, maximum number of substeps",
            10f,
            (s,cf,p,v) => { s.m_maxSubSteps = cf.GetInt(p, (int)v); },
            (s) => { return (float)s.m_maxSubSteps; },
            (s,p,l,v) => { s.m_maxSubSteps = (int)v; } ),
        new ParameterDefn("FixedTimeStep", "In simulation step, seconds of one substep (1/60)",
            1f / 60f,
            (s,cf,p,v) => { s.m_fixedTimeStep = cf.GetFloat(p, v); },
            (s) => { return (float)s.m_fixedTimeStep; },
            (s,p,l,v) => { s.m_fixedTimeStep = v; } ),
        new ParameterDefn("MaxCollisionsPerFrame", "Max collisions returned at end of each frame",
            2048f,
            (s,cf,p,v) => { s.m_maxCollisionsPerFrame = cf.GetInt(p, (int)v); },
            (s) => { return (float)s.m_maxCollisionsPerFrame; },
            (s,p,l,v) => { s.m_maxCollisionsPerFrame = (int)v; } ),
        new ParameterDefn("MaxUpdatesPerFrame", "Max updates returned at end of each frame",
            8000f,
            (s,cf,p,v) => { s.m_maxUpdatesPerFrame = cf.GetInt(p, (int)v); },
            (s) => { return (float)s.m_maxUpdatesPerFrame; },
            (s,p,l,v) => { s.m_maxUpdatesPerFrame = (int)v; } ),
        new ParameterDefn("MaxObjectMass", "Maximum object mass (10000.01)",
            10000.01f,
            (s,cf,p,v) => { s.MaximumObjectMass = cf.GetFloat(p, v); },
            (s) => { return (float)s.MaximumObjectMass; },
            (s,p,l,v) => { s.MaximumObjectMass = v; } ),

        new ParameterDefn("PID_D", "Derivitive factor for motion smoothing",
            2200f,
            (s,cf,p,v) => { s.PID_D = cf.GetFloat(p, v); },
            (s) => { return (float)s.PID_D; },
            (s,p,l,v) => { s.PID_D = v; } ),
        new ParameterDefn("PID_P", "Parameteric factor for motion smoothing",
            900f,
            (s,cf,p,v) => { s.PID_P = cf.GetFloat(p, v); },
            (s) => { return (float)s.PID_P; },
            (s,p,l,v) => { s.PID_P = v; } ),

        new ParameterDefn("DefaultFriction", "Friction factor used on new objects",
            0.5f,
            (s,cf,p,v) => { s.m_params[0].defaultFriction = cf.GetFloat(p, v); },
            (s) => { return s.m_params[0].defaultFriction; },
            (s,p,l,v) => { s.m_params[0].defaultFriction = v; } ),
        new ParameterDefn("DefaultDensity", "Density for new objects" ,
            10.000006836f,  // Aluminum g/cm3
            (s,cf,p,v) => { s.m_params[0].defaultDensity = cf.GetFloat(p, v); },
            (s) => { return s.m_params[0].defaultDensity; },
            (s,p,l,v) => { s.m_params[0].defaultDensity = v; } ),
        new ParameterDefn("DefaultRestitution", "Bouncyness of an object" ,
            0f,
            (s,cf,p,v) => { s.m_params[0].defaultRestitution = cf.GetFloat(p, v); },
            (s) => { return s.m_params[0].defaultRestitution; },
            (s,p,l,v) => { s.m_params[0].defaultRestitution = v; } ),
        new ParameterDefn("CollisionMargin", "Margin around objects before collisions are calculated (must be zero!)",
            0f,
            (s,cf,p,v) => { s.m_params[0].collisionMargin = cf.GetFloat(p, v); },
            (s) => { return s.m_params[0].collisionMargin; },
            (s,p,l,v) => { s.m_params[0].collisionMargin = v; } ),
        new ParameterDefn("Gravity", "Vertical force of gravity (negative means down)",
            -9.80665f,
            (s,cf,p,v) => { s.m_params[0].gravity = cf.GetFloat(p, v); },
            (s) => { return s.m_params[0].gravity; },
            (s,p,l,v) => { s.m_params[0].gravity = v; s.TaintedUpdateParameter(p,l,v); } ),


        new ParameterDefn("LinearDamping", "Factor to damp linear movement per second (0.0 - 1.0)",
            0f,
            (s,cf,p,v) => { s.m_params[0].linearDamping = cf.GetFloat(p, v); },
            (s) => { return s.m_params[0].linearDamping; },
            (s,p,l,v) => { s.UpdateParameterObject(ref s.m_params[0].linearDamping, p, l, v); } ),
        new ParameterDefn("AngularDamping", "Factor to damp angular movement per second (0.0 - 1.0)",
            0f,
            (s,cf,p,v) => { s.m_params[0].angularDamping = cf.GetFloat(p, v); },
            (s) => { return s.m_params[0].angularDamping; },
            (s,p,l,v) => { s.UpdateParameterObject(ref s.m_params[0].angularDamping, p, l, v); } ),
        new ParameterDefn("DeactivationTime", "Seconds before considering an object potentially static",
            0.2f,
            (s,cf,p,v) => { s.m_params[0].deactivationTime = cf.GetFloat(p, v); },
            (s) => { return s.m_params[0].deactivationTime; },
            (s,p,l,v) => { s.UpdateParameterObject(ref s.m_params[0].deactivationTime, p, l, v); } ),
        new ParameterDefn("LinearSleepingThreshold", "Seconds to measure linear movement before considering static",
            0.8f,
            (s,cf,p,v) => { s.m_params[0].linearSleepingThreshold = cf.GetFloat(p, v); },
            (s) => { return s.m_params[0].linearSleepingThreshold; },
            (s,p,l,v) => { s.UpdateParameterObject(ref s.m_params[0].linearSleepingThreshold, p, l, v); } ),
        new ParameterDefn("AngularSleepingThreshold", "Seconds to measure angular movement before considering static",
            1.0f,
            (s,cf,p,v) => { s.m_params[0].angularSleepingThreshold = cf.GetFloat(p, v); },
            (s) => { return s.m_params[0].angularSleepingThreshold; },
            (s,p,l,v) => { s.UpdateParameterObject(ref s.m_params[0].angularSleepingThreshold, p, l, v); } ),
        new ParameterDefn("CcdMotionThreshold", "Continuious collision detection threshold (0 means no CCD)" ,
            0f,     // set to zero to disable
            (s,cf,p,v) => { s.m_params[0].ccdMotionThreshold = cf.GetFloat(p, v); },
            (s) => { return s.m_params[0].ccdMotionThreshold; },
            (s,p,l,v) => { s.UpdateParameterObject(ref s.m_params[0].ccdMotionThreshold, p, l, v); } ),
        new ParameterDefn("CcdSweptSphereRadius", "Continuious collision detection test radius" ,
            0f,
            (s,cf,p,v) => { s.m_params[0].ccdSweptSphereRadius = cf.GetFloat(p, v); },
            (s) => { return s.m_params[0].ccdSweptSphereRadius; },
            (s,p,l,v) => { s.UpdateParameterObject(ref s.m_params[0].ccdSweptSphereRadius, p, l, v); } ),
        new ParameterDefn("ContactProcessingThreshold", "Distance between contacts before doing collision check" ,
            0.1f,
            (s,cf,p,v) => { s.m_params[0].contactProcessingThreshold = cf.GetFloat(p, v); },
            (s) => { return s.m_params[0].contactProcessingThreshold; },
            (s,p,l,v) => { s.UpdateParameterObject(ref s.m_params[0].contactProcessingThreshold, p, l, v); } ),

        new ParameterDefn("TerrainFriction", "Factor to reduce movement against terrain surface" ,
            0.5f,
            (s,cf,p,v) => { s.m_params[0].terrainFriction = cf.GetFloat(p, v); },
            (s) => { return s.m_params[0].terrainFriction; },
            (s,p,l,v) => { s.m_params[0].terrainFriction = v; s.TaintedUpdateParameter(p,l,v); } ),
        new ParameterDefn("TerrainHitFraction", "Distance to measure hit collisions" ,
            0.8f,
            (s,cf,p,v) => { s.m_params[0].terrainHitFraction = cf.GetFloat(p, v); },
            (s) => { return s.m_params[0].terrainHitFraction; },
            (s,p,l,v) => { s.m_params[0].terrainHitFraction = v; s.TaintedUpdateParameter(p,l,v); } ),
        new ParameterDefn("TerrainRestitution", "Bouncyness" ,
            0f,
            (s,cf,p,v) => { s.m_params[0].terrainRestitution = cf.GetFloat(p, v); },
            (s) => { return s.m_params[0].terrainRestitution; },
            (s,p,l,v) => { s.m_params[0].terrainRestitution = v; s.TaintedUpdateParameter(p,l,v); } ),
        new ParameterDefn("AvatarFriction", "Factor to reduce movement against an avatar. Changed on avatar recreation.",
            0.2f,
            (s,cf,p,v) => { s.m_params[0].avatarFriction = cf.GetFloat(p, v); },
            (s) => { return s.m_params[0].avatarFriction; },
            (s,p,l,v) => { s.UpdateParameterObject(ref s.m_params[0].avatarFriction, p, l, v); } ),
        new ParameterDefn("AvatarDensity", "Density of an avatar. Changed on avatar recreation.",
            60f,
            (s,cf,p,v) => { s.m_params[0].avatarDensity = cf.GetFloat(p, v); },
            (s) => { return s.m_params[0].avatarDensity; },
            (s,p,l,v) => { s.UpdateParameterObject(ref s.m_params[0].avatarDensity, p, l, v); } ),
        new ParameterDefn("AvatarRestitution", "Bouncyness. Changed on avatar recreation.",
            0f,
            (s,cf,p,v) => { s.m_params[0].avatarRestitution = cf.GetFloat(p, v); },
            (s) => { return s.m_params[0].avatarRestitution; },
            (s,p,l,v) => { s.UpdateParameterObject(ref s.m_params[0].avatarRestitution, p, l, v); } ),
        new ParameterDefn("AvatarCapsuleRadius", "Radius of space around an avatar",
            0.37f,
            (s,cf,p,v) => { s.m_params[0].avatarCapsuleRadius = cf.GetFloat(p, v); },
            (s) => { return s.m_params[0].avatarCapsuleRadius; },
            (s,p,l,v) => { s.UpdateParameterObject(ref s.m_params[0].avatarCapsuleRadius, p, l, v); } ),
        new ParameterDefn("AvatarCapsuleHeight", "Default height of space around avatar",
            1.5f,
            (s,cf,p,v) => { s.m_params[0].avatarCapsuleHeight = cf.GetFloat(p, v); },
            (s) => { return s.m_params[0].avatarCapsuleHeight; },
            (s,p,l,v) => { s.UpdateParameterObject(ref s.m_params[0].avatarCapsuleHeight, p, l, v); } ),
	    new ParameterDefn("AvatarContactProcessingThreshold", "Distance from capsule to check for collisions",
            0.1f,
            (s,cf,p,v) => { s.m_params[0].avatarContactProcessingThreshold = cf.GetFloat(p, v); },
            (s) => { return s.m_params[0].avatarContactProcessingThreshold; },
            (s,p,l,v) => { s.UpdateParameterObject(ref s.m_params[0].avatarContactProcessingThreshold, p, l, v); } ),


	    new ParameterDefn("MaxPersistantManifoldPoolSize", "Number of manifolds pooled (0 means default of 4096)",
            0f,     // zero to disable
            (s,cf,p,v) => { s.m_params[0].maxPersistantManifoldPoolSize = cf.GetFloat(p, v); },
            (s) => { return s.m_params[0].maxPersistantManifoldPoolSize; },
            (s,p,l,v) => { s.m_params[0].maxPersistantManifoldPoolSize = v; } ),
	    new ParameterDefn("MaxCollisionAlgorithmPoolSize", "Number of collisions pooled (0 means default of 4096)",
            0f,     // zero to disable
            (s,cf,p,v) => { s.m_params[0].maxCollisionAlgorithmPoolSize = cf.GetFloat(p, v); },
            (s) => { return s.m_params[0].maxCollisionAlgorithmPoolSize; },
            (s,p,l,v) => { s.m_params[0].maxCollisionAlgorithmPoolSize = v; } ),
	    new ParameterDefn("ShouldDisableContactPoolDynamicAllocation", "Enable to allow large changes in object count",
            ConfigurationParameters.numericFalse,
            (s,cf,p,v) => { s.m_params[0].shouldDisableContactPoolDynamicAllocation = s.NumericBool(cf.GetBoolean(p, s.BoolNumeric(v))); },
            (s) => { return s.m_params[0].shouldDisableContactPoolDynamicAllocation; },
            (s,p,l,v) => { s.m_params[0].shouldDisableContactPoolDynamicAllocation = v; } ),
	    new ParameterDefn("ShouldForceUpdateAllAabbs", "Enable to recomputer AABBs every simulator step",
            ConfigurationParameters.numericFalse,
            (s,cf,p,v) => { s.m_params[0].shouldForceUpdateAllAabbs = s.NumericBool(cf.GetBoolean(p, s.BoolNumeric(v))); },
            (s) => { return s.m_params[0].shouldForceUpdateAllAabbs; },
            (s,p,l,v) => { s.m_params[0].shouldForceUpdateAllAabbs = v; } ),
	    new ParameterDefn("ShouldRandomizeSolverOrder", "Enable for slightly better stacking interaction",
            ConfigurationParameters.numericFalse,
            (s,cf,p,v) => { s.m_params[0].shouldRandomizeSolverOrder = s.NumericBool(cf.GetBoolean(p, s.BoolNumeric(v))); },
            (s) => { return s.m_params[0].shouldRandomizeSolverOrder; },
            (s,p,l,v) => { s.m_params[0].shouldRandomizeSolverOrder = v; } ),
	    new ParameterDefn("ShouldSplitSimulationIslands", "Enable splitting active object scanning islands",
            ConfigurationParameters.numericFalse,
            (s,cf,p,v) => { s.m_params[0].shouldSplitSimulationIslands = s.NumericBool(cf.GetBoolean(p, s.BoolNumeric(v))); },
            (s) => { return s.m_params[0].shouldSplitSimulationIslands; },
            (s,p,l,v) => { s.m_params[0].shouldSplitSimulationIslands = v; } ),
	    new ParameterDefn("ShouldEnableFrictionCaching", "Enable friction computation caching",
            ConfigurationParameters.numericFalse,
            (s,cf,p,v) => { s.m_params[0].shouldEnableFrictionCaching = s.NumericBool(cf.GetBoolean(p, s.BoolNumeric(v))); },
            (s) => { return s.m_params[0].shouldEnableFrictionCaching; },
            (s,p,l,v) => { s.m_params[0].shouldEnableFrictionCaching = v; } ),
	    new ParameterDefn("NumberOfSolverIterations", "Number of internal iterations (0 means default)",
            0f,     // zero says use Bullet default
            (s,cf,p,v) => { s.m_params[0].numberOfSolverIterations = cf.GetFloat(p, v); },
            (s) => { return s.m_params[0].numberOfSolverIterations; },
            (s,p,l,v) => { s.m_params[0].numberOfSolverIterations = v; } ),

	    new ParameterDefn("LinkConstraintUseFrameOffset", "For linksets built with constraints, enable frame offsetFor linksets built with constraints, enable frame offset.",
            ConfigurationParameters.numericFalse,
            (s,cf,p,v) => { s.m_params[0].linkConstraintUseFrameOffset = s.NumericBool(cf.GetBoolean(p, s.BoolNumeric(v))); },
            (s) => { return s.m_params[0].linkConstraintUseFrameOffset; },
            (s,p,l,v) => { s.m_params[0].linkConstraintUseFrameOffset = v; } ),
	    new ParameterDefn("LinkConstraintEnableTransMotor", "Whether to enable translational motor on linkset constraints",
            ConfigurationParameters.numericTrue,
            (s,cf,p,v) => { s.m_params[0].linkConstraintEnableTransMotor = s.NumericBool(cf.GetBoolean(p, s.BoolNumeric(v))); },
            (s) => { return s.m_params[0].linkConstraintEnableTransMotor; },
            (s,p,l,v) => { s.m_params[0].linkConstraintEnableTransMotor = v; } ),
	    new ParameterDefn("LinkConstraintTransMotorMaxVel", "Maximum velocity to be applied by translational motor in linkset constraints",
            5.0f,
            (s,cf,p,v) => { s.m_params[0].linkConstraintTransMotorMaxVel = cf.GetFloat(p, v); },
            (s) => { return s.m_params[0].linkConstraintTransMotorMaxVel; },
            (s,p,l,v) => { s.m_params[0].linkConstraintTransMotorMaxVel = v; } ),
	    new ParameterDefn("LinkConstraintTransMotorMaxForce", "Maximum force to be applied by translational motor in linkset constraints",
            0.1f,
            (s,cf,p,v) => { s.m_params[0].linkConstraintTransMotorMaxForce = cf.GetFloat(p, v); },
            (s) => { return s.m_params[0].linkConstraintTransMotorMaxForce; },
            (s,p,l,v) => { s.m_params[0].linkConstraintTransMotorMaxForce = v; } ),
	    new ParameterDefn("LinkConstraintCFM", "Amount constraint can be violated. 0=no violation, 1=infinite. Default=0.1",
            0.1f,
            (s,cf,p,v) => { s.m_params[0].linkConstraintCFM = cf.GetFloat(p, v); },
            (s) => { return s.m_params[0].linkConstraintCFM; },
            (s,p,l,v) => { s.m_params[0].linkConstraintCFM = v; } ),
	    new ParameterDefn("LinkConstraintERP", "Amount constraint is corrected each tick. 0=none, 1=all. Default = 0.2",
            0.2f,
            (s,cf,p,v) => { s.m_params[0].linkConstraintERP = cf.GetFloat(p, v); },
            (s) => { return s.m_params[0].linkConstraintERP; },
            (s,p,l,v) => { s.m_params[0].linkConstraintERP = v; } ),
	    new ParameterDefn("LinkConstraintSolverIterations", "Number of solver iterations when computing constraint. (0 = Bullet default)",
            40,
            (s,cf,p,v) => { s.m_params[0].linkConstraintSolverIterations = cf.GetFloat(p, v); },
            (s) => { return s.m_params[0].linkConstraintSolverIterations; },
            (s,p,l,v) => { s.m_params[0].linkConstraintSolverIterations = v; } ),

        new ParameterDefn("DetailedStats", "Frames between outputting detailed phys stats. (0 is off)",
            0f,
            (s,cf,p,v) => { s.m_detailedStatsStep = cf.GetInt(p, (int)v); },
            (s) => { return (float)s.m_detailedStatsStep; },
            (s,p,l,v) => { s.m_detailedStatsStep = (int)v; } ),
    };

    // Convert a boolean to our numeric true and false values
    public float NumericBool(bool b)
    {
        return (b ? ConfigurationParameters.numericTrue : ConfigurationParameters.numericFalse);
    }

    // Convert numeric true and false values to a boolean
    public bool BoolNumeric(float b)
    {
        return (b == ConfigurationParameters.numericTrue ? true : false);
    }

    // Search through the parameter definitions and return the matching
    //    ParameterDefn structure.
    // Case does not matter as names are compared after converting to lower case.
    // Returns 'false' if the parameter is not found.
    private bool TryGetParameter(string paramName, out ParameterDefn defn)
    {
        bool ret = false;
        ParameterDefn foundDefn = new ParameterDefn();
        string pName = paramName.ToLower();

        foreach (ParameterDefn parm in ParameterDefinitions)
        {
            if (pName == parm.name.ToLower())
            {
                foundDefn = parm;
                ret = true;
                break;
            }
        }
        defn = foundDefn;
        return ret;
    }

    // Pass through the settable parameters and set the default values
    private void SetParameterDefaultValues()
    {
        foreach (ParameterDefn parm in ParameterDefinitions)
        {
            parm.setter(this, parm.name, PhysParameterEntry.APPLY_TO_NONE, parm.defaultValue);
        }
    }

    // Get user set values out of the ini file.
    private void SetParameterConfigurationValues(IConfig cfg)
    {
        foreach (ParameterDefn parm in ParameterDefinitions)
        {
            parm.userParam(this, cfg, parm.name, parm.defaultValue);
        }
    }

    private PhysParameterEntry[] SettableParameters = new PhysParameterEntry[1];

    // This creates an array in the correct format for returning the list of
    //    parameters. This is used by the 'list' option of the 'physics' command.
    private void BuildParameterTable()
    {
        if (SettableParameters.Length < ParameterDefinitions.Length)
        {

            List<PhysParameterEntry> entries = new List<PhysParameterEntry>();
            for (int ii = 0; ii < ParameterDefinitions.Length; ii++)
            {
                ParameterDefn pd = ParameterDefinitions[ii];
                entries.Add(new PhysParameterEntry(pd.name, pd.desc));
            }

            // make the list in alphabetical order for estetic reasons
            entries.Sort(delegate(PhysParameterEntry ppe1, PhysParameterEntry ppe2)
            {
                return ppe1.name.CompareTo(ppe2.name);
            });

            SettableParameters = entries.ToArray();
        }
    }


=======
    // Schedule an update to happen after all the regular taints are processed.
    // Note that new requests for the same operation ("ident") for the same object ("ID")
    //     will replace any previous operation by the same object.
    public void PostTaintObject(String ident, uint ID, TaintCallback callback)
    {
        string uniqueIdent = ident + "-" + ID.ToString();
        lock (_taintLock)
        {
            _postTaintOperations[uniqueIdent] = new TaintCallbackEntry(uniqueIdent, callback);
        }

        return;
    }

    // Taints that happen after the normal taint processing but before the simulation step.
    private void ProcessPostTaintTaints()
    {
        if (_postTaintOperations.Count > 0)
        {
            Dictionary<string, TaintCallbackEntry> oldList;
            lock (_taintLock)
            {
                oldList = _postTaintOperations;
                _postTaintOperations = new Dictionary<string, TaintCallbackEntry>();
            }

            foreach (KeyValuePair<string,TaintCallbackEntry> kvp in oldList)
            {
                try
                {
                    DetailLog("{0},BSScene.ProcessPostTaintTaints,doTaint,id={1}", DetailLogZero, kvp.Key); // DEBUG DEBUG DEBUG
                    kvp.Value.callback();
                }
                catch (Exception e)
                {
                    m_log.ErrorFormat("{0}: ProcessPostTaintTaints: {1}: Exception: {2}", LogHeader, kvp.Key, e);
                }
            }
            oldList.Clear();
        }
    }

    // Only used for debugging. Does not change state of anything so locking is not necessary.
    public bool AssertInTaintTime(string whereFrom)
    {
        if (!InTaintTime)
        {
            DetailLog("{0},BSScene.AssertInTaintTime,NOT IN TAINT TIME,Region={1},Where={2}", DetailLogZero, RegionName, whereFrom);
            m_log.ErrorFormat("{0} NOT IN TAINT TIME!! Region={1}, Where={2}", LogHeader, RegionName, whereFrom);
            // Util.PrintCallStack(DetailLog);
        }
        return InTaintTime;
    }

    #endregion // Taints

<<<<<<< HEAD
    #region INI and command line parameter processing

>>>>>>> upstream/master
=======
>>>>>>> c5de9840
    #region IPhysicsParameters
    // Get the list of parameters this physics engine supports
    public PhysParameterEntry[] GetParameterList()
    {
        BSParam.BuildParameterTable();
        return BSParam.SettableParameters;
    }

    // Set parameter on a specific or all instances.
    // Return 'false' if not able to set the parameter.
    // Setting the value in the m_params block will change the value the physics engine
    //   will use the next time since it's pinned and shared memory.
    // Some of the values require calling into the physics engine to get the new
    //   value activated ('terrainFriction' for instance).
    public bool SetPhysicsParameter(string parm, string val, uint localID)
    {
        bool ret = false;

        BSParam.ParameterDefnBase theParam;
        if (BSParam.TryGetParameter(parm, out theParam))
        {
            // Set the value in the C# code
            theParam.SetValue(this, val);

            // Optionally set the parameter in the unmanaged code
            if (theParam.HasSetOnObject)
            {
                // update all the localIDs specified
                // If the local ID is APPLY_TO_NONE, just change the default value
                // If the localID is APPLY_TO_ALL change the default value and apply the new value to all the lIDs
                // If the localID is a specific object, apply the parameter change to only that object
                List<uint> objectIDs = new List<uint>();
                switch (localID)
                {
                    case PhysParameterEntry.APPLY_TO_NONE:
                        // This will cause a call into the physical world if some operation is specified (SetOnObject).
                        objectIDs.Add(TERRAIN_ID);
                        TaintedUpdateParameter(parm, objectIDs, val);
                        break;
                    case PhysParameterEntry.APPLY_TO_ALL:
                        lock (PhysObjects) objectIDs = new List<uint>(PhysObjects.Keys);
                        TaintedUpdateParameter(parm, objectIDs, val);
                        break;
                    default:
                        // setting only one localID
                        objectIDs.Add(localID);
                        TaintedUpdateParameter(parm, objectIDs, val);
                        break;
                }
            }

            ret = true;
        }
        return ret;
    }

<<<<<<< HEAD
    // check to see if we are updating a parameter for a particular or all of the prims
    protected void UpdateParameterObject(ref float loc, string parm, uint localID, float val)
    {
        List<uint> operateOn;
        lock (PhysObjects) operateOn = new List<uint>(PhysObjects.Keys);
        UpdateParameterSet(operateOn, ref loc, parm, localID, val);
    }

    // update all the localIDs specified
    // If the local ID is APPLY_TO_NONE, just change the default value
    // If the localID is APPLY_TO_ALL change the default value and apply the new value to all the lIDs
    // If the localID is a specific object, apply the parameter change to only that object
<<<<<<< HEAD
    protected void UpdateParameterSet(List<uint> lIDs, ref float defaultLoc, string parm, uint localID, float val)
=======
    internal delegate void AssignVal(float x);
    internal void UpdateParameterObject(AssignVal setDefault, string parm, uint localID, float val)
>>>>>>> upstream/master
    {
        switch (localID)
        {
            case PhysParameterEntry.APPLY_TO_NONE:
<<<<<<< HEAD
                defaultLoc = val;   // setting only the default value
                break;
            case PhysParameterEntry.APPLY_TO_ALL:
                defaultLoc = val;  // setting ALL also sets the default value
                List<uint> objectIDs = lIDs;
                string xparm = parm.ToLower();
                float xval = val;
                TaintedObject("BSScene.UpdateParameterSet", delegate() {
                    foreach (uint lID in objectIDs)
                    {
                        BulletSimAPI.UpdateParameter(WorldID, lID, xparm, xval);
                    }
                });
=======
                setDefault(val);            // setting only the default value
                // This will cause a call into the physical world if some operation is specified (SetOnObject).
                objectIDs.Add(TERRAIN_ID);
                TaintedUpdateParameter(parm, objectIDs, val);
                break;
            case PhysParameterEntry.APPLY_TO_ALL:
                setDefault(val);  // setting ALL also sets the default value
                lock (PhysObjects) objectIDs = new List<uint>(PhysObjects.Keys);
                TaintedUpdateParameter(parm, objectIDs, val);
>>>>>>> upstream/master
                break;
            default: 
                // setting only one localID
                TaintedUpdateParameter(parm, localID, val);
                break;
        }
    }

    // schedule the actual updating of the paramter to when the phys engine is not busy
    protected void TaintedUpdateParameter(string parm, uint localID, float val)
    {
        uint xlocalID = localID;
        string xparm = parm.ToLower();
        float xval = val;
<<<<<<< HEAD
        TaintedObject("BSScene.TaintedUpdateParameter", delegate() {
            BulletSimAPI.UpdateParameter(WorldID, xlocalID, xparm, xval);
=======
=======
    // schedule the actual updating of the paramter to when the phys engine is not busy
    private void TaintedUpdateParameter(string parm, List<uint> lIDs, string val)
    {
        string xval = val;
>>>>>>> c5de9840
        List<uint> xlIDs = lIDs;
        string xparm = parm;
        TaintedObject("BSScene.UpdateParameterSet", delegate() {
            BSParam.ParameterDefnBase thisParam;
            if (BSParam.TryGetParameter(xparm, out thisParam))
            {
                if (thisParam.HasSetOnObject)
                {
                    foreach (uint lID in xlIDs)
                    {
                        BSPhysObject theObject = null;
                        if (PhysObjects.TryGetValue(lID, out theObject))
                            thisParam.SetOnObject(this, theObject);
                    }
                }
            }
>>>>>>> upstream/master
        });
    }

    // Get parameter.
    // Return 'false' if not able to get the parameter.
    public bool GetPhysicsParameter(string parm, out string value)
    {
        string val = String.Empty;
        bool ret = false;
        BSParam.ParameterDefnBase theParam;
        if (BSParam.TryGetParameter(parm, out theParam))
        {
            val = theParam.GetValue(this);
            ret = true;
        }
        value = val;
        return ret;
    }

    #endregion IPhysicsParameters

    // Invoke the detailed logger and output something if it's enabled.
    public void DetailLog(string msg, params Object[] args)
    {
        PhysicsLogging.Write(msg, args);
    }
    // used to fill in the LocalID when there isn't one
    public const string DetailLogZero = "0000000000";

}
}<|MERGE_RESOLUTION|>--- conflicted
+++ resolved
@@ -40,35 +40,9 @@
 using log4net;
 using OpenMetaverse;
 
-<<<<<<< HEAD
-// TODOs for BulletSim (for BSScene, BSPrim, BSCharacter and BulletSim)
-// Adjust character capsule size when height is adjusted (ScenePresence.SetHeight)
-// Test sculpties
-// Compute physics FPS reasonably
-// Based on material, set density and friction
-// More efficient memory usage when passing hull information from BSPrim to BulletSim
-// Move all logic out of the C++ code and into the C# code for easier future modifications.
-// Four states of prim: Physical, regular, phantom and selected. Are we modeling these correctly?
-//     In SL one can set both physical and phantom (gravity, does not effect others, makes collisions with ground)
-//     At the moment, physical and phantom causes object to drop through the terrain
-// Physical phantom objects and related typing (collision options )
-// Use collision masks for collision with terrain and phantom objects 
-// Check out llVolumeDetect. Must do something for that.
-// Should prim.link() and prim.delink() membership checking happen at taint time?
-// Mesh sharing. Use meshHash to tell if we already have a hull of that shape and only create once
-// Do attachments need to be handled separately? Need collision events. Do not collide with VolumeDetect
-// Implement LockAngularMotion
-// Decide if clearing forces is the right thing to do when setting position (BulletSim::SetObjectTranslation)
-// Remove mesh and Hull stuff. Use mesh passed to bullet and use convexdecom from bullet.
-// Add PID movement operations. What does ScenePresence.MoveToTarget do?
-// Check terrain size. 128 or 127?
-// Raycast
-// 
-=======
->>>>>>> upstream/master
 namespace OpenSim.Region.Physics.BulletSPlugin
 {
-public class BSScene : PhysicsScene, IPhysicsParameters
+public sealed class BSScene : PhysicsScene, IPhysicsParameters
 {
     internal static readonly ILog m_log = LogManager.GetLogger(System.Reflection.MethodBase.GetCurrentMethod().DeclaringType);
     internal static readonly string LogHeader = "[BULLETS SCENE]";
@@ -78,28 +52,22 @@
 
     public string BulletSimVersion = "?";
 
-<<<<<<< HEAD
-    public Dictionary<uint, BSPhysObject> PhysObjects = new Dictionary<uint, BSPhysObject>();
-=======
     // The handle to the underlying managed or unmanaged version of Bullet being used.
     public string BulletEngineName { get; private set; }
     public BSAPITemplate PE;
 
     public Dictionary<uint, BSPhysObject> PhysObjects;
     public BSShapeCollection Shapes;
->>>>>>> upstream/master
-
-    private HashSet<BSPhysObject> m_objectsWithCollisions = new HashSet<BSPhysObject>();
-    // Following is a kludge and can  be removed when avatar animation updating is
-    //    moved to a better place.
-    private HashSet<BSPhysObject> m_avatarsWithCollisions = new HashSet<BSPhysObject>();
+
+    // Keeping track of the objects with collisions so we can report begin and end of a collision
+    public HashSet<BSPhysObject> ObjectsWithCollisions = new HashSet<BSPhysObject>();
+    public HashSet<BSPhysObject> ObjectsWithNoMoreCollisions = new HashSet<BSPhysObject>();
+    // Keep track of all the avatars so we can send them a collision event
+    //    every tick so OpenSim will update its animation.
+    private HashSet<BSPhysObject> m_avatars = new HashSet<BSPhysObject>();
 
     // let my minuions use my logger
     public ILog Logger { get { return m_log; } }
-
-    // If non-zero, the number of simulation steps between calls to the physics
-    //    engine to output detailed physics stats. Debug logging level must be on also.
-    private int m_detailedStatsStep = 0;
 
     public IMesher mesher;
     public uint WorldID { get; private set; }
@@ -114,24 +82,13 @@
     internal long m_simulationStep = 0;
     internal float NominalFrameRate { get; set; }
     public long SimulationStep { get { return m_simulationStep; } }
-<<<<<<< HEAD
-<<<<<<< HEAD
-=======
-    internal int m_taintsToProcessPerStep;
-=======
->>>>>>> c5de9840
     internal float LastTimeStep { get; private set; }
 
     // Physical objects can register for prestep or poststep events
     public delegate void PreStepAction(float timeStep);
     public delegate void PostStepAction(float timeStep);
     public event PreStepAction BeforeStep;
-<<<<<<< HEAD
-    public event PreStepAction AfterStep;
->>>>>>> upstream/master
-=======
     public event PostStepAction AfterStep;
->>>>>>> c5de9840
 
     // A value of the time now so all the collision and update routines do not have to get their own
     // Set to 'now' just before all the prims and actors are called for collisions and updates
@@ -140,30 +97,22 @@
     // True if initialized and ready to do simulation steps
     private bool m_initialized = false;
 
+    // Flag which is true when processing taints.
+    // Not guaranteed to be correct all the time (don't depend on this) but good for debugging.
+    public bool InTaintTime { get; private set; }
+
     // Pinned memory used to pass step information between managed and unmanaged
     internal int m_maxCollisionsPerFrame;
     internal CollisionDesc[] m_collisionArray;
 
-<<<<<<< HEAD
-    private int m_maxUpdatesPerFrame;
-    private EntityProperties[] m_updateArray;
-    private GCHandle m_updateArrayPinnedHandle;
-
-    public bool ShouldMeshSculptedPrim { get; private set; }   // cause scuplted prims to get meshed
-    public bool ShouldForceSimplePrimMeshing { get; private set; }   // if a cube or sphere, let Bullet do internal shapes
-
-    public float PID_D { get; private set; }    // derivative
-    public float PID_P { get; private set; }    // proportional
-=======
     internal int m_maxUpdatesPerFrame;
     internal EntityProperties[] m_updateArray;
->>>>>>> upstream/master
 
     public const uint TERRAIN_ID = 0;       // OpenSim senses terrain with a localID of zero
     public const uint GROUNDPLANE_ID = 1;
     public const uint CHILDTERRAIN_ID = 2;  // Terrain allocated based on our mega-prim childre start here
 
-    private float m_waterLevel;
+    public float SimpleWaterLevel { get; set; }
     public BSTerrainManager TerrainManager { get; private set; }
 
     public ConfigurationParameters Params
@@ -196,7 +145,9 @@
         }
     }
     private Object _taintLock = new Object();   // lock for using the next object
-    private List<TaintCallbackEntry> _taintedObjects;
+    private List<TaintCallbackEntry> _taintOperations;
+    private Dictionary<string, TaintCallbackEntry> _postTaintOperations;
+    private List<TaintCallbackEntry> _postStepOperations;
 
     // A pointer to an instance if this structure is passed to the C++ code
     // Used to pass basic configuration values to the unmanaged code.
@@ -208,16 +159,9 @@
     private string m_physicsLoggingDir;
     private string m_physicsLoggingPrefix;
     private int m_physicsLoggingFileMinutes;
-<<<<<<< HEAD
-=======
     private bool m_physicsLoggingDoFlush;
     private bool m_physicsPhysicalDumpEnabled;
-<<<<<<< HEAD
-    public float PhysicsMetricDumpFrames { get; set; }
->>>>>>> upstream/master
-=======
     public int PhysicsMetricDumpFrames { get; set; }
->>>>>>> c5de9840
     // 'true' of the vehicle code is to log lots of details
     public bool VehicleLoggingEnabled { get; private set; }
     public bool VehiclePhysicalLoggingEnabled { get; private set; }
@@ -237,6 +181,13 @@
 
     public override void Initialise(IMesher meshmerizer, IConfigSource config)
     {
+        mesher = meshmerizer;
+        _taintOperations = new List<TaintCallbackEntry>();
+        _postTaintOperations = new Dictionary<string, TaintCallbackEntry>();
+        _postStepOperations = new List<TaintCallbackEntry>();
+        PhysObjects = new Dictionary<uint, BSPhysObject>();
+        Shapes = new BSShapeCollection(this);
+
         // Allocate pinned memory to pass parameters.
         UnmanagedParams = new ConfigurationParameters[1];
 
@@ -246,15 +197,13 @@
         // Get the connection to the physics engine (could be native or one of many DLLs)
         PE = SelectUnderlyingBulletEngine(BulletEngineName);
 
-        mesher = meshmerizer;
-        _taintedObjects = new List<TaintCallbackEntry>();
-
         // Enable very detailed logging.
         // By creating an empty logger when not logging, the log message invocation code
-        // can be left in and every call doesn't have to check for null.
+        //     can be left in and every call doesn't have to check for null.
         if (m_physicsLoggingEnabled)
         {
             PhysicsLogging = new Logging.LogWriter(m_physicsLoggingDir, m_physicsLoggingPrefix, m_physicsLoggingFileMinutes);
+            PhysicsLogging.ErrorLogger = m_log; // for DEBUG. Let's the logger output error messages.
         }
         else
         {
@@ -267,35 +216,20 @@
 
         // The bounding box for the simulated world. The origin is 0,0,0 unless we're
         //    a child in a mega-region.
-        // Turns out that Bullet really doesn't care about the extents of the simulated
+        // Bullet actually doesn't care about the extents of the simulated
         //    area. It tracks active objects no matter where they are.
-        Vector3 worldExtent = new Vector3(Constants.RegionSize, Constants.RegionSize, 8192f);
-
-<<<<<<< HEAD
-        // m_log.DebugFormat("{0}: Initialize: Calling BulletSimAPI.Initialize.", LogHeader);
-        WorldID = BulletSimAPI.Initialize(worldExtent, m_paramsHandle.AddrOfPinnedObject(),
-                                        m_maxCollisionsPerFrame, m_collisionArrayPinnedHandle.AddrOfPinnedObject(),
-                                        m_maxUpdatesPerFrame, m_updateArrayPinnedHandle.AddrOfPinnedObject(),
-                                        m_DebugLogCallbackHandle);
-
-        // Initialization to support the transition to a new API which puts most of the logic
-        //   into the C# code so it is easier to modify and add to.
-        World = new BulletSim(WorldID, this, BulletSimAPI.GetSimHandle2(WorldID));
-=======
+        Vector3 worldExtent = new Vector3(Constants.RegionSize, Constants.RegionSize, Constants.RegionHeight);
+
         World = PE.Initialize(worldExtent, Params, m_maxCollisionsPerFrame, ref m_collisionArray, m_maxUpdatesPerFrame, ref m_updateArray);
->>>>>>> upstream/master
 
         Constraints = new BSConstraintCollection(World);
 
         TerrainManager = new BSTerrainManager(this);
         TerrainManager.CreateInitialGroundPlaneAndTerrain();
 
-<<<<<<< HEAD
-=======
         m_log.WarnFormat("{0} Linksets implemented with {1}", LogHeader, (BSLinkset.LinksetImplementation)BSParam.LinksetImplementation);
 
         InTaintTime = false;
->>>>>>> upstream/master
         m_initialized = true;
     }
 
@@ -325,11 +259,8 @@
                 m_physicsLoggingDir = pConfig.GetString("PhysicsLoggingDir", ".");
                 m_physicsLoggingPrefix = pConfig.GetString("PhysicsLoggingPrefix", "physics-%REGIONNAME%-");
                 m_physicsLoggingFileMinutes = pConfig.GetInt("PhysicsLoggingFileMinutes", 5);
-<<<<<<< HEAD
-=======
                 m_physicsLoggingDoFlush = pConfig.GetBoolean("PhysicsLoggingDoFlush", false);
                 m_physicsPhysicalDumpEnabled = pConfig.GetBoolean("PhysicsPhysicalDumpEnabled", false);
->>>>>>> upstream/master
                 // Very detailed logging for vehicle debugging
                 VehicleLoggingEnabled = pConfig.GetBoolean("VehicleLoggingEnabled", false);
                 VehiclePhysicalLoggingEnabled = pConfig.GetBoolean("VehiclePhysicalLoggingEnabled", false);
@@ -337,8 +268,6 @@
                 // Do any replacements in the parameters
                 m_physicsLoggingPrefix = m_physicsLoggingPrefix.Replace("%REGIONNAME%", RegionName);
             }
-<<<<<<< HEAD
-=======
 
             // The material characteristics.
             BSMaterials.InitializeFromDefaults(Params);
@@ -347,7 +276,6 @@
                 // Let the user add new and interesting material property values.
                 BSMaterials.InitializefromParameters(pConfig);
             }
->>>>>>> upstream/master
         }
     }
 
@@ -372,15 +300,6 @@
     //     is passed to the engine to do its special selection, etc.
     private BSAPITemplate SelectUnderlyingBulletEngine(string engineName)
     {
-<<<<<<< HEAD
-        m_log.Debug("[BULLETS UNMANAGED]:" + msg);
-    }
-    
-    // Called directly from unmanaged code so don't do much
-    private void BulletLoggerPhysLog(string msg)
-    {
-        PhysicsLogging.Write("[BULLETS UNMANAGED]:" + msg);
-=======
         // For the moment, do a simple switch statement.
         // Someday do fancyness with looking up the interfaces in the assembly.
         BSAPITemplate ret = null;
@@ -411,7 +330,6 @@
         }
 
         return ret;
->>>>>>> upstream/master
     }
 
     public override void Dispose()
@@ -434,10 +352,6 @@
             Constraints = null;
         }
 
-<<<<<<< HEAD
-        // Anything left in the unmanaged code should be cleaned out
-        BulletSimAPI.Shutdown(WorldID);
-=======
         if (Shapes != null)
         {
             Shapes.Dispose();
@@ -453,7 +367,6 @@
 
         // Anything left in the unmanaged code should be cleaned out
         PE.Shutdown(World);
->>>>>>> upstream/master
 
         // Not logging any more
         PhysicsLogging.Close();
@@ -481,12 +394,8 @@
         // TODO: Remove kludge someday.
         // We must generate a collision for avatars whether they collide or not.
         // This is required by OpenSim to update avatar animations, etc.
-<<<<<<< HEAD
-        lock (m_avatarsWithCollisions) m_avatarsWithCollisions.Add(actor);
-=======
         lock (m_avatars)
             m_avatars.Add(actor);
->>>>>>> upstream/master
 
         return actor;
     }
@@ -505,12 +414,8 @@
                 lock (PhysObjects)
                     PhysObjects.Remove(bsactor.LocalID);
                 // Remove kludge someday
-<<<<<<< HEAD
-                lock (m_avatarsWithCollisions) m_avatarsWithCollisions.Remove(bsactor);
-=======
                 lock (m_avatars)
                     m_avatars.Remove(bsactor);
->>>>>>> upstream/master
             }
             catch (Exception e)
             {
@@ -567,7 +472,7 @@
     }
 
     // This is a call from the simulator saying that some physical property has been updated.
-    // The BulletSim driver senses the changing of relevant properties so this taint 
+    // The BulletSim driver senses the changing of relevant properties so this taint
     // information call is not needed.
     public override void AddPhysicsActorTaint(PhysicsActor prim) { }
 
@@ -585,19 +490,6 @@
         int updatedEntityCount = 0;
         int collidersCount = 0;
 
-<<<<<<< HEAD
-        // prevent simulation until we've been initialized
-        if (!m_initialized) return 5.0f;
-
-        // update the prim states while we know the physics engine is not busy
-        int numTaints = _taintedObjects.Count;
-        ProcessTaints();
-
-        // Some of the prims operate with special vehicle properties
-        ProcessVehicles(timeStep);
-        numTaints += _taintedObjects.Count;
-        ProcessTaints();    // the vehicles might have added taints
-=======
         int beforeTime = 0;
         int simTime = 0;
 
@@ -622,19 +514,12 @@
         // Only enable this in a limited test world with few objects.
         if (m_physicsPhysicalDumpEnabled)
             PE.DumpAllInfo(World);
->>>>>>> upstream/master
 
         // step the physical world one interval
         m_simulationStep++;
         int numSubSteps = 0;
         try
         {
-<<<<<<< HEAD
-            numSubSteps = BulletSimAPI.PhysicsStep(WorldID, timeStep, m_maxSubSteps, m_fixedTimeStep,
-                        out updatedEntityCount, out updatedEntitiesPtr, out collidersCount, out collidersPtr);
-            DetailLog("{0},Simulate,call, nTaints= {1}, substeps={2}, updates={3}, colliders={4}", 
-                        DetailLogZero, numTaints, numSubSteps, updatedEntityCount, collidersCount); 
-=======
             if (PhysicsLogging.Enabled)
                 beforeTime = Util.EnvironmentTickCount();
 
@@ -647,38 +532,22 @@
                                         DetailLogZero, m_simulationStep, numTaints, simTime, numSubSteps,
                                         updatedEntityCount, collidersCount, ObjectsWithCollisions.Count);
             }
->>>>>>> upstream/master
         }
         catch (Exception e)
         {
-            m_log.WarnFormat("{0},PhysicsStep Exception: nTaints={1}, substeps={2}, updates={3}, colliders={4}, e={5}", 
+            m_log.WarnFormat("{0},PhysicsStep Exception: nTaints={1}, substeps={2}, updates={3}, colliders={4}, e={5}",
                         LogHeader, numTaints, numSubSteps, updatedEntityCount, collidersCount, e);
-            DetailLog("{0},PhysicsStepException,call, nTaints={1}, substeps={2}, updates={3}, colliders={4}", 
+            DetailLog("{0},PhysicsStepException,call, nTaints={1}, substeps={2}, updates={3}, colliders={4}",
                         DetailLogZero, numTaints, numSubSteps, updatedEntityCount, collidersCount);
             updatedEntityCount = 0;
             collidersCount = 0;
         }
 
-<<<<<<< HEAD
-<<<<<<< HEAD
-=======
-        if ((m_simulationStep % PhysicsMetricDumpFrames) == 0)
-=======
         if (PhysicsMetricDumpFrames != 0 && ((m_simulationStep % PhysicsMetricDumpFrames) == 0))
->>>>>>> c5de9840
             PE.DumpPhysicsStatistics(World);
->>>>>>> upstream/master
-
-        // Don't have to use the pointers passed back since we know it is the same pinned memory we passed in
-
-        // Get a value for 'now' so all the collision and update routines don't have to get their own
+
+        // Get a value for 'now' so all the collision and update routines don't have to get their own.
         SimulationNowTime = Util.EnvironmentTickCount();
-
-        // This is a kludge to get avatar movement updates. 
-        //   ODE sends collisions for avatars even if there are have been no collisions. This updates
-        //   avatar animations and stuff.
-        // If you fix avatar animation updates, remove this overhead and let normal collision processing happen.
-        m_objectsWithCollisions = new HashSet<BSPhysObject>(m_avatarsWithCollisions);
 
         // If there were collisions, process them by sending the event to the prim.
         // Collisions must be processed before updates.
@@ -698,11 +567,6 @@
 
         // The above SendCollision's batch up the collisions on the objects.
         //      Now push the collisions into the simulator.
-<<<<<<< HEAD
-        foreach (BSPhysObject bsp in m_objectsWithCollisions)
-            bsp.SendCollisions();
-        m_objectsWithCollisions.Clear();
-=======
         if (ObjectsWithCollisions.Count > 0)
         {
             foreach (BSPhysObject bsp in ObjectsWithCollisions)
@@ -733,7 +597,6 @@
             ObjectsWithNoMoreCollisions.Clear();
         }
         // Done with collisions.
->>>>>>> upstream/master
 
         // If any of the objects had updated properties, tell the object it has been changed by the physics engine
         if (updatedEntityCount > 0)
@@ -749,21 +612,6 @@
             }
         }
 
-<<<<<<< HEAD
-        // If enabled, call into the physics engine to dump statistics
-        if (m_detailedStatsStep > 0)
-        {
-            if ((m_simulationStep % m_detailedStatsStep) == 0)
-            {
-                BulletSimAPI.DumpBulletStatistics();
-            }
-        }
-
-        // The physics engine returns the number of milliseconds it simulated this call.
-        // These are summed and normalized to one second and divided by 1000 to give the reported physics FPS.
-        // Since Bullet normally does 5 or 6 substeps, this will normally sum to about 60 FPS.
-        return numSubSteps * m_fixedTimeStep;
-=======
         TriggerPostStepEvent(timeStep);
 
         // The following causes the unmanaged code to output ALL the values found in ALL the objects in the world.
@@ -775,7 +623,6 @@
         // These are summed and normalized to one second and divided by 1000 to give the reported physics FPS.
         // Multiply by a fixed nominal frame rate to give a rate similar to the simulator (usually 55).
         return (float)numSubSteps * m_fixedTimeStep * 1000f * NominalFrameRate;
->>>>>>> upstream/master
     }
 
     // Something has collided
@@ -790,11 +637,11 @@
         if (!PhysObjects.TryGetValue(localID, out collider))
         {
             // If the object that is colliding cannot be found, just ignore the collision.
+            DetailLog("{0},BSScene.SendCollision,colliderNotInObjectList,id={1},with={2}", DetailLogZero, localID, collidingWith);
             return;
         }
 
-        // The terrain is not in the physical object list so 'collidee'
-        //    can be null when Collide() is called.
+        // The terrain is not in the physical object list so 'collidee' can be null when Collide() is called.
         BSPhysObject collidee = null;
         PhysObjects.TryGetValue(collidingWith, out collidee);
 
@@ -803,7 +650,7 @@
         if (collider.Collide(collidingWith, collidee, collidePoint, collideNormal, penetration))
         {
             // If a collision was posted, remember to send it to the simulator
-            m_objectsWithCollisions.Add(collider);
+            ObjectsWithCollisions.Add(collider);
         }
 
         return;
@@ -819,17 +666,12 @@
         TerrainManager.SetTerrain(heightMap);
     }
 
-    public override void SetWaterLevel(float baseheight) 
-    {
-        m_waterLevel = baseheight;
-    }
-    // Someday....
-    public float GetWaterLevelAtXYZ(Vector3 loc)
-    {
-        return m_waterLevel;
-    }
-
-    public override void DeleteTerrain() 
+    public override void SetWaterLevel(float baseheight)
+    {
+        SimpleWaterLevel = baseheight;
+    }
+
+    public override void DeleteTerrain()
     {
         // m_log.DebugFormat("{0}: DeleteTerrain()", LogHeader);
     }
@@ -876,8 +718,6 @@
 
     public override bool IsThreaded { get { return false;  } }
 
-<<<<<<< HEAD
-=======
     #region Taints
     // The simulation execution order is:
     // Simulate()
@@ -889,9 +729,8 @@
     //       ProcessAndSendToSimulatorPropertyUpdates
     //    TriggerPostStepEvent
 
->>>>>>> upstream/master
     // Calls to the PhysicsActors can't directly call into the physics engine
-    // because it might be busy. We delay changes to a known time.
+    //       because it might be busy. We delay changes to a known time.
     // We rely on C#'s closure to save and restore the context for the delegate.
     public void TaintedObject(String ident, TaintCallback callback)
     {
@@ -899,14 +738,12 @@
 
         lock (_taintLock)
         {
-            _taintedObjects.Add(new TaintCallbackEntry(ident, callback));
+            _taintOperations.Add(new TaintCallbackEntry(ident, callback));
         }
 
         return;
     }
 
-<<<<<<< HEAD
-=======
     // Sometimes a potentially tainted operation can be used in and out of taint time.
     // This routine executes the command immediately if in taint-time otherwise it is queued.
     public void TaintedObject(bool inTaintTime, string ident, TaintCallback callback)
@@ -933,15 +770,11 @@
 
     }
 
->>>>>>> upstream/master
     // When someone tries to change a property on a BSPrim or BSCharacter, the object queues
     // a callback into itself to do the actual property change. That callback is called
     // here just before the physics engine is called to step the simulation.
     public void ProcessTaints()
     {
-<<<<<<< HEAD
-        if (_taintedObjects.Count > 0)  // save allocating new list if there is nothing to process
-=======
         ProcessRegularTaints();
         ProcessPostTaintTaints();
     }
@@ -949,20 +782,20 @@
     private void ProcessRegularTaints()
     {
         if (_taintOperations.Count > 0)  // save allocating new list if there is nothing to process
->>>>>>> upstream/master
         {
             // swizzle a new list into the list location so we can process what's there
             List<TaintCallbackEntry> oldList;
             lock (_taintLock)
             {
-                oldList = _taintedObjects;
-                _taintedObjects = new List<TaintCallbackEntry>();
+                oldList = _taintOperations;
+                _taintOperations = new List<TaintCallbackEntry>();
             }
 
             foreach (TaintCallbackEntry tcbe in oldList)
             {
                 try
                 {
+                    DetailLog("{0},BSScene.ProcessTaints,doTaint,id={1}", DetailLogZero, tcbe.ident); // DEBUG DEBUG DEBUG
                     tcbe.callback();
                 }
                 catch (Exception e)
@@ -974,457 +807,6 @@
         }
     }
 
-<<<<<<< HEAD
-    #region Vehicles
-
-    public void VehicleInSceneTypeChanged(BSPrim vehic, Vehicle newType)
-    {
-        if (newType == Vehicle.TYPE_NONE)
-        {
-            RemoveVehiclePrim(vehic);
-        }
-        else
-        {
-            // make it so the scene will call us each tick to do vehicle things
-           AddVehiclePrim(vehic);
-        }
-    }
-
-    // Make so the scene will call this prim for vehicle actions each tick.
-    // Safe to call if prim is already in the vehicle list.
-    public void AddVehiclePrim(BSPrim vehicle)
-    {
-        lock (m_vehicles)
-        {
-            if (!m_vehicles.Contains(vehicle))
-            {
-                m_vehicles.Add(vehicle);
-            }
-        }
-    }
-
-    // Remove a prim from our list of vehicles.
-    // Safe to call if the prim is not in the vehicle list.
-    public void RemoveVehiclePrim(BSPrim vehicle)
-    {
-        lock (m_vehicles)
-        {
-            if (m_vehicles.Contains(vehicle))
-            {
-                m_vehicles.Remove(vehicle);
-            }
-        }
-    }
-
-    // Some prims have extra vehicle actions
-    // no locking because only called when physics engine is not busy
-    private void ProcessVehicles(float timeStep)
-    {
-        foreach (BSPhysObject pobj in m_vehicles)
-        {
-            pobj.StepVehicle(timeStep);
-        }
-    }
-    #endregion Vehicles
-
-    #region INI and command line parameter processing
-
-    delegate void ParamUser(BSScene scene, IConfig conf, string paramName, float val);
-    delegate float ParamGet(BSScene scene);
-    delegate void ParamSet(BSScene scene, string paramName, uint localID, float val);
-
-    private struct ParameterDefn
-    {
-        public string name;         // string name of the parameter
-        public string desc;         // a short description of what the parameter means
-        public float defaultValue;  // default value if not specified anywhere else
-        public ParamUser userParam; // get the value from the configuration file
-        public ParamGet getter;     // return the current value stored for this parameter
-        public ParamSet setter;     // set the current value for this parameter
-        public ParameterDefn(string n, string d, float v, ParamUser u, ParamGet g, ParamSet s)
-        {
-            name = n;
-            desc = d;
-            defaultValue = v;
-            userParam = u;
-            getter = g;
-            setter = s;
-        }
-    }
-
-    // List of all of the externally visible parameters.
-    // For each parameter, this table maps a text name to getter and setters.
-    // To add a new externally referencable/settable parameter, add the paramter storage
-    //    location somewhere in the program and make an entry in this table with the
-    //    getters and setters.
-    // It is easiest to find an existing definition and copy it.
-    // Parameter values are floats. Booleans are converted to a floating value.
-    // 
-    // A ParameterDefn() takes the following parameters:
-    //    -- the text name of the parameter. This is used for console input and ini file.
-    //    -- a short text description of the parameter. This shows up in the console listing.
-    //    -- a delegate for fetching the parameter from the ini file.
-    //          Should handle fetching the right type from the ini file and converting it.
-    //    -- a delegate for getting the value as a float
-    //    -- a delegate for setting the value from a float
-    //
-    // The single letter parameters for the delegates are:
-    //    s = BSScene
-    //    p = string parameter name
-    //    l = localID of referenced object
-    //    v = float value
-    //    cf = parameter configuration class (for fetching values from ini file)
-    private ParameterDefn[] ParameterDefinitions =
-    {
-        new ParameterDefn("MeshSculptedPrim", "Whether to create meshes for sculpties",
-            ConfigurationParameters.numericTrue,
-            (s,cf,p,v) => { s.ShouldMeshSculptedPrim = cf.GetBoolean(p, s.BoolNumeric(v)); },
-            (s) => { return s.NumericBool(s.ShouldMeshSculptedPrim); },
-            (s,p,l,v) => { s.ShouldMeshSculptedPrim = s.BoolNumeric(v); } ),
-        new ParameterDefn("ForceSimplePrimMeshing", "If true, only use primitive meshes for objects",
-            ConfigurationParameters.numericFalse,
-            (s,cf,p,v) => { s.ShouldForceSimplePrimMeshing = cf.GetBoolean(p, s.BoolNumeric(v)); },
-            (s) => { return s.NumericBool(s.ShouldForceSimplePrimMeshing); },
-            (s,p,l,v) => { s.ShouldForceSimplePrimMeshing = s.BoolNumeric(v); } ),
-
-        new ParameterDefn("MeshLevelOfDetail", "Level of detail to render meshes (32, 16, 8 or 4. 32=most detailed)",
-            8f,
-            (s,cf,p,v) => { s.MeshLOD = (float)cf.GetInt(p, (int)v); },
-            (s) => { return s.MeshLOD; },
-            (s,p,l,v) => { s.MeshLOD = v; } ),
-        new ParameterDefn("MeshLevelOfDetailMegaPrim", "Level of detail to render meshes larger than threshold meters",
-            16f,
-            (s,cf,p,v) => { s.MeshMegaPrimLOD = (float)cf.GetInt(p, (int)v); },
-            (s) => { return s.MeshMegaPrimLOD; },
-            (s,p,l,v) => { s.MeshMegaPrimLOD = v; } ),
-        new ParameterDefn("MeshLevelOfDetailMegaPrimThreshold", "Size (in meters) of a mesh before using MeshMegaPrimLOD",
-            10f,
-            (s,cf,p,v) => { s.MeshMegaPrimThreshold = (float)cf.GetInt(p, (int)v); },
-            (s) => { return s.MeshMegaPrimThreshold; },
-            (s,p,l,v) => { s.MeshMegaPrimThreshold = v; } ),
-        new ParameterDefn("SculptLevelOfDetail", "Level of detail to render sculpties (32, 16, 8 or 4. 32=most detailed)",
-            32f,
-            (s,cf,p,v) => { s.SculptLOD = (float)cf.GetInt(p, (int)v); },
-            (s) => { return s.SculptLOD; },
-            (s,p,l,v) => { s.SculptLOD = v; } ),
-
-        new ParameterDefn("MaxSubStep", "In simulation step, maximum number of substeps",
-            10f,
-            (s,cf,p,v) => { s.m_maxSubSteps = cf.GetInt(p, (int)v); },
-            (s) => { return (float)s.m_maxSubSteps; },
-            (s,p,l,v) => { s.m_maxSubSteps = (int)v; } ),
-        new ParameterDefn("FixedTimeStep", "In simulation step, seconds of one substep (1/60)",
-            1f / 60f,
-            (s,cf,p,v) => { s.m_fixedTimeStep = cf.GetFloat(p, v); },
-            (s) => { return (float)s.m_fixedTimeStep; },
-            (s,p,l,v) => { s.m_fixedTimeStep = v; } ),
-        new ParameterDefn("MaxCollisionsPerFrame", "Max collisions returned at end of each frame",
-            2048f,
-            (s,cf,p,v) => { s.m_maxCollisionsPerFrame = cf.GetInt(p, (int)v); },
-            (s) => { return (float)s.m_maxCollisionsPerFrame; },
-            (s,p,l,v) => { s.m_maxCollisionsPerFrame = (int)v; } ),
-        new ParameterDefn("MaxUpdatesPerFrame", "Max updates returned at end of each frame",
-            8000f,
-            (s,cf,p,v) => { s.m_maxUpdatesPerFrame = cf.GetInt(p, (int)v); },
-            (s) => { return (float)s.m_maxUpdatesPerFrame; },
-            (s,p,l,v) => { s.m_maxUpdatesPerFrame = (int)v; } ),
-        new ParameterDefn("MaxObjectMass", "Maximum object mass (10000.01)",
-            10000.01f,
-            (s,cf,p,v) => { s.MaximumObjectMass = cf.GetFloat(p, v); },
-            (s) => { return (float)s.MaximumObjectMass; },
-            (s,p,l,v) => { s.MaximumObjectMass = v; } ),
-
-        new ParameterDefn("PID_D", "Derivitive factor for motion smoothing",
-            2200f,
-            (s,cf,p,v) => { s.PID_D = cf.GetFloat(p, v); },
-            (s) => { return (float)s.PID_D; },
-            (s,p,l,v) => { s.PID_D = v; } ),
-        new ParameterDefn("PID_P", "Parameteric factor for motion smoothing",
-            900f,
-            (s,cf,p,v) => { s.PID_P = cf.GetFloat(p, v); },
-            (s) => { return (float)s.PID_P; },
-            (s,p,l,v) => { s.PID_P = v; } ),
-
-        new ParameterDefn("DefaultFriction", "Friction factor used on new objects",
-            0.5f,
-            (s,cf,p,v) => { s.m_params[0].defaultFriction = cf.GetFloat(p, v); },
-            (s) => { return s.m_params[0].defaultFriction; },
-            (s,p,l,v) => { s.m_params[0].defaultFriction = v; } ),
-        new ParameterDefn("DefaultDensity", "Density for new objects" ,
-            10.000006836f,  // Aluminum g/cm3
-            (s,cf,p,v) => { s.m_params[0].defaultDensity = cf.GetFloat(p, v); },
-            (s) => { return s.m_params[0].defaultDensity; },
-            (s,p,l,v) => { s.m_params[0].defaultDensity = v; } ),
-        new ParameterDefn("DefaultRestitution", "Bouncyness of an object" ,
-            0f,
-            (s,cf,p,v) => { s.m_params[0].defaultRestitution = cf.GetFloat(p, v); },
-            (s) => { return s.m_params[0].defaultRestitution; },
-            (s,p,l,v) => { s.m_params[0].defaultRestitution = v; } ),
-        new ParameterDefn("CollisionMargin", "Margin around objects before collisions are calculated (must be zero!)",
-            0f,
-            (s,cf,p,v) => { s.m_params[0].collisionMargin = cf.GetFloat(p, v); },
-            (s) => { return s.m_params[0].collisionMargin; },
-            (s,p,l,v) => { s.m_params[0].collisionMargin = v; } ),
-        new ParameterDefn("Gravity", "Vertical force of gravity (negative means down)",
-            -9.80665f,
-            (s,cf,p,v) => { s.m_params[0].gravity = cf.GetFloat(p, v); },
-            (s) => { return s.m_params[0].gravity; },
-            (s,p,l,v) => { s.m_params[0].gravity = v; s.TaintedUpdateParameter(p,l,v); } ),
-
-
-        new ParameterDefn("LinearDamping", "Factor to damp linear movement per second (0.0 - 1.0)",
-            0f,
-            (s,cf,p,v) => { s.m_params[0].linearDamping = cf.GetFloat(p, v); },
-            (s) => { return s.m_params[0].linearDamping; },
-            (s,p,l,v) => { s.UpdateParameterObject(ref s.m_params[0].linearDamping, p, l, v); } ),
-        new ParameterDefn("AngularDamping", "Factor to damp angular movement per second (0.0 - 1.0)",
-            0f,
-            (s,cf,p,v) => { s.m_params[0].angularDamping = cf.GetFloat(p, v); },
-            (s) => { return s.m_params[0].angularDamping; },
-            (s,p,l,v) => { s.UpdateParameterObject(ref s.m_params[0].angularDamping, p, l, v); } ),
-        new ParameterDefn("DeactivationTime", "Seconds before considering an object potentially static",
-            0.2f,
-            (s,cf,p,v) => { s.m_params[0].deactivationTime = cf.GetFloat(p, v); },
-            (s) => { return s.m_params[0].deactivationTime; },
-            (s,p,l,v) => { s.UpdateParameterObject(ref s.m_params[0].deactivationTime, p, l, v); } ),
-        new ParameterDefn("LinearSleepingThreshold", "Seconds to measure linear movement before considering static",
-            0.8f,
-            (s,cf,p,v) => { s.m_params[0].linearSleepingThreshold = cf.GetFloat(p, v); },
-            (s) => { return s.m_params[0].linearSleepingThreshold; },
-            (s,p,l,v) => { s.UpdateParameterObject(ref s.m_params[0].linearSleepingThreshold, p, l, v); } ),
-        new ParameterDefn("AngularSleepingThreshold", "Seconds to measure angular movement before considering static",
-            1.0f,
-            (s,cf,p,v) => { s.m_params[0].angularSleepingThreshold = cf.GetFloat(p, v); },
-            (s) => { return s.m_params[0].angularSleepingThreshold; },
-            (s,p,l,v) => { s.UpdateParameterObject(ref s.m_params[0].angularSleepingThreshold, p, l, v); } ),
-        new ParameterDefn("CcdMotionThreshold", "Continuious collision detection threshold (0 means no CCD)" ,
-            0f,     // set to zero to disable
-            (s,cf,p,v) => { s.m_params[0].ccdMotionThreshold = cf.GetFloat(p, v); },
-            (s) => { return s.m_params[0].ccdMotionThreshold; },
-            (s,p,l,v) => { s.UpdateParameterObject(ref s.m_params[0].ccdMotionThreshold, p, l, v); } ),
-        new ParameterDefn("CcdSweptSphereRadius", "Continuious collision detection test radius" ,
-            0f,
-            (s,cf,p,v) => { s.m_params[0].ccdSweptSphereRadius = cf.GetFloat(p, v); },
-            (s) => { return s.m_params[0].ccdSweptSphereRadius; },
-            (s,p,l,v) => { s.UpdateParameterObject(ref s.m_params[0].ccdSweptSphereRadius, p, l, v); } ),
-        new ParameterDefn("ContactProcessingThreshold", "Distance between contacts before doing collision check" ,
-            0.1f,
-            (s,cf,p,v) => { s.m_params[0].contactProcessingThreshold = cf.GetFloat(p, v); },
-            (s) => { return s.m_params[0].contactProcessingThreshold; },
-            (s,p,l,v) => { s.UpdateParameterObject(ref s.m_params[0].contactProcessingThreshold, p, l, v); } ),
-
-        new ParameterDefn("TerrainFriction", "Factor to reduce movement against terrain surface" ,
-            0.5f,
-            (s,cf,p,v) => { s.m_params[0].terrainFriction = cf.GetFloat(p, v); },
-            (s) => { return s.m_params[0].terrainFriction; },
-            (s,p,l,v) => { s.m_params[0].terrainFriction = v; s.TaintedUpdateParameter(p,l,v); } ),
-        new ParameterDefn("TerrainHitFraction", "Distance to measure hit collisions" ,
-            0.8f,
-            (s,cf,p,v) => { s.m_params[0].terrainHitFraction = cf.GetFloat(p, v); },
-            (s) => { return s.m_params[0].terrainHitFraction; },
-            (s,p,l,v) => { s.m_params[0].terrainHitFraction = v; s.TaintedUpdateParameter(p,l,v); } ),
-        new ParameterDefn("TerrainRestitution", "Bouncyness" ,
-            0f,
-            (s,cf,p,v) => { s.m_params[0].terrainRestitution = cf.GetFloat(p, v); },
-            (s) => { return s.m_params[0].terrainRestitution; },
-            (s,p,l,v) => { s.m_params[0].terrainRestitution = v; s.TaintedUpdateParameter(p,l,v); } ),
-        new ParameterDefn("AvatarFriction", "Factor to reduce movement against an avatar. Changed on avatar recreation.",
-            0.2f,
-            (s,cf,p,v) => { s.m_params[0].avatarFriction = cf.GetFloat(p, v); },
-            (s) => { return s.m_params[0].avatarFriction; },
-            (s,p,l,v) => { s.UpdateParameterObject(ref s.m_params[0].avatarFriction, p, l, v); } ),
-        new ParameterDefn("AvatarDensity", "Density of an avatar. Changed on avatar recreation.",
-            60f,
-            (s,cf,p,v) => { s.m_params[0].avatarDensity = cf.GetFloat(p, v); },
-            (s) => { return s.m_params[0].avatarDensity; },
-            (s,p,l,v) => { s.UpdateParameterObject(ref s.m_params[0].avatarDensity, p, l, v); } ),
-        new ParameterDefn("AvatarRestitution", "Bouncyness. Changed on avatar recreation.",
-            0f,
-            (s,cf,p,v) => { s.m_params[0].avatarRestitution = cf.GetFloat(p, v); },
-            (s) => { return s.m_params[0].avatarRestitution; },
-            (s,p,l,v) => { s.UpdateParameterObject(ref s.m_params[0].avatarRestitution, p, l, v); } ),
-        new ParameterDefn("AvatarCapsuleRadius", "Radius of space around an avatar",
-            0.37f,
-            (s,cf,p,v) => { s.m_params[0].avatarCapsuleRadius = cf.GetFloat(p, v); },
-            (s) => { return s.m_params[0].avatarCapsuleRadius; },
-            (s,p,l,v) => { s.UpdateParameterObject(ref s.m_params[0].avatarCapsuleRadius, p, l, v); } ),
-        new ParameterDefn("AvatarCapsuleHeight", "Default height of space around avatar",
-            1.5f,
-            (s,cf,p,v) => { s.m_params[0].avatarCapsuleHeight = cf.GetFloat(p, v); },
-            (s) => { return s.m_params[0].avatarCapsuleHeight; },
-            (s,p,l,v) => { s.UpdateParameterObject(ref s.m_params[0].avatarCapsuleHeight, p, l, v); } ),
-	    new ParameterDefn("AvatarContactProcessingThreshold", "Distance from capsule to check for collisions",
-            0.1f,
-            (s,cf,p,v) => { s.m_params[0].avatarContactProcessingThreshold = cf.GetFloat(p, v); },
-            (s) => { return s.m_params[0].avatarContactProcessingThreshold; },
-            (s,p,l,v) => { s.UpdateParameterObject(ref s.m_params[0].avatarContactProcessingThreshold, p, l, v); } ),
-
-
-	    new ParameterDefn("MaxPersistantManifoldPoolSize", "Number of manifolds pooled (0 means default of 4096)",
-            0f,     // zero to disable
-            (s,cf,p,v) => { s.m_params[0].maxPersistantManifoldPoolSize = cf.GetFloat(p, v); },
-            (s) => { return s.m_params[0].maxPersistantManifoldPoolSize; },
-            (s,p,l,v) => { s.m_params[0].maxPersistantManifoldPoolSize = v; } ),
-	    new ParameterDefn("MaxCollisionAlgorithmPoolSize", "Number of collisions pooled (0 means default of 4096)",
-            0f,     // zero to disable
-            (s,cf,p,v) => { s.m_params[0].maxCollisionAlgorithmPoolSize = cf.GetFloat(p, v); },
-            (s) => { return s.m_params[0].maxCollisionAlgorithmPoolSize; },
-            (s,p,l,v) => { s.m_params[0].maxCollisionAlgorithmPoolSize = v; } ),
-	    new ParameterDefn("ShouldDisableContactPoolDynamicAllocation", "Enable to allow large changes in object count",
-            ConfigurationParameters.numericFalse,
-            (s,cf,p,v) => { s.m_params[0].shouldDisableContactPoolDynamicAllocation = s.NumericBool(cf.GetBoolean(p, s.BoolNumeric(v))); },
-            (s) => { return s.m_params[0].shouldDisableContactPoolDynamicAllocation; },
-            (s,p,l,v) => { s.m_params[0].shouldDisableContactPoolDynamicAllocation = v; } ),
-	    new ParameterDefn("ShouldForceUpdateAllAabbs", "Enable to recomputer AABBs every simulator step",
-            ConfigurationParameters.numericFalse,
-            (s,cf,p,v) => { s.m_params[0].shouldForceUpdateAllAabbs = s.NumericBool(cf.GetBoolean(p, s.BoolNumeric(v))); },
-            (s) => { return s.m_params[0].shouldForceUpdateAllAabbs; },
-            (s,p,l,v) => { s.m_params[0].shouldForceUpdateAllAabbs = v; } ),
-	    new ParameterDefn("ShouldRandomizeSolverOrder", "Enable for slightly better stacking interaction",
-            ConfigurationParameters.numericFalse,
-            (s,cf,p,v) => { s.m_params[0].shouldRandomizeSolverOrder = s.NumericBool(cf.GetBoolean(p, s.BoolNumeric(v))); },
-            (s) => { return s.m_params[0].shouldRandomizeSolverOrder; },
-            (s,p,l,v) => { s.m_params[0].shouldRandomizeSolverOrder = v; } ),
-	    new ParameterDefn("ShouldSplitSimulationIslands", "Enable splitting active object scanning islands",
-            ConfigurationParameters.numericFalse,
-            (s,cf,p,v) => { s.m_params[0].shouldSplitSimulationIslands = s.NumericBool(cf.GetBoolean(p, s.BoolNumeric(v))); },
-            (s) => { return s.m_params[0].shouldSplitSimulationIslands; },
-            (s,p,l,v) => { s.m_params[0].shouldSplitSimulationIslands = v; } ),
-	    new ParameterDefn("ShouldEnableFrictionCaching", "Enable friction computation caching",
-            ConfigurationParameters.numericFalse,
-            (s,cf,p,v) => { s.m_params[0].shouldEnableFrictionCaching = s.NumericBool(cf.GetBoolean(p, s.BoolNumeric(v))); },
-            (s) => { return s.m_params[0].shouldEnableFrictionCaching; },
-            (s,p,l,v) => { s.m_params[0].shouldEnableFrictionCaching = v; } ),
-	    new ParameterDefn("NumberOfSolverIterations", "Number of internal iterations (0 means default)",
-            0f,     // zero says use Bullet default
-            (s,cf,p,v) => { s.m_params[0].numberOfSolverIterations = cf.GetFloat(p, v); },
-            (s) => { return s.m_params[0].numberOfSolverIterations; },
-            (s,p,l,v) => { s.m_params[0].numberOfSolverIterations = v; } ),
-
-	    new ParameterDefn("LinkConstraintUseFrameOffset", "For linksets built with constraints, enable frame offsetFor linksets built with constraints, enable frame offset.",
-            ConfigurationParameters.numericFalse,
-            (s,cf,p,v) => { s.m_params[0].linkConstraintUseFrameOffset = s.NumericBool(cf.GetBoolean(p, s.BoolNumeric(v))); },
-            (s) => { return s.m_params[0].linkConstraintUseFrameOffset; },
-            (s,p,l,v) => { s.m_params[0].linkConstraintUseFrameOffset = v; } ),
-	    new ParameterDefn("LinkConstraintEnableTransMotor", "Whether to enable translational motor on linkset constraints",
-            ConfigurationParameters.numericTrue,
-            (s,cf,p,v) => { s.m_params[0].linkConstraintEnableTransMotor = s.NumericBool(cf.GetBoolean(p, s.BoolNumeric(v))); },
-            (s) => { return s.m_params[0].linkConstraintEnableTransMotor; },
-            (s,p,l,v) => { s.m_params[0].linkConstraintEnableTransMotor = v; } ),
-	    new ParameterDefn("LinkConstraintTransMotorMaxVel", "Maximum velocity to be applied by translational motor in linkset constraints",
-            5.0f,
-            (s,cf,p,v) => { s.m_params[0].linkConstraintTransMotorMaxVel = cf.GetFloat(p, v); },
-            (s) => { return s.m_params[0].linkConstraintTransMotorMaxVel; },
-            (s,p,l,v) => { s.m_params[0].linkConstraintTransMotorMaxVel = v; } ),
-	    new ParameterDefn("LinkConstraintTransMotorMaxForce", "Maximum force to be applied by translational motor in linkset constraints",
-            0.1f,
-            (s,cf,p,v) => { s.m_params[0].linkConstraintTransMotorMaxForce = cf.GetFloat(p, v); },
-            (s) => { return s.m_params[0].linkConstraintTransMotorMaxForce; },
-            (s,p,l,v) => { s.m_params[0].linkConstraintTransMotorMaxForce = v; } ),
-	    new ParameterDefn("LinkConstraintCFM", "Amount constraint can be violated. 0=no violation, 1=infinite. Default=0.1",
-            0.1f,
-            (s,cf,p,v) => { s.m_params[0].linkConstraintCFM = cf.GetFloat(p, v); },
-            (s) => { return s.m_params[0].linkConstraintCFM; },
-            (s,p,l,v) => { s.m_params[0].linkConstraintCFM = v; } ),
-	    new ParameterDefn("LinkConstraintERP", "Amount constraint is corrected each tick. 0=none, 1=all. Default = 0.2",
-            0.2f,
-            (s,cf,p,v) => { s.m_params[0].linkConstraintERP = cf.GetFloat(p, v); },
-            (s) => { return s.m_params[0].linkConstraintERP; },
-            (s,p,l,v) => { s.m_params[0].linkConstraintERP = v; } ),
-	    new ParameterDefn("LinkConstraintSolverIterations", "Number of solver iterations when computing constraint. (0 = Bullet default)",
-            40,
-            (s,cf,p,v) => { s.m_params[0].linkConstraintSolverIterations = cf.GetFloat(p, v); },
-            (s) => { return s.m_params[0].linkConstraintSolverIterations; },
-            (s,p,l,v) => { s.m_params[0].linkConstraintSolverIterations = v; } ),
-
-        new ParameterDefn("DetailedStats", "Frames between outputting detailed phys stats. (0 is off)",
-            0f,
-            (s,cf,p,v) => { s.m_detailedStatsStep = cf.GetInt(p, (int)v); },
-            (s) => { return (float)s.m_detailedStatsStep; },
-            (s,p,l,v) => { s.m_detailedStatsStep = (int)v; } ),
-    };
-
-    // Convert a boolean to our numeric true and false values
-    public float NumericBool(bool b)
-    {
-        return (b ? ConfigurationParameters.numericTrue : ConfigurationParameters.numericFalse);
-    }
-
-    // Convert numeric true and false values to a boolean
-    public bool BoolNumeric(float b)
-    {
-        return (b == ConfigurationParameters.numericTrue ? true : false);
-    }
-
-    // Search through the parameter definitions and return the matching
-    //    ParameterDefn structure.
-    // Case does not matter as names are compared after converting to lower case.
-    // Returns 'false' if the parameter is not found.
-    private bool TryGetParameter(string paramName, out ParameterDefn defn)
-    {
-        bool ret = false;
-        ParameterDefn foundDefn = new ParameterDefn();
-        string pName = paramName.ToLower();
-
-        foreach (ParameterDefn parm in ParameterDefinitions)
-        {
-            if (pName == parm.name.ToLower())
-            {
-                foundDefn = parm;
-                ret = true;
-                break;
-            }
-        }
-        defn = foundDefn;
-        return ret;
-    }
-
-    // Pass through the settable parameters and set the default values
-    private void SetParameterDefaultValues()
-    {
-        foreach (ParameterDefn parm in ParameterDefinitions)
-        {
-            parm.setter(this, parm.name, PhysParameterEntry.APPLY_TO_NONE, parm.defaultValue);
-        }
-    }
-
-    // Get user set values out of the ini file.
-    private void SetParameterConfigurationValues(IConfig cfg)
-    {
-        foreach (ParameterDefn parm in ParameterDefinitions)
-        {
-            parm.userParam(this, cfg, parm.name, parm.defaultValue);
-        }
-    }
-
-    private PhysParameterEntry[] SettableParameters = new PhysParameterEntry[1];
-
-    // This creates an array in the correct format for returning the list of
-    //    parameters. This is used by the 'list' option of the 'physics' command.
-    private void BuildParameterTable()
-    {
-        if (SettableParameters.Length < ParameterDefinitions.Length)
-        {
-
-            List<PhysParameterEntry> entries = new List<PhysParameterEntry>();
-            for (int ii = 0; ii < ParameterDefinitions.Length; ii++)
-            {
-                ParameterDefn pd = ParameterDefinitions[ii];
-                entries.Add(new PhysParameterEntry(pd.name, pd.desc));
-            }
-
-            // make the list in alphabetical order for estetic reasons
-            entries.Sort(delegate(PhysParameterEntry ppe1, PhysParameterEntry ppe2)
-            {
-                return ppe1.name.CompareTo(ppe2.name);
-            });
-
-            SettableParameters = entries.ToArray();
-        }
-    }
-
-
-=======
     // Schedule an update to happen after all the regular taints are processed.
     // Note that new requests for the same operation ("ident") for the same object ("ID")
     //     will replace any previous operation by the same object.
@@ -1481,12 +863,6 @@
 
     #endregion // Taints
 
-<<<<<<< HEAD
-    #region INI and command line parameter processing
-
->>>>>>> upstream/master
-=======
->>>>>>> c5de9840
     #region IPhysicsParameters
     // Get the list of parameters this physics engine supports
     public PhysParameterEntry[] GetParameterList()
@@ -1543,78 +919,10 @@
         return ret;
     }
 
-<<<<<<< HEAD
-    // check to see if we are updating a parameter for a particular or all of the prims
-    protected void UpdateParameterObject(ref float loc, string parm, uint localID, float val)
-    {
-        List<uint> operateOn;
-        lock (PhysObjects) operateOn = new List<uint>(PhysObjects.Keys);
-        UpdateParameterSet(operateOn, ref loc, parm, localID, val);
-    }
-
-    // update all the localIDs specified
-    // If the local ID is APPLY_TO_NONE, just change the default value
-    // If the localID is APPLY_TO_ALL change the default value and apply the new value to all the lIDs
-    // If the localID is a specific object, apply the parameter change to only that object
-<<<<<<< HEAD
-    protected void UpdateParameterSet(List<uint> lIDs, ref float defaultLoc, string parm, uint localID, float val)
-=======
-    internal delegate void AssignVal(float x);
-    internal void UpdateParameterObject(AssignVal setDefault, string parm, uint localID, float val)
->>>>>>> upstream/master
-    {
-        switch (localID)
-        {
-            case PhysParameterEntry.APPLY_TO_NONE:
-<<<<<<< HEAD
-                defaultLoc = val;   // setting only the default value
-                break;
-            case PhysParameterEntry.APPLY_TO_ALL:
-                defaultLoc = val;  // setting ALL also sets the default value
-                List<uint> objectIDs = lIDs;
-                string xparm = parm.ToLower();
-                float xval = val;
-                TaintedObject("BSScene.UpdateParameterSet", delegate() {
-                    foreach (uint lID in objectIDs)
-                    {
-                        BulletSimAPI.UpdateParameter(WorldID, lID, xparm, xval);
-                    }
-                });
-=======
-                setDefault(val);            // setting only the default value
-                // This will cause a call into the physical world if some operation is specified (SetOnObject).
-                objectIDs.Add(TERRAIN_ID);
-                TaintedUpdateParameter(parm, objectIDs, val);
-                break;
-            case PhysParameterEntry.APPLY_TO_ALL:
-                setDefault(val);  // setting ALL also sets the default value
-                lock (PhysObjects) objectIDs = new List<uint>(PhysObjects.Keys);
-                TaintedUpdateParameter(parm, objectIDs, val);
->>>>>>> upstream/master
-                break;
-            default: 
-                // setting only one localID
-                TaintedUpdateParameter(parm, localID, val);
-                break;
-        }
-    }
-
-    // schedule the actual updating of the paramter to when the phys engine is not busy
-    protected void TaintedUpdateParameter(string parm, uint localID, float val)
-    {
-        uint xlocalID = localID;
-        string xparm = parm.ToLower();
-        float xval = val;
-<<<<<<< HEAD
-        TaintedObject("BSScene.TaintedUpdateParameter", delegate() {
-            BulletSimAPI.UpdateParameter(WorldID, xlocalID, xparm, xval);
-=======
-=======
     // schedule the actual updating of the paramter to when the phys engine is not busy
     private void TaintedUpdateParameter(string parm, List<uint> lIDs, string val)
     {
         string xval = val;
->>>>>>> c5de9840
         List<uint> xlIDs = lIDs;
         string xparm = parm;
         TaintedObject("BSScene.UpdateParameterSet", delegate() {
@@ -1631,7 +939,6 @@
                     }
                 }
             }
->>>>>>> upstream/master
         });
     }
 
@@ -1657,8 +964,10 @@
     public void DetailLog(string msg, params Object[] args)
     {
         PhysicsLogging.Write(msg, args);
-    }
-    // used to fill in the LocalID when there isn't one
+        // Add the Flush() if debugging crashes. Gets all the messages written out.
+        if (m_physicsLoggingDoFlush) PhysicsLogging.Flush();
+    }
+    // Used to fill in the LocalID when there isn't one. It's the correct number of characters.
     public const string DetailLogZero = "0000000000";
 
 }
