/*
 * Copyright (c) Contributors, http://opensimulator.org/
 * See CONTRIBUTORS.TXT for a full list of copyright holders.
 *
 * Redistribution and use in source and binary forms, with or without
 * modification, are permitted provided that the following conditions are met:
 *     * Redistributions of source code must retain the above copyright
 *       notice, this list of conditions and the following disclaimer.
 *     * Redistributions in binary form must reproduce the above copyright
 *       notice, this list of conditions and the following disclaimer in the
 *       documentation and/or other materials provided with the distribution.
 *     * Neither the name of the OpenSimulator Project nor the
 *       names of its contributors may be used to endorse or promote products
 *       derived from this software without specific prior written permission.
 *
 * THIS SOFTWARE IS PROVIDED BY THE DEVELOPERS ``AS IS'' AND ANY
 * EXPRESS OR IMPLIED WARRANTIES, INCLUDING, BUT NOT LIMITED TO, THE IMPLIED
 * WARRANTIES OF MERCHANTABILITY AND FITNESS FOR A PARTICULAR PURPOSE ARE
 * DISCLAIMED. IN NO EVENT SHALL THE CONTRIBUTORS BE LIABLE FOR ANY
 * DIRECT, INDIRECT, INCIDENTAL, SPECIAL, EXEMPLARY, OR CONSEQUENTIAL DAMAGES
 * (INCLUDING, BUT NOT LIMITED TO, PROCUREMENT OF SUBSTITUTE GOODS OR SERVICES;
 * LOSS OF USE, DATA, OR PROFITS; OR BUSINESS INTERRUPTION) HOWEVER CAUSED AND
 * ON ANY THEORY OF LIABILITY, WHETHER IN CONTRACT, STRICT LIABILITY, OR TORT
 * (INCLUDING NEGLIGENCE OR OTHERWISE) ARISING IN ANY WAY OUT OF THE USE OF THIS
 * SOFTWARE, EVEN IF ADVISED OF THE POSSIBILITY OF SUCH DAMAGE.
<<<<<<< HEAD
 */

/* RA: June 14, 2011. Copied from ODEDynamics.cs and converted to
 * call the BulletSim system.
 */
/* Revised Aug, Sept 2009 by Kitto Flora. ODEDynamics.cs replaces
 * ODEVehicleSettings.cs. It and ODEPrim.cs are re-organised:
 * ODEPrim.cs contains methods dealing with Prim editing, Prim
 * characteristics and Kinetic motion.
 * ODEDynamics.cs contains methods dealing with Prim Physical motion
 * (dynamics) and the associated settings. Old Linear and angular
 * motors for dynamic motion have been replace with  MoveLinear()
 * and MoveAngular(); 'Physical' is used only to switch ODE dynamic
 * simualtion on/off; VEHICAL_TYPE_NONE/VEHICAL_TYPE_<other> is to
 * switch between 'VEHICLE' parameter use and general dynamics
 * settings use.
=======
 *
 * The quotations from http://wiki.secondlife.com/wiki/Linden_Vehicle_Tutorial
 * are Copyright (c) 2009 Linden Research, Inc and are used under their license
 * of Creative Commons Attribution-Share Alike 3.0
 * (http://creativecommons.org/licenses/by-sa/3.0/).
>>>>>>> upstream/master
 */

using System;
using System.Collections.Generic;
using System.Reflection;
using System.Runtime.InteropServices;
using log4net;
using OpenMetaverse;
using OpenSim.Framework;
using OpenSim.Region.Physics.Manager;

namespace OpenSim.Region.Physics.BulletSPlugin
{
<<<<<<< HEAD
    public class BSDynamics
    {
        private int frcount = 0;                                        // Used to limit dynamics debug output to
                                                                        // every 100th frame
=======
    public sealed class BSDynamics : BSActor
    {
        private static string LogHeader = "[BULLETSIM VEHICLE]";

        // the prim this dynamic controller belongs to
        private BSPrim ControllingPrim { get; set; }

        private bool m_haveRegisteredForSceneEvents;
>>>>>>> c5de9840

        private BSScene m_physicsScene;
        private BSPrim m_prim;      // the prim this dynamic controller belongs to

        // Vehicle properties
        private Vehicle m_type = Vehicle.TYPE_NONE;                     // If a 'VEHICLE', and what kind
        public Vehicle Type
        {
            get { return m_type; }
        }
        // private Quaternion m_referenceFrame = Quaternion.Identity;   // Axis modifier
        private VehicleFlag m_flags = (VehicleFlag) 0;                  // Boolean settings:
                                                                        // HOVER_TERRAIN_ONLY
                                                                        // HOVER_GLOBAL_HEIGHT
                                                                        // NO_DEFLECTION_UP
                                                                        // HOVER_WATER_ONLY
                                                                        // HOVER_UP_ONLY
                                                                        // LIMIT_MOTOR_UP
                                                                        // LIMIT_ROLL_ONLY
        private Vector3 m_BlockingEndPoint = Vector3.Zero;
        private Quaternion m_RollreferenceFrame = Quaternion.Identity;
        // Linear properties
        private Vector3 m_linearMotorDirection = Vector3.Zero;          // velocity requested by LSL, decayed by time
        private Vector3 m_linearMotorDirectionLASTSET = Vector3.Zero;   // velocity requested by LSL
        private Vector3 m_newVelocity = Vector3.Zero;                   // velocity computed to be applied to body
        private Vector3 m_linearFrictionTimescale = Vector3.Zero;
        private float m_linearMotorDecayTimescale = 0;
        private float m_linearMotorTimescale = 0;
        private Vector3 m_lastLinearVelocityVector = Vector3.Zero;
        private Vector3 m_lastPositionVector = Vector3.Zero;
        // private bool m_LinearMotorSetLastFrame = false;
        // private Vector3 m_linearMotorOffset = Vector3.Zero;

        //Angular properties
        private Vector3 m_angularMotorDirection = Vector3.Zero;         // angular velocity requested by LSL motor
        private int m_angularMotorApply = 0;                            // application frame counter
        private Vector3 m_angularMotorVelocity = Vector3.Zero;          // current angular motor velocity
        private float m_angularMotorTimescale = 0;                      // motor angular velocity ramp up rate
        private float m_angularMotorDecayTimescale = 0;                 // motor angular velocity decay rate
        private Vector3 m_angularFrictionTimescale = Vector3.Zero;      // body angular velocity  decay rate
<<<<<<< HEAD
        private Vector3 m_lastAngularVelocity = Vector3.Zero;           // what was last applied to body
 //       private Vector3 m_lastVertAttractor = Vector3.Zero;             // what VA was last applied to body

        //Deflection properties
        // private float m_angularDeflectionEfficiency = 0;
        // private float m_angularDeflectionTimescale = 0;
        // private float m_linearDeflectionEfficiency = 0;
        // private float m_linearDeflectionTimescale = 0;
=======
        private Vector3 m_lastAngularVelocity = Vector3.Zero;
        private Vector3 m_lastVertAttractor = Vector3.Zero;             // what VA was last applied to body

        //Deflection properties
        private BSVMotor m_angularDeflectionMotor = new BSVMotor("AngularDeflection");
        private float m_angularDeflectionEfficiency = 0;
        private float m_angularDeflectionTimescale = 0;
        private float m_linearDeflectionEfficiency = 0;
        private float m_linearDeflectionTimescale = 0;
>>>>>>> upstream/master

        //Banking properties
        // private float m_bankingEfficiency = 0;
        // private float m_bankingMix = 0;
        // private float m_bankingTimescale = 0;

        //Hover and Buoyancy properties
        private BSVMotor m_hoverMotor = new BSVMotor("Hover");
        private float m_VhoverHeight = 0f;
//        private float m_VhoverEfficiency = 0f;
        private float m_VhoverTimescale = 0f;
        private float m_VhoverTargetHeight = -1.0f;     // if <0 then no hover, else its the current target height
        // Modifies gravity. Slider between -1 (double-gravity) and 1 (full anti-gravity)
        private float m_VehicleBuoyancy = 0f;
        private Vector3 m_VehicleGravity = Vector3.Zero;    // Gravity computed when buoyancy set

        //Attractor properties
<<<<<<< HEAD
        private float m_verticalAttractionEfficiency = 1.0f;        // damped
        private float m_verticalAttractionTimescale = 500f;         // Timescale > 300  means no vert attractor.

        public BSDynamics(BSScene myScene, BSPrim myPrim)
        {
            m_physicsScene = myScene;
            m_prim = myPrim;
            m_type = Vehicle.TYPE_NONE;
=======
        private BSVMotor m_verticalAttractionMotor = new BSVMotor("VerticalAttraction");
        private float m_verticalAttractionEfficiency = 1.0f; // damped
        private float m_verticalAttractionCutoff = 500f;     // per the documentation
        // Timescale > cutoff  means no vert attractor.
        private float m_verticalAttractionTimescale = 510f;

        // Just some recomputed constants:
        static readonly float PIOverFour = ((float)Math.PI) / 4f;
        static readonly float PIOverTwo = ((float)Math.PI) / 2f;

        // For debugging, flags to turn on and off individual corrections.
        public bool enableAngularVerticalAttraction;
        public bool enableAngularDeflection;
        public bool enableAngularBanking;

        public BSDynamics(BSScene myScene, BSPrim myPrim, string actorName)
            : base(myScene, myPrim, actorName)
        {
            ControllingPrim = myPrim;
            Type = Vehicle.TYPE_NONE;
            m_haveRegisteredForSceneEvents = false;
            SetupVehicleDebugging();
        }

        // Stopgap debugging enablement. Allows source level debugging but still checking
        //    in changes by making enablement of debugging flags from INI file.
        public void SetupVehicleDebugging()
        {
            enableAngularVerticalAttraction = true;
            enableAngularDeflection = false;
            enableAngularBanking = true;
            if (BSParam.VehicleDebuggingEnabled)
            {
                enableAngularVerticalAttraction = true;
                enableAngularDeflection = false;
                enableAngularBanking = false;
            }
        }

        // Return 'true' if this vehicle is doing vehicle things
        public bool IsActive
        {
<<<<<<< HEAD
            get { return (Type != Vehicle.TYPE_NONE && !Prim.IsStatic); }
>>>>>>> upstream/master
=======
            get { return (Type != Vehicle.TYPE_NONE && ControllingPrim.IsPhysicallyActive); }
        }

        // Return 'true' if this a vehicle that should be sitting on the ground
        public bool IsGroundVehicle
        {
            get { return (Type == Vehicle.TYPE_CAR || Type == Vehicle.TYPE_SLED); }
>>>>>>> c5de9840
        }

        #region Vehicle parameter setting
        public void ProcessFloatVehicleParam(Vehicle pParam, float pValue)
        {
<<<<<<< HEAD
            VDetailLog("{0},ProcessFloatVehicleParam,param={1},val={2}", m_prim.LocalID, pParam, pValue);
=======
            VDetailLog("{0},ProcessFloatVehicleParam,param={1},val={2}", ControllingPrim.LocalID, pParam, pValue);
>>>>>>> c5de9840
            switch (pParam)
            {
                case Vehicle.ANGULAR_DEFLECTION_EFFICIENCY:
                    if (pValue < 0.01f) pValue = 0.01f;
                    // m_angularDeflectionEfficiency = pValue;
                    break;
                case Vehicle.ANGULAR_DEFLECTION_TIMESCALE:
                    if (pValue < 0.01f) pValue = 0.01f;
                    // m_angularDeflectionTimescale = pValue;
                    break;
                case Vehicle.ANGULAR_MOTOR_DECAY_TIMESCALE:
<<<<<<< HEAD
                    if (pValue < 0.01f) pValue = 0.01f;
                    m_angularMotorDecayTimescale = pValue;
=======
                    m_angularMotorDecayTimescale = ClampInRange(0.01f, pValue, 120);
                    m_angularMotor.TargetValueDecayTimeScale = m_angularMotorDecayTimescale;
>>>>>>> upstream/master
                    break;
                case Vehicle.ANGULAR_MOTOR_TIMESCALE:
                    if (pValue < 0.01f) pValue = 0.01f;
                    m_angularMotorTimescale = pValue;
                    break;
                case Vehicle.BANKING_EFFICIENCY:
<<<<<<< HEAD
                    if (pValue < 0.01f) pValue = 0.01f;
                    // m_bankingEfficiency = pValue;
=======
                    m_bankingEfficiency = ClampInRange(-1f, pValue, 1f);
>>>>>>> upstream/master
                    break;
                case Vehicle.BANKING_MIX:
                    if (pValue < 0.01f) pValue = 0.01f;
                    // m_bankingMix = pValue;
                    break;
                case Vehicle.BANKING_TIMESCALE:
                    if (pValue < 0.01f) pValue = 0.01f;
                    // m_bankingTimescale = pValue;
                    break;
                case Vehicle.BUOYANCY:
<<<<<<< HEAD
                    if (pValue < -1f) pValue = -1f;
                    if (pValue > 1f) pValue = 1f;
                    m_VehicleBuoyancy = pValue;
                    break;
//                case Vehicle.HOVER_EFFICIENCY:
//                    if (pValue < 0f) pValue = 0f;
//                    if (pValue > 1f) pValue = 1f;
//                    m_VhoverEfficiency = pValue;
//                    break;
=======
                    m_VehicleBuoyancy = ClampInRange(-1f, pValue, 1f);
                    m_VehicleGravity = ControllingPrim.ComputeGravity(m_VehicleBuoyancy);
                    break;
                case Vehicle.HOVER_EFFICIENCY:
                    m_VhoverEfficiency = ClampInRange(0f, pValue, 1f);
                    break;
>>>>>>> upstream/master
                case Vehicle.HOVER_HEIGHT:
                    m_VhoverHeight = pValue;
                    break;
                case Vehicle.HOVER_TIMESCALE:
                    if (pValue < 0.01f) pValue = 0.01f;
                    m_VhoverTimescale = pValue;
                    break;
                case Vehicle.LINEAR_DEFLECTION_EFFICIENCY:
                    if (pValue < 0.01f) pValue = 0.01f;
                    // m_linearDeflectionEfficiency = pValue;
                    break;
                case Vehicle.LINEAR_DEFLECTION_TIMESCALE:
                    if (pValue < 0.01f) pValue = 0.01f;
                    // m_linearDeflectionTimescale = pValue;
                    break;
                case Vehicle.LINEAR_MOTOR_DECAY_TIMESCALE:
<<<<<<< HEAD
                    if (pValue < 0.01f) pValue = 0.01f;
                    m_linearMotorDecayTimescale = pValue;
=======
                    m_linearMotorDecayTimescale = ClampInRange(0.01f, pValue, 120);
                    m_linearMotor.TargetValueDecayTimeScale = m_linearMotorDecayTimescale;
>>>>>>> upstream/master
                    break;
                case Vehicle.LINEAR_MOTOR_TIMESCALE:
                    if (pValue < 0.01f) pValue = 0.01f;
                    m_linearMotorTimescale = pValue;
                    break;
                case Vehicle.VERTICAL_ATTRACTION_EFFICIENCY:
<<<<<<< HEAD
                    if (pValue < 0.1f) pValue = 0.1f;    // Less goes unstable
                    if (pValue > 1.0f) pValue = 1.0f;
                    m_verticalAttractionEfficiency = pValue;
=======
                    m_verticalAttractionEfficiency = ClampInRange(0.1f, pValue, 1f);
                    m_verticalAttractionMotor.Efficiency = m_verticalAttractionEfficiency;
>>>>>>> upstream/master
                    break;
                case Vehicle.VERTICAL_ATTRACTION_TIMESCALE:
                    if (pValue < 0.01f) pValue = 0.01f;
                    m_verticalAttractionTimescale = pValue;
                    break;

                // These are vector properties but the engine lets you use a single float value to
                // set all of the components to the same value
                case Vehicle.ANGULAR_FRICTION_TIMESCALE:
                    m_angularFrictionTimescale = new Vector3(pValue, pValue, pValue);
                    break;
                case Vehicle.ANGULAR_MOTOR_DIRECTION:
                    m_angularMotorDirection = new Vector3(pValue, pValue, pValue);
<<<<<<< HEAD
                    m_angularMotorApply = 10;
=======
                    m_angularMotor.Zero();
                    m_angularMotor.SetTarget(m_angularMotorDirection);
>>>>>>> c5de9840
                    break;
                case Vehicle.LINEAR_FRICTION_TIMESCALE:
                    m_linearFrictionTimescale = new Vector3(pValue, pValue, pValue);
                    break;
                case Vehicle.LINEAR_MOTOR_DIRECTION:
                    m_linearMotorDirection = new Vector3(pValue, pValue, pValue);
                    m_linearMotorDirectionLASTSET = new Vector3(pValue, pValue, pValue);
                    break;
                case Vehicle.LINEAR_MOTOR_OFFSET:
                    // m_linearMotorOffset = new Vector3(pValue, pValue, pValue);
                    break;

            }
        }//end ProcessFloatVehicleParam

        internal void ProcessVectorVehicleParam(Vehicle pParam, Vector3 pValue)
        {
<<<<<<< HEAD
            VDetailLog("{0},ProcessVectorVehicleParam,param={1},val={2}", m_prim.LocalID, pParam, pValue);
=======
            VDetailLog("{0},ProcessVectorVehicleParam,param={1},val={2}", ControllingPrim.LocalID, pParam, pValue);
>>>>>>> c5de9840
            switch (pParam)
            {
                case Vehicle.ANGULAR_FRICTION_TIMESCALE:
                    m_angularFrictionTimescale = new Vector3(pValue.X, pValue.Y, pValue.Z);
                    break;
                case Vehicle.ANGULAR_MOTOR_DIRECTION:
<<<<<<< HEAD
=======
                    // Limit requested angular speed to 2 rps= 4 pi rads/sec
                    pValue.X = ClampInRange(-12.56f, pValue.X, 12.56f);
                    pValue.Y = ClampInRange(-12.56f, pValue.Y, 12.56f);
                    pValue.Z = ClampInRange(-12.56f, pValue.Z, 12.56f);
>>>>>>> upstream/master
                    m_angularMotorDirection = new Vector3(pValue.X, pValue.Y, pValue.Z);
<<<<<<< HEAD
                    // Limit requested angular speed to 2 rps= 4 pi rads/sec
                    if (m_angularMotorDirection.X > 12.56f) m_angularMotorDirection.X = 12.56f;
                    if (m_angularMotorDirection.X < - 12.56f) m_angularMotorDirection.X = - 12.56f;
                    if (m_angularMotorDirection.Y > 12.56f) m_angularMotorDirection.Y = 12.56f;
                    if (m_angularMotorDirection.Y < - 12.56f) m_angularMotorDirection.Y = - 12.56f;
                    if (m_angularMotorDirection.Z > 12.56f) m_angularMotorDirection.Z = 12.56f;
                    if (m_angularMotorDirection.Z < - 12.56f) m_angularMotorDirection.Z = - 12.56f;
                    m_angularMotorApply = 10;
=======
                    m_angularMotor.Zero();
                    m_angularMotor.SetTarget(m_angularMotorDirection);
>>>>>>> c5de9840
                    break;
                case Vehicle.LINEAR_FRICTION_TIMESCALE:
                    m_linearFrictionTimescale = new Vector3(pValue.X, pValue.Y, pValue.Z);
                    break;
                case Vehicle.LINEAR_MOTOR_DIRECTION:
                    m_linearMotorDirection = new Vector3(pValue.X, pValue.Y, pValue.Z);
                    m_linearMotorDirectionLASTSET = new Vector3(pValue.X, pValue.Y, pValue.Z);
                    break;
                case Vehicle.LINEAR_MOTOR_OFFSET:
                    // m_linearMotorOffset = new Vector3(pValue.X, pValue.Y, pValue.Z);
                    break;
                case Vehicle.BLOCK_EXIT:
                    m_BlockingEndPoint = new Vector3(pValue.X, pValue.Y, pValue.Z);
                    break;
            }
        }//end ProcessVectorVehicleParam

        internal void ProcessRotationVehicleParam(Vehicle pParam, Quaternion pValue)
        {
<<<<<<< HEAD
            VDetailLog("{0},ProcessRotationalVehicleParam,param={1},val={2}", m_prim.LocalID, pParam, pValue);
=======
            VDetailLog("{0},ProcessRotationalVehicleParam,param={1},val={2}", ControllingPrim.LocalID, pParam, pValue);
>>>>>>> c5de9840
            switch (pParam)
            {
                case Vehicle.REFERENCE_FRAME:
                    // m_referenceFrame = pValue;
                    break;
                case Vehicle.ROLL_FRAME:
                    m_RollreferenceFrame = pValue;
                    break;
            }
        }//end ProcessRotationVehicleParam

        internal void ProcessVehicleFlags(int pParam, bool remove)
        {
<<<<<<< HEAD
            VDetailLog("{0},ProcessVehicleFlags,param={1},remove={2}", m_prim.LocalID, pParam, remove);
=======
            VDetailLog("{0},ProcessVehicleFlags,param={1},remove={2}", ControllingPrim.LocalID, pParam, remove);
>>>>>>> c5de9840
            VehicleFlag parm = (VehicleFlag)pParam;
            if (remove)
            {
                if (pParam == -1)
                {
                    m_flags = (VehicleFlag)0;
                }
                else
                {
                    m_flags &= ~parm;
                }
            }
            else {
                m_flags |= parm;
            }
        }//end ProcessVehicleFlags

        public void ProcessTypeChange(Vehicle pType)
        {
<<<<<<< HEAD
            VDetailLog("{0},ProcessTypeChange,type={1}", m_prim.LocalID, pType);
=======
            VDetailLog("{0},ProcessTypeChange,type={1}", ControllingPrim.LocalID, pType);
>>>>>>> c5de9840
            // Set Defaults For Type
            m_type = pType;
            switch (pType)
            {
                    case Vehicle.TYPE_NONE:
                    m_linearFrictionTimescale = new Vector3(0, 0, 0);
                    m_angularFrictionTimescale = new Vector3(0, 0, 0);
                    m_linearMotorDirection = Vector3.Zero;
                    m_linearMotorTimescale = 0;
                    m_linearMotorDecayTimescale = 0;
                    m_angularMotorDirection = Vector3.Zero;
                    m_angularMotorTimescale = 0;
                    m_angularMotorDecayTimescale = 0;
                    m_VhoverHeight = 0;
                    m_VhoverTimescale = 0;
                    m_VehicleBuoyancy = 0;
                    m_flags = (VehicleFlag)0;
                    break;

                case Vehicle.TYPE_SLED:
                    m_linearFrictionTimescale = new Vector3(30, 1, 1000);
                    m_angularFrictionTimescale = new Vector3(1000, 1000, 1000);
                    m_linearMotorDirection = Vector3.Zero;
                    m_linearMotorTimescale = 1000;
                    m_linearMotorDecayTimescale = 120;
                    m_angularMotorDirection = Vector3.Zero;
                    m_angularMotorTimescale = 1000;
                    m_angularMotorDecayTimescale = 120;
                    m_VhoverHeight = 0;
//                    m_VhoverEfficiency = 1;
                    m_VhoverTimescale = 10;
                    m_VehicleBuoyancy = 0;
<<<<<<< HEAD
                    // m_linearDeflectionEfficiency = 1;
                    // m_linearDeflectionTimescale = 1;
                    // m_angularDeflectionEfficiency = 1;
                    // m_angularDeflectionTimescale = 1000;
                    // m_bankingEfficiency = 0;
                    // m_bankingMix = 1;
                    // m_bankingTimescale = 10;
                    // m_referenceFrame = Quaternion.Identity;
                    m_flags |= (VehicleFlag.NO_DEFLECTION_UP | VehicleFlag.LIMIT_ROLL_ONLY | VehicleFlag.LIMIT_MOTOR_UP);
                    m_flags &=
                         ~(VehicleFlag.HOVER_WATER_ONLY | VehicleFlag.HOVER_TERRAIN_ONLY |
                           VehicleFlag.HOVER_GLOBAL_HEIGHT | VehicleFlag.HOVER_UP_ONLY);
=======

                    m_linearDeflectionEfficiency = 1;
                    m_linearDeflectionTimescale = 1;

                    m_angularDeflectionEfficiency = 1;
                    m_angularDeflectionTimescale = 1000;

                    m_verticalAttractionEfficiency = 0;
                    m_verticalAttractionTimescale = 0;

                    m_bankingEfficiency = 0;
                    m_bankingTimescale = 10;
                    m_bankingMix = 1;

                    m_referenceFrame = Quaternion.Identity;
                    m_flags &= ~(VehicleFlag.HOVER_WATER_ONLY
                                | VehicleFlag.HOVER_TERRAIN_ONLY
                                | VehicleFlag.HOVER_GLOBAL_HEIGHT
                                | VehicleFlag.HOVER_UP_ONLY);
                    m_flags |= (VehicleFlag.NO_DEFLECTION_UP
                            | VehicleFlag.LIMIT_ROLL_ONLY
                            | VehicleFlag.LIMIT_MOTOR_UP);

>>>>>>> upstream/master
                    break;
                case Vehicle.TYPE_CAR:
                    m_linearFrictionTimescale = new Vector3(100, 2, 1000);
                    m_angularFrictionTimescale = new Vector3(1000, 1000, 1000);
                    m_linearMotorDirection = Vector3.Zero;
                    m_linearMotorTimescale = 1;
                    m_linearMotorDecayTimescale = 60;
                    m_angularMotorDirection = Vector3.Zero;
                    m_angularMotorTimescale = 1;
                    m_angularMotorDecayTimescale = 0.8f;
                    m_VhoverHeight = 0;
//                    m_VhoverEfficiency = 0;
                    m_VhoverTimescale = 1000;
                    m_VehicleBuoyancy = 0;
                    // // m_linearDeflectionEfficiency = 1;
                    // // m_linearDeflectionTimescale = 2;
                    // // m_angularDeflectionEfficiency = 0;
                    // m_angularDeflectionTimescale = 10;
                    m_verticalAttractionEfficiency = 1f;
                    m_verticalAttractionTimescale = 10f;
                    // m_bankingEfficiency = -0.2f;
                    // m_bankingMix = 1;
                    // m_bankingTimescale = 1;
                    // m_referenceFrame = Quaternion.Identity;
                    m_flags |= (VehicleFlag.NO_DEFLECTION_UP | VehicleFlag.LIMIT_ROLL_ONLY |
                                VehicleFlag.LIMIT_MOTOR_UP);
                    m_flags &= ~(VehicleFlag.HOVER_WATER_ONLY | VehicleFlag.HOVER_TERRAIN_ONLY | VehicleFlag.HOVER_GLOBAL_HEIGHT);
                    m_flags |= (VehicleFlag.HOVER_UP_ONLY);
                    break;
                case Vehicle.TYPE_BOAT:
                    m_linearFrictionTimescale = new Vector3(10, 3, 2);
                    m_angularFrictionTimescale = new Vector3(10,10,10);
                    m_linearMotorDirection = Vector3.Zero;
                    m_linearMotorTimescale = 5;
                    m_linearMotorDecayTimescale = 60;
                    m_angularMotorDirection = Vector3.Zero;
                    m_angularMotorTimescale = 4;
                    m_angularMotorDecayTimescale = 4;
                    m_VhoverHeight = 0;
//                    m_VhoverEfficiency = 0.5f;
                    m_VhoverTimescale = 2;
                    m_VehicleBuoyancy = 1;
                    // m_linearDeflectionEfficiency = 0.5f;
                    // m_linearDeflectionTimescale = 3;
                    // m_angularDeflectionEfficiency = 0.5f;
                    // m_angularDeflectionTimescale = 5;
                    m_verticalAttractionEfficiency = 0.5f;
                    m_verticalAttractionTimescale = 5f;
                    // m_bankingEfficiency = -0.3f;
                    // m_bankingMix = 0.8f;
                    // m_bankingTimescale = 1;
                    // m_referenceFrame = Quaternion.Identity;
                    m_flags &= ~(VehicleFlag.HOVER_TERRAIN_ONLY |
                            VehicleFlag.HOVER_GLOBAL_HEIGHT | VehicleFlag.HOVER_UP_ONLY);
                    m_flags &= ~(VehicleFlag.LIMIT_ROLL_ONLY);
                    m_flags |= (VehicleFlag.NO_DEFLECTION_UP |
                                VehicleFlag.LIMIT_MOTOR_UP);
                    m_flags |= (VehicleFlag.HOVER_WATER_ONLY);
                    break;
                case Vehicle.TYPE_AIRPLANE:
                    m_linearFrictionTimescale = new Vector3(200, 10, 5);
                    m_angularFrictionTimescale = new Vector3(20, 20, 20);
                    m_linearMotorDirection = Vector3.Zero;
                    m_linearMotorTimescale = 2;
                    m_linearMotorDecayTimescale = 60;
                    m_angularMotorDirection = Vector3.Zero;
                    m_angularMotorTimescale = 4;
                    m_angularMotorDecayTimescale = 4;
                    m_VhoverHeight = 0;
//                    m_VhoverEfficiency = 0.5f;
                    m_VhoverTimescale = 1000;
                    m_VehicleBuoyancy = 0;
                    // m_linearDeflectionEfficiency = 0.5f;
                    // m_linearDeflectionTimescale = 3;
                    // m_angularDeflectionEfficiency = 1;
                    // m_angularDeflectionTimescale = 2;
                    m_verticalAttractionEfficiency = 0.9f;
                    m_verticalAttractionTimescale = 2f;
                    // m_bankingEfficiency = 1;
                    // m_bankingMix = 0.7f;
                    // m_bankingTimescale = 2;
                    // m_referenceFrame = Quaternion.Identity;
                    m_flags &= ~(VehicleFlag.HOVER_WATER_ONLY | VehicleFlag.HOVER_TERRAIN_ONLY |
                        VehicleFlag.HOVER_GLOBAL_HEIGHT | VehicleFlag.HOVER_UP_ONLY);
                    m_flags &= ~(VehicleFlag.NO_DEFLECTION_UP | VehicleFlag.LIMIT_MOTOR_UP);
                    m_flags |= (VehicleFlag.LIMIT_ROLL_ONLY);
                    break;
                case Vehicle.TYPE_BALLOON:
                    m_linearFrictionTimescale = new Vector3(5, 5, 5);
                    m_angularFrictionTimescale = new Vector3(10, 10, 10);
                    m_linearMotorDirection = Vector3.Zero;
                    m_linearMotorTimescale = 5;
                    m_linearMotorDecayTimescale = 60;
                    m_angularMotorDirection = Vector3.Zero;
                    m_angularMotorTimescale = 6;
                    m_angularMotorDecayTimescale = 10;
                    m_VhoverHeight = 5;
//                    m_VhoverEfficiency = 0.8f;
                    m_VhoverTimescale = 10;
                    m_VehicleBuoyancy = 1;
                    // m_linearDeflectionEfficiency = 0;
                    // m_linearDeflectionTimescale = 5;
                    // m_angularDeflectionEfficiency = 0;
                    // m_angularDeflectionTimescale = 5;
                    m_verticalAttractionEfficiency = 1f;
                    m_verticalAttractionTimescale = 100f;
<<<<<<< HEAD
                    // m_bankingEfficiency = 0;
                    // m_bankingMix = 0.7f;
                    // m_bankingTimescale = 5;
                    // m_referenceFrame = Quaternion.Identity;
                    m_flags &= ~(VehicleFlag.HOVER_WATER_ONLY | VehicleFlag.HOVER_TERRAIN_ONLY |
                        VehicleFlag.HOVER_UP_ONLY);
                    m_flags &= ~(VehicleFlag.NO_DEFLECTION_UP | VehicleFlag.LIMIT_MOTOR_UP);
                    m_flags |= (VehicleFlag.LIMIT_ROLL_ONLY);
                    m_flags |= (VehicleFlag.HOVER_GLOBAL_HEIGHT);
                    break;
            }
        }//end SetDefaultsForType
=======

                    m_bankingEfficiency = 0;
                    m_bankingMix = 0.7f;
                    m_bankingTimescale = 5;

                    m_referenceFrame = Quaternion.Identity;

                    m_referenceFrame = Quaternion.Identity;
                    m_flags &= ~(VehicleFlag.HOVER_WATER_ONLY
                                    | VehicleFlag.HOVER_TERRAIN_ONLY
                                    | VehicleFlag.HOVER_UP_ONLY
                                    | VehicleFlag.NO_DEFLECTION_UP
                                    | VehicleFlag.LIMIT_MOTOR_UP);
                    m_flags |= (VehicleFlag.LIMIT_ROLL_ONLY
                                    | VehicleFlag.HOVER_GLOBAL_HEIGHT);
                    break;
            }

            // Update any physical parameters based on this type.
            Refresh();

            m_linearMotor = new BSVMotor("LinearMotor", m_linearMotorTimescale,
                                m_linearMotorDecayTimescale, m_linearFrictionTimescale,
                                1f);
            m_linearMotor.PhysicsScene = m_physicsScene;  // DEBUG DEBUG DEBUG (enables detail logging)

            m_angularMotor = new BSVMotor("AngularMotor", m_angularMotorTimescale,
                                m_angularMotorDecayTimescale, m_angularFrictionTimescale,
                                1f);
            m_angularMotor.PhysicsScene = m_physicsScene;  // DEBUG DEBUG DEBUG (enables detail logging)

            /*  Not implemented
            m_verticalAttractionMotor = new BSVMotor("VerticalAttraction", m_verticalAttractionTimescale,
                                BSMotor.Infinite, BSMotor.InfiniteVector,
                                m_verticalAttractionEfficiency);
            // Z goes away and we keep X and Y
            m_verticalAttractionMotor.FrictionTimescale = new Vector3(BSMotor.Infinite, BSMotor.Infinite, 0.1f);
            m_verticalAttractionMotor.PhysicsScene = PhysicsScene;  // DEBUG DEBUG DEBUG (enables detail logging)
             */

            if (this.Type == Vehicle.TYPE_NONE)
            {
                UnregisterForSceneEvents();
            }
            else
            {
                RegisterForSceneEvents();
            }
        }
        #endregion // Vehicle parameter setting

        // BSActor.Refresh()
        public override void Refresh()
        {
            // If asking for a refresh, reset the physical parameters before the next simulation step.
            m_physicsScene.PostTaintObject("BSDynamics.Refresh", ControllingPrim.LocalID, delegate()
            {
                SetPhysicalParameters();
            });
        }

        // Some of the properties of this prim may have changed.
        // Do any updating needed for a vehicle
        private void SetPhysicalParameters()
        {
            if (IsActive)
            {
                // Remember the mass so we don't have to fetch it every step
                m_vehicleMass = ControllingPrim.TotalMass;

                // Friction affects are handled by this vehicle code
                m_physicsScene.PE.SetFriction(ControllingPrim.PhysBody, BSParam.VehicleFriction);
                m_physicsScene.PE.SetRestitution(ControllingPrim.PhysBody, BSParam.VehicleRestitution);

                // Moderate angular movement introduced by Bullet.
                // TODO: possibly set AngularFactor and LinearFactor for the type of vehicle.
                //     Maybe compute linear and angular factor and damping from params.
                m_physicsScene.PE.SetAngularDamping(ControllingPrim.PhysBody, BSParam.VehicleAngularDamping);
                m_physicsScene.PE.SetLinearFactor(ControllingPrim.PhysBody, BSParam.VehicleLinearFactor);
                m_physicsScene.PE.SetAngularFactorV(ControllingPrim.PhysBody, BSParam.VehicleAngularFactor);

                // Vehicles report collision events so we know when it's on the ground
                m_physicsScene.PE.AddToCollisionFlags(ControllingPrim.PhysBody, CollisionFlags.BS_VEHICLE_COLLISIONS);

                ControllingPrim.Inertia = m_physicsScene.PE.CalculateLocalInertia(ControllingPrim.PhysShape, m_vehicleMass);
                m_physicsScene.PE.SetMassProps(ControllingPrim.PhysBody, m_vehicleMass, ControllingPrim.Inertia);
                m_physicsScene.PE.UpdateInertiaTensor(ControllingPrim.PhysBody);

                // Set the gravity for the vehicle depending on the buoyancy
                // TODO: what should be done if prim and vehicle buoyancy differ?
                m_VehicleGravity = ControllingPrim.ComputeGravity(m_VehicleBuoyancy);
                // The actual vehicle gravity is set to zero in Bullet so we can do all the application of same.
                m_physicsScene.PE.SetGravity(ControllingPrim.PhysBody, Vector3.Zero);

                VDetailLog("{0},BSDynamics.SetPhysicalParameters,mass={1},inert={2},vehGrav={3},aDamp={4},frict={5},rest={6},lFact={7},aFact={8}",
                        ControllingPrim.LocalID, m_vehicleMass, ControllingPrim.Inertia, m_VehicleGravity,
                        BSParam.VehicleAngularDamping, BSParam.VehicleFriction, BSParam.VehicleRestitution,
                        BSParam.VehicleLinearFactor, BSParam.VehicleAngularFactor
                        );
            }
            else
            {
                if (ControllingPrim.PhysBody.HasPhysicalBody)
                    m_physicsScene.PE.RemoveFromCollisionFlags(ControllingPrim.PhysBody, CollisionFlags.BS_VEHICLE_COLLISIONS);
            }
        }

        // BSActor.RemoveBodyDependencies
        public override void RemoveBodyDependencies()
        {
            Refresh();
        }

        // BSActor.Release()
        public override void Dispose()
        {
            UnregisterForSceneEvents();
            Type = Vehicle.TYPE_NONE;
            Enabled = false;
            return;
        }

        private void RegisterForSceneEvents()
        {
            if (!m_haveRegisteredForSceneEvents)
            {
                m_physicsScene.BeforeStep += this.Step;
                m_physicsScene.AfterStep += this.PostStep;
                ControllingPrim.OnPreUpdateProperty += this.PreUpdateProperty;
                m_haveRegisteredForSceneEvents = true;
            }
        }

        private void UnregisterForSceneEvents()
        {
            if (m_haveRegisteredForSceneEvents)
            {
                m_physicsScene.BeforeStep -= this.Step;
                m_physicsScene.AfterStep -= this.PostStep;
                ControllingPrim.OnPreUpdateProperty -= this.PreUpdateProperty;
                m_haveRegisteredForSceneEvents = false;
            }
        }

        private void PreUpdateProperty(ref EntityProperties entprop)
        {
            // A temporary kludge to suppress the rotational effects introduced on vehicles by Bullet
            // TODO: handle physics introduced by Bullet with computed vehicle physics.
            if (IsActive)
            {
                entprop.RotationalVelocity = Vector3.Zero;
            }
        }

        #region Known vehicle value functions
        // Vehicle physical parameters that we buffer from constant getting and setting.
        // The "m_known*" values are unknown until they are fetched and the m_knownHas flag is set.
        //      Changing is remembered and the parameter is stored back into the physics engine only if updated.
        //      This does two things: 1) saves continuious calls into unmanaged code, and
        //      2) signals when a physics property update must happen back to the simulator
        //      to update values modified for the vehicle.
        private int m_knownChanged;
        private int m_knownHas;
        private float m_knownTerrainHeight;
        private float m_knownWaterLevel;
        private Vector3 m_knownPosition;
        private Vector3 m_knownVelocity;
        private Vector3 m_knownForce;
        private Vector3 m_knownForceImpulse;
        private Quaternion m_knownOrientation;
        private Vector3 m_knownRotationalVelocity;
        private Vector3 m_knownRotationalForce;
        private Vector3 m_knownRotationalImpulse;
        private Vector3 m_knownForwardVelocity;    // vehicle relative forward speed

        private const int m_knownChangedPosition           = 1 << 0;
        private const int m_knownChangedVelocity           = 1 << 1;
        private const int m_knownChangedForce              = 1 << 2;
        private const int m_knownChangedForceImpulse       = 1 << 3;
        private const int m_knownChangedOrientation        = 1 << 4;
        private const int m_knownChangedRotationalVelocity = 1 << 5;
        private const int m_knownChangedRotationalForce    = 1 << 6;
        private const int m_knownChangedRotationalImpulse  = 1 << 7;
        private const int m_knownChangedTerrainHeight      = 1 << 8;
        private const int m_knownChangedWaterLevel         = 1 << 9;
        private const int m_knownChangedForwardVelocity    = 1 <<10;

        public void ForgetKnownVehicleProperties()
        {
            m_knownHas = 0;
            m_knownChanged = 0;
        }
        // Push all the changed values back into the physics engine
        public void PushKnownChanged()
        {
            if (m_knownChanged != 0)
            {
                if ((m_knownChanged & m_knownChangedPosition) != 0)
                    ControllingPrim.ForcePosition = m_knownPosition;

                if ((m_knownChanged & m_knownChangedOrientation) != 0)
                    ControllingPrim.ForceOrientation = m_knownOrientation;

                if ((m_knownChanged & m_knownChangedVelocity) != 0)
                {
                    ControllingPrim.ForceVelocity = m_knownVelocity;
                    // Fake out Bullet by making it think the velocity is the same as last time.
                    // Bullet does a bunch of smoothing for changing parameters.
                    //    Since the vehicle is demanding this setting, we override Bullet's smoothing
                    //    by telling Bullet the value was the same last time.
                    // PhysicsScene.PE.SetInterpolationLinearVelocity(Prim.PhysBody, m_knownVelocity);
                }

                if ((m_knownChanged & m_knownChangedForce) != 0)
                    ControllingPrim.AddForce((Vector3)m_knownForce, false /*pushForce*/, true /*inTaintTime*/);

                if ((m_knownChanged & m_knownChangedForceImpulse) != 0)
                    ControllingPrim.AddForceImpulse((Vector3)m_knownForceImpulse, false /*pushforce*/, true /*inTaintTime*/);

                if ((m_knownChanged & m_knownChangedRotationalVelocity) != 0)
                {
                    ControllingPrim.ForceRotationalVelocity = m_knownRotationalVelocity;
                    // PhysicsScene.PE.SetInterpolationAngularVelocity(Prim.PhysBody, m_knownRotationalVelocity);
                }

                if ((m_knownChanged & m_knownChangedRotationalImpulse) != 0)
                    ControllingPrim.ApplyTorqueImpulse((Vector3)m_knownRotationalImpulse, true /*inTaintTime*/);

                if ((m_knownChanged & m_knownChangedRotationalForce) != 0)
                {
                    ControllingPrim.AddAngularForce((Vector3)m_knownRotationalForce, false /*pushForce*/, true /*inTaintTime*/);
                }

                // If we set one of the values (ie, the physics engine didn't do it) we must force
                //      an UpdateProperties event to send the changes up to the simulator.
                m_physicsScene.PE.PushUpdate(ControllingPrim.PhysBody);
            }
            m_knownChanged = 0;
        }

        // Since the computation of terrain height can be a little involved, this routine
        //    is used to fetch the height only once for each vehicle simulation step.
        Vector3 lastRememberedHeightPos;
        private float GetTerrainHeight(Vector3 pos)
        {
            if ((m_knownHas & m_knownChangedTerrainHeight) == 0 || pos != lastRememberedHeightPos)
            {
                lastRememberedHeightPos = pos;
                m_knownTerrainHeight = ControllingPrim.PhysicsScene.TerrainManager.GetTerrainHeightAtXYZ(pos);
                m_knownHas |= m_knownChangedTerrainHeight;
            }
            return m_knownTerrainHeight;
        }

        // Since the computation of water level can be a little involved, this routine
        //    is used ot fetch the level only once for each vehicle simulation step.
        private float GetWaterLevel(Vector3 pos)
        {
            if ((m_knownHas & m_knownChangedWaterLevel) == 0)
            {
                m_knownWaterLevel = ControllingPrim.PhysicsScene.TerrainManager.GetWaterLevelAtXYZ(pos);
                m_knownHas |= m_knownChangedWaterLevel;
            }
            return (float)m_knownWaterLevel;
        }

        private Vector3 VehiclePosition
        {
            get
            {
                if ((m_knownHas & m_knownChangedPosition) == 0)
                {
                    m_knownPosition = ControllingPrim.ForcePosition;
                    m_knownHas |= m_knownChangedPosition;
                }
                return m_knownPosition;
            }
            set
            {
                m_knownPosition = value;
                m_knownChanged |= m_knownChangedPosition;
                m_knownHas |= m_knownChangedPosition;
            }
        }

        private Quaternion VehicleOrientation
        {
            get
            {
                if ((m_knownHas & m_knownChangedOrientation) == 0)
                {
                    m_knownOrientation = ControllingPrim.ForceOrientation;
                    m_knownHas |= m_knownChangedOrientation;
                }
                return m_knownOrientation;
            }
            set
            {
                m_knownOrientation = value;
                m_knownChanged |= m_knownChangedOrientation;
                m_knownHas |= m_knownChangedOrientation;
            }
        }

        private Vector3 VehicleVelocity
        {
            get
            {
                if ((m_knownHas & m_knownChangedVelocity) == 0)
                {
                    m_knownVelocity = ControllingPrim.ForceVelocity;
                    m_knownHas |= m_knownChangedVelocity;
                }
                return m_knownVelocity;
            }
            set
            {
                m_knownVelocity = value;
                m_knownChanged |= m_knownChangedVelocity;
                m_knownHas |= m_knownChangedVelocity;
            }
        }

        private void VehicleAddForce(Vector3 pForce)
        {
            if ((m_knownHas & m_knownChangedForce) == 0)
            {
                m_knownForce = Vector3.Zero;
                m_knownHas |= m_knownChangedForce;
            }
            m_knownForce += pForce;
            m_knownChanged |= m_knownChangedForce;
        }

        private void VehicleAddForceImpulse(Vector3 pImpulse)
        {
            if ((m_knownHas & m_knownChangedForceImpulse) == 0)
            {
                m_knownForceImpulse = Vector3.Zero;
                m_knownHas |= m_knownChangedForceImpulse;
            }
            m_knownForceImpulse += pImpulse;
            m_knownChanged |= m_knownChangedForceImpulse;
        }

        private Vector3 VehicleRotationalVelocity
        {
            get
            {
                if ((m_knownHas & m_knownChangedRotationalVelocity) == 0)
                {
                    m_knownRotationalVelocity = ControllingPrim.ForceRotationalVelocity;
                    m_knownHas |= m_knownChangedRotationalVelocity;
                }
                return (Vector3)m_knownRotationalVelocity;
            }
            set
            {
                m_knownRotationalVelocity = value;
                m_knownChanged |= m_knownChangedRotationalVelocity;
                m_knownHas |= m_knownChangedRotationalVelocity;
            }
        }
        private void VehicleAddAngularForce(Vector3 aForce)
        {
            if ((m_knownHas & m_knownChangedRotationalForce) == 0)
            {
                m_knownRotationalForce = Vector3.Zero;
            }
            m_knownRotationalForce += aForce;
            m_knownChanged |= m_knownChangedRotationalForce;
            m_knownHas |= m_knownChangedRotationalForce;
        }
        private void VehicleAddRotationalImpulse(Vector3 pImpulse)
        {
            if ((m_knownHas & m_knownChangedRotationalImpulse) == 0)
            {
                m_knownRotationalImpulse = Vector3.Zero;
                m_knownHas |= m_knownChangedRotationalImpulse;
            }
            m_knownRotationalImpulse += pImpulse;
            m_knownChanged |= m_knownChangedRotationalImpulse;
        }

        // Vehicle relative forward velocity
        private Vector3 VehicleForwardVelocity
        {
            get
            {
                if ((m_knownHas & m_knownChangedForwardVelocity) == 0)
                {
                    m_knownForwardVelocity = VehicleVelocity * Quaternion.Inverse(Quaternion.Normalize(VehicleOrientation));
                    m_knownHas |= m_knownChangedForwardVelocity;
                }
                return m_knownForwardVelocity;
            }
        }
        private float VehicleForwardSpeed
        {
            get
            {
                return VehicleForwardVelocity.X;
            }
        }
>>>>>>> upstream/master

        #endregion // Known vehicle value functions

        // One step of the vehicle properties for the next 'pTimestep' seconds.
        internal void Step(float pTimestep)
        {
            if (m_type == Vehicle.TYPE_NONE) return;

<<<<<<< HEAD
<<<<<<< HEAD
            frcount++;  // used to limit debug comment output
            if (frcount > 100)
                frcount = 0;
=======
            if (PhysicsScene.VehiclePhysicalLoggingEnabled)
                PhysicsScene.PE.DumpRigidBody(PhysicsScene.World, Prim.PhysBody);

=======
>>>>>>> c5de9840
            ForgetKnownVehicleProperties();
>>>>>>> upstream/master

            MoveLinear(pTimestep);
            MoveAngular(pTimestep);
            LimitRotation(pTimestep);

            // remember the position so next step we can limit absolute movement effects
<<<<<<< HEAD
            m_lastPositionVector = m_prim.Position;

            VDetailLog("{0},BSDynamics.Step,done,pos={1},force={2},velocity={3},angvel={4}", 
                    m_prim.LocalID, m_prim.Position, m_prim.Force, m_prim.Velocity, m_prim.RotationalVelocity);
        }// end Step

        private void MoveLinear(float pTimestep)
        {
            // m_linearMotorDirection is the direction we are moving relative to the vehicle coordinates
            // m_lastLinearVelocityVector is the speed we are moving in that direction
            if (m_linearMotorDirection.LengthSquared() > 0.001f)
            {
                Vector3 origDir = m_linearMotorDirection;
                Vector3 origVel = m_lastLinearVelocityVector;

                // add drive to body
                // Vector3 addAmount = m_linearMotorDirection/(m_linearMotorTimescale / pTimestep);
                Vector3 addAmount = (m_linearMotorDirection - m_lastLinearVelocityVector)/(m_linearMotorTimescale / pTimestep);
                // lastLinearVelocityVector is the current body velocity vector
                // RA: Not sure what the *10 is for. A correction for pTimestep?
                // m_lastLinearVelocityVector += (addAmount*10);  
                m_lastLinearVelocityVector += addAmount;  

                // Limit the velocity vector to less than the last set linear motor direction
                if (Math.Abs(m_lastLinearVelocityVector.X) > Math.Abs(m_linearMotorDirectionLASTSET.X))
                    m_lastLinearVelocityVector.X = m_linearMotorDirectionLASTSET.X;
                if (Math.Abs(m_lastLinearVelocityVector.Y) > Math.Abs(m_linearMotorDirectionLASTSET.Y))
                    m_lastLinearVelocityVector.Y = m_linearMotorDirectionLASTSET.Y;
                if (Math.Abs(m_lastLinearVelocityVector.Z) > Math.Abs(m_linearMotorDirectionLASTSET.Z))
                    m_lastLinearVelocityVector.Z = m_linearMotorDirectionLASTSET.Z;

                /*
                // decay applied velocity
                Vector3 decayfraction = Vector3.One/(m_linearMotorDecayTimescale / pTimestep);
                // (RA: do not know where the 0.5f comes from)
                m_linearMotorDirection -= m_linearMotorDirection * decayfraction * 0.5f;
                 */
                float keepfraction = 1.0f - (1.0f / (m_linearMotorDecayTimescale / pTimestep));
                m_linearMotorDirection *= keepfraction;

                VDetailLog("{0},MoveLinear,nonZero,origdir={1},origvel={2},add={3},notDecay={4},dir={5},vel={6}",
                    m_prim.LocalID, origDir, origVel, addAmount, keepfraction, m_linearMotorDirection, m_lastLinearVelocityVector);
            }
            else
            {
                // if what remains of direction is very small, zero it.
                m_linearMotorDirection = Vector3.Zero;
                m_lastLinearVelocityVector = Vector3.Zero;
                VDetailLog("{0},MoveLinear,zeroed", m_prim.LocalID);
            }

            // convert requested object velocity to object relative vector
            Quaternion rotq = m_prim.Orientation;
            m_newVelocity = m_lastLinearVelocityVector * rotq;

            // Add the various forces into m_dir which will be our new direction vector (velocity)

            // add Gravity and Buoyancy
            // There is some gravity, make a gravity force vector that is applied after object velocity.
            // m_VehicleBuoyancy: -1=2g; 0=1g; 1=0g;
            Vector3 grav = m_prim.Scene.DefaultGravity * (m_prim.Mass * (1f - m_VehicleBuoyancy));

            /*
             * RA: Not sure why one would do this
            // Preserve the current Z velocity
            Vector3 vel_now = m_prim.Velocity;
            m_dir.Z = vel_now.Z;        // Preserve the accumulated falling velocity
             */

            Vector3 pos = m_prim.Position;
//            Vector3 accel = new Vector3(-(m_dir.X - m_lastLinearVelocityVector.X / 0.1f), -(m_dir.Y - m_lastLinearVelocityVector.Y / 0.1f), m_dir.Z - m_lastLinearVelocityVector.Z / 0.1f);

            // If below the terrain, move us above the ground a little.
            float terrainHeight = m_prim.Scene.TerrainManager.GetTerrainHeightAtXYZ(pos);
            // Taking the rotated size doesn't work here because m_prim.Size is the size of the root prim and not the linkset.
            //     Need to add a m_prim.LinkSet.Size similar to m_prim.LinkSet.Mass.
            // Vector3 rotatedSize = m_prim.Size * m_prim.Orientation;
            // if (rotatedSize.Z < terrainHeight)
            if (pos.Z < terrainHeight)
            {
                pos.Z = terrainHeight + 2;
                m_prim.Position = pos;
                VDetailLog("{0},MoveLinear,terrainHeight,terrainHeight={1},pos={2}", m_prim.LocalID, terrainHeight, pos);
            }

            // Check if hovering
=======
            m_lastPositionVector = VehiclePosition;

            // If we forced the changing of some vehicle parameters, update the values and
            //      for the physics engine to note the changes so an UpdateProperties event will happen.
            PushKnownChanged();

            if (m_physicsScene.VehiclePhysicalLoggingEnabled)
                m_physicsScene.PE.DumpRigidBody(m_physicsScene.World, ControllingPrim.PhysBody);

            VDetailLog("{0},BSDynamics.Step,done,pos={1}, force={2},velocity={3},angvel={4}",
                    ControllingPrim.LocalID, VehiclePosition, m_knownForce, VehicleVelocity, VehicleRotationalVelocity);
        }

        // Called after the simulation step
        internal void PostStep(float pTimestep)
        {
            if (!IsActive) return;

            if (m_physicsScene.VehiclePhysicalLoggingEnabled)
                m_physicsScene.PE.DumpRigidBody(m_physicsScene.World, ControllingPrim.PhysBody);
        }

        // Apply the effect of the linear motor and other linear motions (like hover and float).
        private void MoveLinear(float pTimestep)
        {
            ComputeLinearVelocity(pTimestep);

            ComputeLinearTerrainHeightCorrection(pTimestep);

            ComputeLinearHover(pTimestep);

            ComputeLinearBlockingEndPoint(pTimestep);

            ComputeLinearMotorUp(pTimestep);

            ApplyGravity(pTimestep);

            // If not changing some axis, reduce out velocity
            if ((m_flags & (VehicleFlag.NO_X | VehicleFlag.NO_Y | VehicleFlag.NO_Z)) != 0)
            {
                Vector3 vel = VehicleVelocity;
                if ((m_flags & (VehicleFlag.NO_X)) != 0)
                    vel.X = 0;
                if ((m_flags & (VehicleFlag.NO_Y)) != 0)
                    vel.Y = 0;
                if ((m_flags & (VehicleFlag.NO_Z)) != 0)
                    vel.Z = 0;
                VehicleVelocity = vel;
            }

            // ==================================================================
            // Clamp high or low velocities
            float newVelocityLengthSq = VehicleVelocity.LengthSquared();
            if (newVelocityLengthSq > BSParam.VehicleMaxLinearVelocitySquared)
            {
                Vector3 origVelW = VehicleVelocity;         // DEBUG DEBUG
                VehicleVelocity /= VehicleVelocity.Length();
                VehicleVelocity *= BSParam.VehicleMaxLinearVelocity;
                VDetailLog("{0},  MoveLinear,clampMax,origVelW={1},lenSq={2},maxVelSq={3},,newVelW={4}", 
                            ControllingPrim.LocalID, origVelW, newVelocityLengthSq, BSParam.VehicleMaxLinearVelocitySquared, VehicleVelocity);
            }
            else if (newVelocityLengthSq < 0.001f)
                VehicleVelocity = Vector3.Zero;

            VDetailLog("{0},  MoveLinear,done,isColl={1},newVel={2}", ControllingPrim.LocalID, ControllingPrim.IsColliding, VehicleVelocity );

        } // end MoveLinear()

        public void ComputeLinearVelocity(float pTimestep)
        {
            // Step the motor from the current value. Get the correction needed this step.
            Vector3 origVelW = VehicleVelocity;             // DEBUG
            Vector3 currentVelV = VehicleVelocity * Quaternion.Inverse(VehicleOrientation);
            Vector3 linearMotorCorrectionV = m_linearMotor.Step(pTimestep, currentVelV);

            // Motor is vehicle coordinates. Rotate it to world coordinates
            Vector3 linearMotorVelocityW = linearMotorCorrectionV * VehicleOrientation;

            // If we're a ground vehicle, don't add any upward Z movement
            if ((m_flags & VehicleFlag.LIMIT_MOTOR_UP) != 0)
            {
                if (linearMotorVelocityW.Z > 0f)
                    linearMotorVelocityW.Z = 0f;
            }

            // Add this correction to the velocity to make it faster/slower.
            VehicleVelocity += linearMotorVelocityW;

            VDetailLog("{0},  MoveLinear,velocity,origVelW={1},velV={2},correctV={3},correctW={4},newVelW={5}",
                        ControllingPrim.LocalID, origVelW, currentVelV, linearMotorCorrectionV, linearMotorVelocityW, VehicleVelocity);
        }

        public void ComputeLinearTerrainHeightCorrection(float pTimestep)
        {
            // If below the terrain, move us above the ground a little.
            // TODO: Consider taking the rotated size of the object or possibly casting a ray.
            if (VehiclePosition.Z < GetTerrainHeight(VehiclePosition))
            {
                // Force position because applying force won't get the vehicle through the terrain
                Vector3 newPosition = VehiclePosition;
                newPosition.Z = GetTerrainHeight(VehiclePosition) + 1f;
                VehiclePosition = newPosition;
                VDetailLog("{0},  MoveLinear,terrainHeight,terrainHeight={1},pos={2}",
                        ControllingPrim.LocalID, GetTerrainHeight(VehiclePosition), VehiclePosition);
            }
        }

        public void ComputeLinearHover(float pTimestep)
        {
            // m_VhoverEfficiency: 0=bouncy, 1=totally damped
            // m_VhoverTimescale: time to achieve height
>>>>>>> upstream/master
            if ((m_flags & (VehicleFlag.HOVER_WATER_ONLY | VehicleFlag.HOVER_TERRAIN_ONLY | VehicleFlag.HOVER_GLOBAL_HEIGHT)) != 0)
            {
                // We should hover, get the target height
                if ((m_flags & VehicleFlag.HOVER_WATER_ONLY) != 0)
                {
<<<<<<< HEAD
                    m_VhoverTargetHeight = m_prim.Scene.GetWaterLevelAtXYZ(pos) + m_VhoverHeight;
                }
                if ((m_flags & VehicleFlag.HOVER_TERRAIN_ONLY) != 0)
                {
                    m_VhoverTargetHeight = terrainHeight + m_VhoverHeight;
=======
                    m_VhoverTargetHeight = GetWaterLevel(VehiclePosition) + m_VhoverHeight;
                }
                if ((m_flags & VehicleFlag.HOVER_TERRAIN_ONLY) != 0)
                {
                    m_VhoverTargetHeight = GetTerrainHeight(VehiclePosition) + m_VhoverHeight;
>>>>>>> upstream/master
                }
                if ((m_flags & VehicleFlag.HOVER_GLOBAL_HEIGHT) != 0)
                {
                    m_VhoverTargetHeight = m_VhoverHeight;
                }

                if ((m_flags & VehicleFlag.HOVER_UP_ONLY) != 0)
                {
<<<<<<< HEAD
                    // If body is aready heigher, use its height as target height
                    if (pos.Z > m_VhoverTargetHeight) m_VhoverTargetHeight = pos.Z;
=======
                    // If body is already heigher, use its height as target height
                    if (VehiclePosition.Z > m_VhoverTargetHeight)
                        m_VhoverTargetHeight = VehiclePosition.Z;
>>>>>>> upstream/master
                }
                if ((m_flags & VehicleFlag.LOCK_HOVER_HEIGHT) != 0)
                {
<<<<<<< HEAD
                    if ((pos.Z - m_VhoverTargetHeight) > .2 || (pos.Z - m_VhoverTargetHeight) < -.2)
                    {
                        m_prim.Position = pos;
=======
                    if (Math.Abs(VehiclePosition.Z - m_VhoverTargetHeight) > 0.2f)
                    {
                        Vector3 pos = VehiclePosition;
                        pos.Z = m_VhoverTargetHeight;
                        VehiclePosition = pos;

<<<<<<< HEAD
                        VDetailLog("{0},  MoveLinear,hover,pos={1},lockHoverHeight", Prim.LocalID, pos);
>>>>>>> upstream/master
=======
                        VDetailLog("{0},  MoveLinear,hover,pos={1},lockHoverHeight", ControllingPrim.LocalID, pos);
>>>>>>> c5de9840
                    }
                }
                else
                {
<<<<<<< HEAD
                    float herr0 = pos.Z - m_VhoverTargetHeight;
                    // Replace Vertical speed with correction figure if significant
                    if (Math.Abs(herr0) > 0.01f)
                    {
                        m_newVelocity.Z = -((herr0 * pTimestep * 50.0f) / m_VhoverTimescale);
                        //KF: m_VhoverEfficiency is not yet implemented
                    }
                    else
                    {
                        m_newVelocity.Z = 0f;
                    }
                }

                VDetailLog("{0},MoveLinear,hover,pos={1},dir={2},height={3},target={4}", m_prim.LocalID, pos, m_newVelocity, m_VhoverHeight, m_VhoverTargetHeight);
            }

=======
                    // Error is positive if below the target and negative if above.
                    Vector3 hpos = VehiclePosition;
                    float verticalError = m_VhoverTargetHeight - hpos.Z;
                    float verticalCorrection = verticalError / m_VhoverTimescale;
                    verticalCorrection *= m_VhoverEfficiency;

                    hpos.Z += verticalCorrection;
                    VehiclePosition = hpos;

                    // Since we are hovering, we need to do the opposite of falling -- get rid of world Z
                    Vector3 vel = VehicleVelocity;
                    vel.Z = 0f;
                    VehicleVelocity = vel;

                    /*
                    float verticalCorrectionVelocity = verticalError / m_VhoverTimescale;
                    Vector3 verticalCorrection = new Vector3(0f, 0f, verticalCorrectionVelocity);
                    verticalCorrection *= m_vehicleMass;

                    // TODO: implement m_VhoverEfficiency correctly
                    VehicleAddForceImpulse(verticalCorrection);
                     */

                    VDetailLog("{0},  MoveLinear,hover,pos={1},eff={2},hoverTS={3},height={4},target={5},err={6},corr={7}",
                                    ControllingPrim.LocalID, VehiclePosition, m_VhoverEfficiency,
                                    m_VhoverTimescale, m_VhoverHeight, m_VhoverTargetHeight,
                                    verticalError, verticalCorrection);
                }

            }
        }

        public bool ComputeLinearBlockingEndPoint(float pTimestep)
        {
            bool changed = false;

            Vector3 pos = VehiclePosition;
>>>>>>> upstream/master
            Vector3 posChange = pos - m_lastPositionVector;
            if (m_BlockingEndPoint != Vector3.Zero)
            {
                bool changed = false;
                if (pos.X >= (m_BlockingEndPoint.X - (float)1))
                {
                    pos.X -= posChange.X + 1;
                    changed = true;
                }
                if (pos.Y >= (m_BlockingEndPoint.Y - (float)1))
                {
                    pos.Y -= posChange.Y + 1;
                    changed = true;
                }
                if (pos.Z >= (m_BlockingEndPoint.Z - (float)1))
                {
                    pos.Z -= posChange.Z + 1;
                    changed = true;
                }
                if (pos.X <= 0)
                {
                    pos.X += posChange.X + 1;
                    changed = true;
                }
                if (pos.Y <= 0)
                {
                    pos.Y += posChange.Y + 1;
                    changed = true;
                }
                if (changed)
                {
<<<<<<< HEAD
                    m_prim.Position = pos;
                    VDetailLog("{0},MoveLinear,blockingEndPoint,block={1},origPos={2},pos={3}",
                                m_prim.LocalID, m_BlockingEndPoint, posChange, pos);
=======
                    VehiclePosition = pos;
                    VDetailLog("{0},  MoveLinear,blockingEndPoint,block={1},origPos={2},pos={3}",
<<<<<<< HEAD
                                Prim.LocalID, m_BlockingEndPoint, posChange, pos);
>>>>>>> upstream/master
=======
                                ControllingPrim.LocalID, m_BlockingEndPoint, posChange, pos);
>>>>>>> c5de9840
                }
            }

<<<<<<< HEAD
            float Zchange = Math.Abs(posChange.Z);
            if ((m_flags & (VehicleFlag.LIMIT_MOTOR_UP)) != 0)
            {
                if (Zchange > .3)
                    grav.Z = (float)(grav.Z * 3);
                if (Zchange > .15)
                    grav.Z = (float)(grav.Z * 2);
                if (Zchange > .75)
                    grav.Z = (float)(grav.Z * 1.5);
                if (Zchange > .05)
                    grav.Z = (float)(grav.Z * 1.25);
                if (Zchange > .025)
                    grav.Z = (float)(grav.Z * 1.125);
                float postemp = (pos.Z - terrainHeight);
                if (postemp > 2.5f)
                    grav.Z = (float)(grav.Z * 1.037125);
                VDetailLog("{0},MoveLinear,limitMotorUp,grav={1}", m_prim.LocalID, grav);
            }
            if ((m_flags & (VehicleFlag.NO_X)) != 0)
                m_newVelocity.X = 0;
            if ((m_flags & (VehicleFlag.NO_Y)) != 0)
                m_newVelocity.Y = 0;
            if ((m_flags & (VehicleFlag.NO_Z)) != 0)
                m_newVelocity.Z = 0;

            // Apply velocity
            m_prim.Velocity = m_newVelocity;
            // apply gravity force
            // Why is this set here? The physics engine already does gravity.
            // m_prim.AddForce(grav, false);

            // Apply friction
            Vector3 keepFraction = Vector3.One - (Vector3.One / (m_linearFrictionTimescale / pTimestep));
            m_lastLinearVelocityVector *= keepFraction;

            VDetailLog("{0},MoveLinear,done,lmDir={1},lmVel={2},newVel={3},grav={4},1Mdecay={5}", 
                    m_prim.LocalID, m_linearMotorDirection, m_lastLinearVelocityVector, m_newVelocity, grav, keepFraction);

        } // end MoveLinear()

        private void MoveAngular(float pTimestep)
        {
            // m_angularMotorDirection         // angular velocity requested by LSL motor
            // m_angularMotorApply             // application frame counter
            // m_angularMotorVelocity          // current angular motor velocity (ramps up and down)
            // m_angularMotorTimescale         // motor angular velocity ramp up rate
            // m_angularMotorDecayTimescale    // motor angular velocity decay rate
            // m_angularFrictionTimescale      // body angular velocity  decay rate
            // m_lastAngularVelocity           // what was last applied to body

            // Get what the body is doing, this includes 'external' influences
            Vector3 angularVelocity = m_prim.RotationalVelocity;

            if (m_angularMotorApply > 0)
            {
                // Rather than snapping the angular motor velocity from the old value to
                //    a newly set velocity, this routine steps the value from the previous
                //    value (m_angularMotorVelocity) to the requested value (m_angularMotorDirection).
                // There are m_angularMotorApply steps.
                Vector3 origAngularVelocity = m_angularMotorVelocity;
                // ramp up to new value
                //   current velocity    +=                         error                          /    (  time to get there   / step interval)
                //                               requested speed       -       last motor speed
                m_angularMotorVelocity.X += (m_angularMotorDirection.X - m_angularMotorVelocity.X) /  (m_angularMotorTimescale / pTimestep);
                m_angularMotorVelocity.Y += (m_angularMotorDirection.Y - m_angularMotorVelocity.Y) /  (m_angularMotorTimescale / pTimestep);
                m_angularMotorVelocity.Z += (m_angularMotorDirection.Z - m_angularMotorVelocity.Z) /  (m_angularMotorTimescale / pTimestep);

                VDetailLog("{0},MoveAngular,angularMotorApply,apply={1},angTScale={2},timeStep={3},origvel={4},dir={5},vel={6}", 
                        m_prim.LocalID, m_angularMotorApply, m_angularMotorTimescale, pTimestep, origAngularVelocity, m_angularMotorDirection, m_angularMotorVelocity);

                // This is done so that if script request rate is less than phys frame rate the expected
                //    velocity may still be acheived.
                m_angularMotorApply--;
            }
            else
            {
                // No motor recently applied, keep the body velocity
                // and decay the velocity
                m_angularMotorVelocity -= m_angularMotorVelocity /  (m_angularMotorDecayTimescale / pTimestep);
                if (m_angularMotorVelocity.LengthSquared() < 0.00001)
                    m_angularMotorVelocity = Vector3.Zero;
            } // end motor section

            // Vertical attractor section
            Vector3 vertattr = Vector3.Zero;
            if (m_verticalAttractionTimescale < 300)
            {
                float VAservo = 0.2f / (m_verticalAttractionTimescale / pTimestep);
                // get present body rotation
                Quaternion rotq = m_prim.Orientation;
                // make a vector pointing up
                Vector3 verterr = Vector3.Zero;
                verterr.Z = 1.0f;
                // rotate it to Body Angle
                verterr = verterr * rotq;
                // verterr.X and .Y are the World error ammounts. They are 0 when there is no error (Vehicle Body is 'vertical'), and .Z will be 1.
                // As the body leans to its side |.X| will increase to 1 and .Z fall to 0. As body inverts |.X| will fall and .Z will go
                // negative. Similar for tilt and |.Y|. .X and .Y must be modulated to prevent a stable inverted body.
                if (verterr.Z < 0.0f)
                {
                    verterr.X = 2.0f - verterr.X;
                    verterr.Y = 2.0f - verterr.Y;
                }
                // Error is 0 (no error) to +/- 2 (max error)
                // scale it by VAservo
                verterr = verterr * VAservo;

                // As the body rotates around the X axis, then verterr.Y increases; Rotated around Y then .X increases, so
                // Change  Body angular velocity  X based on Y, and Y based on X. Z is not changed.
                vertattr.X =    verterr.Y;
                vertattr.Y =  - verterr.X;
                vertattr.Z = 0f;

                // scaling appears better usingsquare-law
                float bounce = 1.0f - (m_verticalAttractionEfficiency * m_verticalAttractionEfficiency);
                vertattr.X += bounce * angularVelocity.X;
                vertattr.Y += bounce * angularVelocity.Y;

                VDetailLog("{0},MoveAngular,verticalAttraction,verterr={1},bounce={2},vertattr={3}", 
                            m_prim.LocalID, verterr, bounce, vertattr);

            } // else vertical attractor is off

            // m_lastVertAttractor = vertattr;
=======
        // From http://wiki.secondlife.com/wiki/LlSetVehicleFlags :
        //    Prevent ground vehicles from motoring into the sky. This flag has a subtle effect when
        //    used with conjunction with banking: the strength of the banking will decay when the
        //    vehicle no longer experiences collisions. The decay timescale is the same as
        //    VEHICLE_BANKING_TIMESCALE. This is to help prevent ground vehicles from steering
        //    when they are in mid jump. 
        // TODO: this code is wrong. Also, what should it do for boats (height from water)?
        //    This is just using the ground and a general collision check. Should really be using
        //    a downward raycast to find what is below.
        public void ComputeLinearMotorUp(float pTimestep)
        {
            if ((m_flags & (VehicleFlag.LIMIT_MOTOR_UP)) != 0)
            {
                // This code tries to decide if the object is not on the ground and then pushing down
                /*
                float targetHeight = Type == Vehicle.TYPE_BOAT ? GetWaterLevel(VehiclePosition) : GetTerrainHeight(VehiclePosition);
                distanceAboveGround = VehiclePosition.Z - targetHeight;
                // Not colliding if the vehicle is off the ground
                if (!Prim.IsColliding)
                {
                    // downForce = new Vector3(0, 0, -distanceAboveGround / m_bankingTimescale);
                    VehicleVelocity += new Vector3(0, 0, -distanceAboveGround);
                }
                // TODO: this calculation is wrong. From the description at
                //     (http://wiki.secondlife.com/wiki/Category:LSL_Vehicle), the downForce
                //     has a decay factor. This says this force should
                //     be computed with a motor.
                // TODO: add interaction with banking.
                VDetailLog("{0},  MoveLinear,limitMotorUp,distAbove={1},colliding={2},ret={3}",
                                Prim.LocalID, distanceAboveGround, Prim.IsColliding, ret);
                 */

                // Another approach is to measure if we're going up. If going up and not colliding,
                //     the vehicle is in the air.  Fix that by pushing down.
                if (!ControllingPrim.IsColliding && VehicleVelocity.Z > 0.1)
                {
                    // Get rid of any of the velocity vector that is pushing us up.
                    float upVelocity = VehicleVelocity.Z;
                    VehicleVelocity += new Vector3(0, 0, -upVelocity);

                    /*
                    // If we're pointed up into the air, we should nose down
                    Vector3 pointingDirection = Vector3.UnitX * VehicleOrientation;
                    // The rotation around the Y axis is pitch up or down
                    if (pointingDirection.Y > 0.01f)
                    {
                        float angularCorrectionForce = -(float)Math.Asin(pointingDirection.Y);
                        Vector3 angularCorrectionVector = new Vector3(0f, angularCorrectionForce, 0f);
                        // Rotate into world coordinates and apply to vehicle
                        angularCorrectionVector *= VehicleOrientation;
                        VehicleAddAngularForce(angularCorrectionVector);
                        VDetailLog("{0},  MoveLinear,limitMotorUp,newVel={1},pntDir={2},corrFrc={3},aCorr={4}",
                                    Prim.LocalID, VehicleVelocity, pointingDirection, angularCorrectionForce, angularCorrectionVector);
                    }
                        */
                    VDetailLog("{0},  MoveLinear,limitMotorUp,collide={1},upVel={2},newVel={3}",
                                    ControllingPrim.LocalID, ControllingPrim.IsColliding, upVelocity, VehicleVelocity);
                }
            }
        }

        private void ApplyGravity(float pTimeStep)
        {
            Vector3 appliedGravity = m_VehicleGravity * m_vehicleMass;

            // Hack to reduce downward force if the vehicle is probably sitting on the ground
            if (ControllingPrim.IsColliding && IsGroundVehicle)
                appliedGravity *= BSParam.VehicleGroundGravityFudge;

            VehicleAddForce(appliedGravity);

            VDetailLog("{0},  MoveLinear,applyGravity,vehGrav={1},collid={2},fudge={3},mass={4},appliedForce={3}", 
                            ControllingPrim.LocalID, m_VehicleGravity,
                            ControllingPrim.IsColliding, BSParam.VehicleGroundGravityFudge, m_vehicleMass, appliedGravity);
        }

        // =======================================================================
        // =======================================================================
        // Apply the effect of the angular motor.
        // The 'contribution' is how much angular correction velocity each function wants.
        //     All the contributions are added together and the resulting velocity is
        //     set directly on the vehicle.
        private void MoveAngular(float pTimestep)
        {
            ComputeAngularTurning(pTimestep);

            ComputeAngularVerticalAttraction();

            ComputeAngularDeflection();

<<<<<<< HEAD
            Vector3 bankingContribution = ComputeAngularBanking();
>>>>>>> upstream/master

            // Bank section tba

            // Deflection section tba

<<<<<<< HEAD
            // Sum velocities
            m_lastAngularVelocity = m_angularMotorVelocity + vertattr; // + bank + deflection
            
            if ((m_flags & (VehicleFlag.NO_DEFLECTION_UP)) != 0)
            {
                m_lastAngularVelocity.X = 0;
                m_lastAngularVelocity.Y = 0;
                VDetailLog("{0},MoveAngular,noDeflectionUp,lastAngular={1}", m_prim.LocalID, m_lastAngularVelocity);
            }

            if (m_lastAngularVelocity.ApproxEquals(Vector3.Zero, 0.01f))
            {
                m_lastAngularVelocity = Vector3.Zero; // Reduce small value to zero.
                VDetailLog("{0},MoveAngular,zeroSmallValues,lastAngular={1}", m_prim.LocalID, m_lastAngularVelocity);
            }

             // apply friction
            Vector3 decayamount = Vector3.One / (m_angularFrictionTimescale / pTimestep);
            m_lastAngularVelocity -= m_lastAngularVelocity * decayamount;

            // Apply to the body
            m_prim.RotationalVelocity = m_lastAngularVelocity;

            VDetailLog("{0},MoveAngular,done,decay={1},lastAngular={2}", m_prim.LocalID, decayamount, m_lastAngularVelocity);
        } //end MoveAngular

        internal void LimitRotation(float timestep)
        {
            Quaternion rotq = m_prim.Orientation;
=======
            m_lastAngularVelocity = angularMotorContribution
                                    + verticalAttractionContribution
                                    + deflectionContribution
                                    + bankingContribution;

            // Add of the above computation are made relative to vehicle coordinates.
            // Convert to world coordinates.
            m_lastAngularVelocity *= VehicleOrientation;

            // ==================================================================
            // Apply the correction velocity.
            // TODO: Should this be applied as an angular force (torque)?
            if (!m_lastAngularVelocity.ApproxEquals(Vector3.Zero, 0.01f))
=======
            ComputeAngularBanking();

            // ==================================================================
            if (VehicleRotationalVelocity.ApproxEquals(Vector3.Zero, 0.0001f))
>>>>>>> c5de9840
            {
                // The vehicle is not adding anything angular wise.
                VehicleRotationalVelocity = Vector3.Zero;
                VDetailLog("{0},  MoveAngular,done,zero", ControllingPrim.LocalID);
            }
            else
            {
                VDetailLog("{0},  MoveAngular,done,nonZero,angVel={1}", ControllingPrim.LocalID, VehicleRotationalVelocity);
            }

            // ==================================================================
            //Offset section
            if (m_linearMotorOffset != Vector3.Zero)
            {
                //Offset of linear velocity doesn't change the linear velocity,
                //   but causes a torque to be applied, for example...
                //
                //      IIIII     >>>   IIIII
                //      IIIII     >>>    IIIII
                //      IIIII     >>>     IIIII
                //          ^
                //          |  Applying a force at the arrow will cause the object to move forward, but also rotate
                //
                //
                // The torque created is the linear velocity crossed with the offset

                // TODO: this computation should be in the linear section
                //    because that is where we know the impulse being applied.
                Vector3 torqueFromOffset = Vector3.Zero;
                // torqueFromOffset = Vector3.Cross(m_linearMotorOffset, appliedImpulse);
                if (float.IsNaN(torqueFromOffset.X))
                    torqueFromOffset.X = 0;
                if (float.IsNaN(torqueFromOffset.Y))
                    torqueFromOffset.Y = 0;
                if (float.IsNaN(torqueFromOffset.Z))
                    torqueFromOffset.Z = 0;

                VehicleAddAngularForce(torqueFromOffset * m_vehicleMass);
                VDetailLog("{0},  BSDynamic.MoveAngular,motorOffset,applyTorqueImpulse={1}", ControllingPrim.LocalID, torqueFromOffset);
            }

        }

        private void ComputeAngularTurning(float pTimestep)
        {
            // The user wants this many radians per second angular change?
            Vector3 currentAngularV = VehicleRotationalVelocity * Quaternion.Inverse(VehicleOrientation);
            Vector3 angularMotorContributionV = m_angularMotor.Step(pTimestep, currentAngularV);

            // ==================================================================
            // From http://wiki.secondlife.com/wiki/LlSetVehicleFlags :
            //    This flag prevents linear deflection parallel to world z-axis. This is useful
            //    for preventing ground vehicles with large linear deflection, like bumper cars,
            //    from climbing their linear deflection into the sky. 
            // That is, NO_DEFLECTION_UP says angular motion should not add any pitch or roll movement
            // TODO: This is here because this is where ODE put it but documentation says it
            //    is a linear effect. Where should this check go?
            //if ((m_flags & (VehicleFlag.NO_DEFLECTION_UP)) != 0)
           // {
            //    angularMotorContributionV.X = 0f;
            //    angularMotorContributionV.Y = 0f;
          //  }

            VehicleRotationalVelocity += angularMotorContributionV * VehicleOrientation;
            VDetailLog("{0},  MoveAngular,angularTurning,angularMotorContrib={1}", ControllingPrim.LocalID, angularMotorContributionV);
        }

        // From http://wiki.secondlife.com/wiki/Linden_Vehicle_Tutorial:
        //      Some vehicles, like boats, should always keep their up-side up. This can be done by
        //      enabling the "vertical attractor" behavior that springs the vehicle's local z-axis to
        //      the world z-axis (a.k.a. "up"). To take advantage of this feature you would set the
        //      VEHICLE_VERTICAL_ATTRACTION_TIMESCALE to control the period of the spring frequency,
        //      and then set the VEHICLE_VERTICAL_ATTRACTION_EFFICIENCY to control the damping. An
        //      efficiency of 0.0 will cause the spring to wobble around its equilibrium, while an
        //      efficiency of 1.0 will cause the spring to reach its equilibrium with exponential decay.
        public void ComputeAngularVerticalAttraction()
        {

            // If vertical attaction timescale is reasonable
            if (enableAngularVerticalAttraction && m_verticalAttractionTimescale < m_verticalAttractionCutoff)
            {
                //Another formula to try got from :
                //http://answers.unity3d.com/questions/10425/how-to-stabilize-angular-motion-alignment-of-hover.html

                Vector3 VehicleUpAxis = Vector3.UnitZ * VehicleOrientation;

                // Flipping what was originally a timescale into a speed variable and then multiplying it by 2
                //    since only computing half the distance between the angles.
                float VerticalAttractionSpeed = (1 / m_verticalAttractionTimescale) * 2.0f;

                // Make a prediction of where the up axis will be when this is applied rather then where it is now as
                //     this makes for a smoother adjustment and less fighting between the various forces.
                Vector3 predictedUp = VehicleUpAxis * Quaternion.CreateFromAxisAngle(VehicleRotationalVelocity, 0f);

                // This is only half the distance to the target so it will take 2 seconds to complete the turn.
                Vector3 torqueVector = Vector3.Cross(predictedUp, Vector3.UnitZ);

                // Scale vector by our timescale since it is an acceleration it is r/s^2 or radians a timescale squared
                Vector3 vertContributionV = torqueVector * VerticalAttractionSpeed * VerticalAttractionSpeed;

                VehicleRotationalVelocity += vertContributionV;

                VDetailLog("{0},  MoveAngular,verticalAttraction,UpAxis={1},PredictedUp={2},torqueVector={3},contrib={4}",
                                ControllingPrim.LocalID,
                                VehicleUpAxis,
                                predictedUp,
                                torqueVector,
                                vertContributionV);
                //=====================================================================
                /*
                // Possible solution derived from a discussion at:
                // http://stackoverflow.com/questions/14939657/computing-vector-from-quaternion-works-computing-quaternion-from-vector-does-no

                // Create a rotation that is only the vehicle's rotation around Z
                Vector3 currentEuler = Vector3.Zero;
                VehicleOrientation.GetEulerAngles(out currentEuler.X, out currentEuler.Y, out currentEuler.Z);
                Quaternion justZOrientation = Quaternion.CreateFromAxisAngle(Vector3.UnitZ, currentEuler.Z);

                // Create the axis that is perpendicular to the up vector and the rotated up vector.
                Vector3 differenceAxis = Vector3.Cross(Vector3.UnitZ * justZOrientation, Vector3.UnitZ * VehicleOrientation);
                // Compute the angle between those to vectors.
                double differenceAngle = Math.Acos((double)Vector3.Dot(Vector3.UnitZ, Vector3.Normalize(Vector3.UnitZ * VehicleOrientation)));
                // 'differenceAngle' is the angle to rotate and 'differenceAxis' is the plane to rotate in to get the vehicle vertical

                // Reduce the change by the time period it is to change in. Timestep is handled when velocity is applied.
                // TODO: add 'efficiency'.
                differenceAngle /= m_verticalAttractionTimescale;

                // Create the quaterian representing the correction angle
                Quaternion correctionRotation = Quaternion.CreateFromAxisAngle(differenceAxis, (float)differenceAngle);

                // Turn that quaternion into Euler values to make it into velocities to apply.
                Vector3 vertContributionV = Vector3.Zero;
                correctionRotation.GetEulerAngles(out vertContributionV.X, out vertContributionV.Y, out vertContributionV.Z);
                vertContributionV *= -1f;

                VehicleRotationalVelocity += vertContributionV;

                VDetailLog("{0},  MoveAngular,verticalAttraction,diffAxis={1},diffAng={2},corrRot={3},contrib={4}",
                                ControllingPrim.LocalID,
                                differenceAxis,
                                differenceAngle,
                                correctionRotation,
                                vertContributionV);
                 */

                // ===================================================================
                /*
                Vector3 vertContributionV = Vector3.Zero;
                Vector3 origRotVelW = VehicleRotationalVelocity;        // DEBUG DEBUG

                // Take a vector pointing up and convert it from world to vehicle relative coords.
                Vector3 verticalError = Vector3.Normalize(Vector3.UnitZ * VehicleOrientation);

                // If vertical attraction correction is needed, the vector that was pointing up (UnitZ)
                //    is now:
                //    leaning to one side: rotated around the X axis with the Y value going
                //        from zero (nearly straight up) to one (completely to the side)) or
                //    leaning front-to-back: rotated around the Y axis with the value of X being between
                //         zero and one.
                // The value of Z is how far the rotation is off with 1 meaning none and 0 being 90 degrees.

                // Y error means needed rotation around X axis and visa versa.
                // Since the error goes from zero to one, the asin is the corresponding angle.
                vertContributionV.X = (float)Math.Asin(verticalError.Y);
                // (Tilt forward (positive X) needs to tilt back (rotate negative) around Y axis.)
                vertContributionV.Y = -(float)Math.Asin(verticalError.X);

                // If verticalError.Z is negative, the vehicle is upside down. Add additional push.
                if (verticalError.Z < 0f)
                {
                    vertContributionV.X += Math.Sign(vertContributionV.X) * PIOverFour;
                    // vertContribution.Y -= PIOverFour;
                }

                // 'vertContrbution' is now the necessary angular correction to correct tilt in one second.
                //     Correction happens over a number of seconds.
                Vector3 unscaledContribVerticalErrorV = vertContributionV;     // DEBUG DEBUG

                // The correction happens over the user's time period
                vertContributionV /= m_verticalAttractionTimescale;

                // Rotate the vehicle rotation to the world coordinates.
                VehicleRotationalVelocity += (vertContributionV * VehicleOrientation);

                VDetailLog("{0},  MoveAngular,verticalAttraction,,origRotVW={1},vertError={2},unscaledV={3},eff={4},ts={5},vertContribV={6}",
                                Prim.LocalID, origRotVelW, verticalError, unscaledContribVerticalErrorV, 
                                m_verticalAttractionEfficiency, m_verticalAttractionTimescale, vertContributionV);
                */
            }
        }

        // Angular correction to correct the direction the vehicle is pointing to be
        //      the direction is should want to be pointing.
        // The vehicle is moving in some direction and correct its orientation to it is pointing
        //     in that direction.
        // TODO: implement reference frame.
        public void ComputeAngularDeflection()
        {
            // Since angularMotorUp and angularDeflection are computed independently, they will calculate
            //     approximately the same X or Y correction. When added together (when contributions are combined)
            //     this creates an over-correction and then wabbling as the target is overshot.
            // TODO: rethink how the different correction computations inter-relate.

            if (enableAngularDeflection && m_angularDeflectionEfficiency != 0 && VehicleForwardSpeed > 0.2)
            {
                Vector3 deflectContributionV = Vector3.Zero;

                // The direction the vehicle is moving
                Vector3 movingDirection = VehicleVelocity;
                movingDirection.Normalize();

                // If the vehicle is going backward, it is still pointing forward
                movingDirection *= Math.Sign(VehicleForwardSpeed);

                // The direction the vehicle is pointing
                Vector3 pointingDirection = Vector3.UnitX * VehicleOrientation;
                pointingDirection.Normalize();

                // The difference between what is and what should be.
                Vector3 deflectionError = movingDirection - pointingDirection;

                // Don't try to correct very large errors (not our job)
                // if (Math.Abs(deflectionError.X) > PIOverFour) deflectionError.X = PIOverTwo * Math.Sign(deflectionError.X);
                // if (Math.Abs(deflectionError.Y) > PIOverFour) deflectionError.Y = PIOverTwo * Math.Sign(deflectionError.Y);
                // if (Math.Abs(deflectionError.Z) > PIOverFour) deflectionError.Z = PIOverTwo * Math.Sign(deflectionError.Z);
                if (Math.Abs(deflectionError.X) > PIOverFour) deflectionError.X = 0f;
                if (Math.Abs(deflectionError.Y) > PIOverFour) deflectionError.Y = 0f;
                if (Math.Abs(deflectionError.Z) > PIOverFour) deflectionError.Z = 0f;

                // ret = m_angularDeflectionCorrectionMotor(1f, deflectionError);

                // Scale the correction by recovery timescale and efficiency
                deflectContributionV = (-deflectionError) * m_angularDeflectionEfficiency;
                deflectContributionV /= m_angularDeflectionTimescale;

                VehicleRotationalVelocity += deflectContributionV * VehicleOrientation;

                VDetailLog("{0},  MoveAngular,Deflection,movingDir={1},pointingDir={2},deflectError={3},ret={4}",
                    ControllingPrim.LocalID, movingDirection, pointingDirection, deflectionError, deflectContributionV);
                VDetailLog("{0},  MoveAngular,Deflection,fwdSpd={1},defEff={2},defTS={3}",
                    ControllingPrim.LocalID, VehicleForwardSpeed, m_angularDeflectionEfficiency, m_angularDeflectionTimescale);
            }
        }

        // Angular change to rotate the vehicle around the Z axis when the vehicle
        //     is tipped around the X axis.
        // From http://wiki.secondlife.com/wiki/Linden_Vehicle_Tutorial:
        //      The vertical attractor feature must be enabled in order for the banking behavior to
        //      function. The way banking works is this: a rotation around the vehicle's roll-axis will
        //      produce a angular velocity around the yaw-axis, causing the vehicle to turn. The magnitude
        //      of the yaw effect will be proportional to the
        //          VEHICLE_BANKING_EFFICIENCY, the angle of the roll rotation, and sometimes the vehicle's
        //                 velocity along its preferred axis of motion. 
        //          The VEHICLE_BANKING_EFFICIENCY can vary between -1 and +1. When it is positive then any
        //                  positive rotation (by the right-hand rule) about the roll-axis will effect a
        //                  (negative) torque around the yaw-axis, making it turn to the right--that is the
        //                  vehicle will lean into the turn, which is how real airplanes and motorcycle's work.
        //                  Negating the banking coefficient will make it so that the vehicle leans to the
        //                  outside of the turn (not very "physical" but might allow interesting vehicles so why not?). 
        //           The VEHICLE_BANKING_MIX is a fake (i.e. non-physical) parameter that is useful for making
        //                  banking vehicles do what you want rather than what the laws of physics allow.
        //                  For example, consider a real motorcycle...it must be moving forward in order for
        //                  it to turn while banking, however video-game motorcycles are often configured
        //                  to turn in place when at a dead stop--because they are often easier to control
        //                  that way using the limited interface of the keyboard or game controller. The
        //                  VEHICLE_BANKING_MIX enables combinations of both realistic and non-realistic
        //                  banking by functioning as a slider between a banking that is correspondingly
        //                  totally static (0.0) and totally dynamic (1.0). By "static" we mean that the
        //                  banking effect depends only on the vehicle's rotation about its roll-axis compared
        //                  to "dynamic" where the banking is also proportional to its velocity along its
        //                  roll-axis. Finding the best value of the "mixture" will probably require trial and error. 
        //      The time it takes for the banking behavior to defeat a preexisting angular velocity about the
        //      world z-axis is determined by the VEHICLE_BANKING_TIMESCALE. So if you want the vehicle to
        //      bank quickly then give it a banking timescale of about a second or less, otherwise you can
        //      make a sluggish vehicle by giving it a timescale of several seconds. 
        public void ComputeAngularBanking()
        {
            if (enableAngularBanking && m_bankingEfficiency != 0 && m_verticalAttractionTimescale < m_verticalAttractionCutoff)
            {
                Vector3 bankingContributionV = Vector3.Zero;

                // Rotate a UnitZ vector (pointing up) to how the vehicle is oriented.
                // As the vehicle rolls to the right or left, the Y value will increase from
                //     zero (straight up) to 1 or -1 (full tilt right  or left)
                Vector3 rollComponents = Vector3.UnitZ * VehicleOrientation;

                // Figure out the yaw value for this much roll.
                float yawAngle = m_angularMotorDirection.X * m_bankingEfficiency;
                //        actual error  =       static turn error            +           dynamic turn error
                float mixedYawAngle =(yawAngle * (1f - m_bankingMix)) + ((yawAngle * m_bankingMix) * VehicleForwardSpeed);

                // TODO: the banking effect should not go to infinity but what to limit it to?
                //     And what should happen when this is being added to a user defined yaw that is already PI*4?
                mixedYawAngle = ClampInRange(-12, mixedYawAngle, 12);

                // Build the force vector to change rotation from what it is to what it should be
                bankingContributionV.Z = -mixedYawAngle;

                // Don't do it all at once. Fudge because 1 second is too fast with most user defined roll as PI*4.
                bankingContributionV /= m_bankingTimescale * BSParam.VehicleAngularBankingTimescaleFudge;

                //VehicleRotationalVelocity += bankingContributionV * VehicleOrientation;
                VehicleRotationalVelocity += bankingContributionV;
                

                VDetailLog("{0},  MoveAngular,Banking,rollComp={1},speed={2},rollComp={3},yAng={4},mYAng={5},ret={6}",
                            ControllingPrim.LocalID, rollComponents, VehicleForwardSpeed, rollComponents, yawAngle, mixedYawAngle, bankingContributionV);
            }
        }

        // This is from previous instantiations of XXXDynamics.cs.
        // Applies roll reference frame.
        // TODO: is this the right way to separate the code to do this operation?
        //    Should this be in MoveAngular()?
        internal void LimitRotation(float timestep)
        {
            Quaternion rotq = VehicleOrientation;
>>>>>>> upstream/master
            Quaternion m_rot = rotq;
            bool changed = false;
            if (m_RollreferenceFrame != Quaternion.Identity)
            {
                if (rotq.X >= m_RollreferenceFrame.X)
                {
                    m_rot.X = rotq.X - (m_RollreferenceFrame.X / 2);
                    changed = true;
                }
                if (rotq.Y >= m_RollreferenceFrame.Y)
                {
                    m_rot.Y = rotq.Y - (m_RollreferenceFrame.Y / 2);
                    changed = true;
                }
                if (rotq.X <= -m_RollreferenceFrame.X)
                {
                    m_rot.X = rotq.X + (m_RollreferenceFrame.X / 2);
                    changed = true;
                }
                if (rotq.Y <= -m_RollreferenceFrame.Y)
                {
                    m_rot.Y = rotq.Y + (m_RollreferenceFrame.Y / 2);
                    changed = true;
                }
                changed = true;
            }
            if ((m_flags & VehicleFlag.LOCK_ROTATION) != 0)
            {
                m_rot.X = 0;
                m_rot.Y = 0;
                changed = true;
            }
            if (changed)
            {
<<<<<<< HEAD
                m_prim.Orientation = m_rot;
                VDetailLog("{0},LimitRotation,done,orig={1},new={2}", m_prim.LocalID, rotq, m_rot);
=======
                VehicleOrientation = m_rot;
<<<<<<< HEAD
                VDetailLog("{0},  LimitRotation,done,orig={1},new={2}", Prim.LocalID, rotq, m_rot);
>>>>>>> upstream/master
=======
                VDetailLog("{0},  LimitRotation,done,orig={1},new={2}", ControllingPrim.LocalID, rotq, m_rot);
>>>>>>> c5de9840
            }

        }

        private float ClampInRange(float low, float val, float high)
        {
            return Math.Max(low, Math.Min(val, high));
            // return Utils.Clamp(val, low, high);
        }

        // Invoke the detailed logger and output something if it's enabled.
        private void VDetailLog(string msg, params Object[] args)
        {
<<<<<<< HEAD
            if (m_prim.Scene.VehicleLoggingEnabled)
                m_prim.Scene.PhysicsLogging.Write(msg, args);
=======
            if (ControllingPrim.PhysicsScene.VehicleLoggingEnabled)
                ControllingPrim.PhysicsScene.DetailLog(msg, args);
>>>>>>> c5de9840
        }
    }
}<|MERGE_RESOLUTION|>--- conflicted
+++ resolved
@@ -23,49 +23,23 @@
  * ON ANY THEORY OF LIABILITY, WHETHER IN CONTRACT, STRICT LIABILITY, OR TORT
  * (INCLUDING NEGLIGENCE OR OTHERWISE) ARISING IN ANY WAY OUT OF THE USE OF THIS
  * SOFTWARE, EVEN IF ADVISED OF THE POSSIBILITY OF SUCH DAMAGE.
-<<<<<<< HEAD
- */
-
-/* RA: June 14, 2011. Copied from ODEDynamics.cs and converted to
- * call the BulletSim system.
- */
-/* Revised Aug, Sept 2009 by Kitto Flora. ODEDynamics.cs replaces
- * ODEVehicleSettings.cs. It and ODEPrim.cs are re-organised:
- * ODEPrim.cs contains methods dealing with Prim editing, Prim
- * characteristics and Kinetic motion.
- * ODEDynamics.cs contains methods dealing with Prim Physical motion
- * (dynamics) and the associated settings. Old Linear and angular
- * motors for dynamic motion have been replace with  MoveLinear()
- * and MoveAngular(); 'Physical' is used only to switch ODE dynamic
- * simualtion on/off; VEHICAL_TYPE_NONE/VEHICAL_TYPE_<other> is to
- * switch between 'VEHICLE' parameter use and general dynamics
- * settings use.
-=======
  *
  * The quotations from http://wiki.secondlife.com/wiki/Linden_Vehicle_Tutorial
  * are Copyright (c) 2009 Linden Research, Inc and are used under their license
  * of Creative Commons Attribution-Share Alike 3.0
  * (http://creativecommons.org/licenses/by-sa/3.0/).
->>>>>>> upstream/master
  */
 
 using System;
 using System.Collections.Generic;
 using System.Reflection;
 using System.Runtime.InteropServices;
-using log4net;
 using OpenMetaverse;
 using OpenSim.Framework;
 using OpenSim.Region.Physics.Manager;
 
 namespace OpenSim.Region.Physics.BulletSPlugin
 {
-<<<<<<< HEAD
-    public class BSDynamics
-    {
-        private int frcount = 0;                                        // Used to limit dynamics debug output to
-                                                                        // every 100th frame
-=======
     public sealed class BSDynamics : BSActor
     {
         private static string LogHeader = "[BULLETSIM VEHICLE]";
@@ -74,17 +48,13 @@
         private BSPrim ControllingPrim { get; set; }
 
         private bool m_haveRegisteredForSceneEvents;
->>>>>>> c5de9840
-
-        private BSScene m_physicsScene;
-        private BSPrim m_prim;      // the prim this dynamic controller belongs to
+
+        // mass of the vehicle fetched each time we're calles
+        private float m_vehicleMass;
 
         // Vehicle properties
-        private Vehicle m_type = Vehicle.TYPE_NONE;                     // If a 'VEHICLE', and what kind
-        public Vehicle Type
-        {
-            get { return m_type; }
-        }
+        public Vehicle Type { get; set; }
+
         // private Quaternion m_referenceFrame = Quaternion.Identity;   // Axis modifier
         private VehicleFlag m_flags = (VehicleFlag) 0;                  // Boolean settings:
                                                                         // HOVER_TERRAIN_ONLY
@@ -96,10 +66,13 @@
                                                                         // LIMIT_ROLL_ONLY
         private Vector3 m_BlockingEndPoint = Vector3.Zero;
         private Quaternion m_RollreferenceFrame = Quaternion.Identity;
+        private Quaternion m_referenceFrame = Quaternion.Identity;
+
         // Linear properties
+        private BSVMotor m_linearMotor = new BSVMotor("LinearMotor");
         private Vector3 m_linearMotorDirection = Vector3.Zero;          // velocity requested by LSL, decayed by time
+        private Vector3 m_linearMotorOffset = Vector3.Zero;             // the point of force can be offset from the center
         private Vector3 m_linearMotorDirectionLASTSET = Vector3.Zero;   // velocity requested by LSL
-        private Vector3 m_newVelocity = Vector3.Zero;                   // velocity computed to be applied to body
         private Vector3 m_linearFrictionTimescale = Vector3.Zero;
         private float m_linearMotorDecayTimescale = 0;
         private float m_linearMotorTimescale = 0;
@@ -109,22 +82,13 @@
         // private Vector3 m_linearMotorOffset = Vector3.Zero;
 
         //Angular properties
+        private BSVMotor m_angularMotor = new BSVMotor("AngularMotor");
         private Vector3 m_angularMotorDirection = Vector3.Zero;         // angular velocity requested by LSL motor
-        private int m_angularMotorApply = 0;                            // application frame counter
+        // private int m_angularMotorApply = 0;                            // application frame counter
         private Vector3 m_angularMotorVelocity = Vector3.Zero;          // current angular motor velocity
         private float m_angularMotorTimescale = 0;                      // motor angular velocity ramp up rate
         private float m_angularMotorDecayTimescale = 0;                 // motor angular velocity decay rate
         private Vector3 m_angularFrictionTimescale = Vector3.Zero;      // body angular velocity  decay rate
-<<<<<<< HEAD
-        private Vector3 m_lastAngularVelocity = Vector3.Zero;           // what was last applied to body
- //       private Vector3 m_lastVertAttractor = Vector3.Zero;             // what VA was last applied to body
-
-        //Deflection properties
-        // private float m_angularDeflectionEfficiency = 0;
-        // private float m_angularDeflectionTimescale = 0;
-        // private float m_linearDeflectionEfficiency = 0;
-        // private float m_linearDeflectionTimescale = 0;
-=======
         private Vector3 m_lastAngularVelocity = Vector3.Zero;
         private Vector3 m_lastVertAttractor = Vector3.Zero;             // what VA was last applied to body
 
@@ -134,17 +98,16 @@
         private float m_angularDeflectionTimescale = 0;
         private float m_linearDeflectionEfficiency = 0;
         private float m_linearDeflectionTimescale = 0;
->>>>>>> upstream/master
 
         //Banking properties
-        // private float m_bankingEfficiency = 0;
-        // private float m_bankingMix = 0;
-        // private float m_bankingTimescale = 0;
+        private float m_bankingEfficiency = 0;
+        private float m_bankingMix = 0;
+        private float m_bankingTimescale = 0;
 
         //Hover and Buoyancy properties
         private BSVMotor m_hoverMotor = new BSVMotor("Hover");
         private float m_VhoverHeight = 0f;
-//        private float m_VhoverEfficiency = 0f;
+        private float m_VhoverEfficiency = 0f;
         private float m_VhoverTimescale = 0f;
         private float m_VhoverTargetHeight = -1.0f;     // if <0 then no hover, else its the current target height
         // Modifies gravity. Slider between -1 (double-gravity) and 1 (full anti-gravity)
@@ -152,16 +115,6 @@
         private Vector3 m_VehicleGravity = Vector3.Zero;    // Gravity computed when buoyancy set
 
         //Attractor properties
-<<<<<<< HEAD
-        private float m_verticalAttractionEfficiency = 1.0f;        // damped
-        private float m_verticalAttractionTimescale = 500f;         // Timescale > 300  means no vert attractor.
-
-        public BSDynamics(BSScene myScene, BSPrim myPrim)
-        {
-            m_physicsScene = myScene;
-            m_prim = myPrim;
-            m_type = Vehicle.TYPE_NONE;
-=======
         private BSVMotor m_verticalAttractionMotor = new BSVMotor("VerticalAttraction");
         private float m_verticalAttractionEfficiency = 1.0f; // damped
         private float m_verticalAttractionCutoff = 500f;     // per the documentation
@@ -204,10 +157,6 @@
         // Return 'true' if this vehicle is doing vehicle things
         public bool IsActive
         {
-<<<<<<< HEAD
-            get { return (Type != Vehicle.TYPE_NONE && !Prim.IsStatic); }
->>>>>>> upstream/master
-=======
             get { return (Type != Vehicle.TYPE_NONE && ControllingPrim.IsPhysicallyActive); }
         }
 
@@ -215,141 +164,95 @@
         public bool IsGroundVehicle
         {
             get { return (Type == Vehicle.TYPE_CAR || Type == Vehicle.TYPE_SLED); }
->>>>>>> c5de9840
         }
 
         #region Vehicle parameter setting
         public void ProcessFloatVehicleParam(Vehicle pParam, float pValue)
         {
-<<<<<<< HEAD
-            VDetailLog("{0},ProcessFloatVehicleParam,param={1},val={2}", m_prim.LocalID, pParam, pValue);
-=======
             VDetailLog("{0},ProcessFloatVehicleParam,param={1},val={2}", ControllingPrim.LocalID, pParam, pValue);
->>>>>>> c5de9840
             switch (pParam)
             {
                 case Vehicle.ANGULAR_DEFLECTION_EFFICIENCY:
-                    if (pValue < 0.01f) pValue = 0.01f;
-                    // m_angularDeflectionEfficiency = pValue;
+                    m_angularDeflectionEfficiency = Math.Max(pValue, 0.01f);
                     break;
                 case Vehicle.ANGULAR_DEFLECTION_TIMESCALE:
-                    if (pValue < 0.01f) pValue = 0.01f;
-                    // m_angularDeflectionTimescale = pValue;
+                    m_angularDeflectionTimescale = Math.Max(pValue, 0.01f);
                     break;
                 case Vehicle.ANGULAR_MOTOR_DECAY_TIMESCALE:
-<<<<<<< HEAD
-                    if (pValue < 0.01f) pValue = 0.01f;
-                    m_angularMotorDecayTimescale = pValue;
-=======
                     m_angularMotorDecayTimescale = ClampInRange(0.01f, pValue, 120);
                     m_angularMotor.TargetValueDecayTimeScale = m_angularMotorDecayTimescale;
->>>>>>> upstream/master
                     break;
                 case Vehicle.ANGULAR_MOTOR_TIMESCALE:
-                    if (pValue < 0.01f) pValue = 0.01f;
-                    m_angularMotorTimescale = pValue;
+                    m_angularMotorTimescale = Math.Max(pValue, 0.01f);
+                    m_angularMotor.TimeScale = m_angularMotorTimescale;
                     break;
                 case Vehicle.BANKING_EFFICIENCY:
-<<<<<<< HEAD
-                    if (pValue < 0.01f) pValue = 0.01f;
-                    // m_bankingEfficiency = pValue;
-=======
                     m_bankingEfficiency = ClampInRange(-1f, pValue, 1f);
->>>>>>> upstream/master
                     break;
                 case Vehicle.BANKING_MIX:
-                    if (pValue < 0.01f) pValue = 0.01f;
-                    // m_bankingMix = pValue;
+                    m_bankingMix = Math.Max(pValue, 0.01f);
                     break;
                 case Vehicle.BANKING_TIMESCALE:
-                    if (pValue < 0.01f) pValue = 0.01f;
-                    // m_bankingTimescale = pValue;
+                    m_bankingTimescale = Math.Max(pValue, 0.01f);
                     break;
                 case Vehicle.BUOYANCY:
-<<<<<<< HEAD
-                    if (pValue < -1f) pValue = -1f;
-                    if (pValue > 1f) pValue = 1f;
-                    m_VehicleBuoyancy = pValue;
-                    break;
-//                case Vehicle.HOVER_EFFICIENCY:
-//                    if (pValue < 0f) pValue = 0f;
-//                    if (pValue > 1f) pValue = 1f;
-//                    m_VhoverEfficiency = pValue;
-//                    break;
-=======
                     m_VehicleBuoyancy = ClampInRange(-1f, pValue, 1f);
                     m_VehicleGravity = ControllingPrim.ComputeGravity(m_VehicleBuoyancy);
                     break;
                 case Vehicle.HOVER_EFFICIENCY:
                     m_VhoverEfficiency = ClampInRange(0f, pValue, 1f);
                     break;
->>>>>>> upstream/master
                 case Vehicle.HOVER_HEIGHT:
                     m_VhoverHeight = pValue;
                     break;
                 case Vehicle.HOVER_TIMESCALE:
-                    if (pValue < 0.01f) pValue = 0.01f;
-                    m_VhoverTimescale = pValue;
+                    m_VhoverTimescale = Math.Max(pValue, 0.01f);
                     break;
                 case Vehicle.LINEAR_DEFLECTION_EFFICIENCY:
-                    if (pValue < 0.01f) pValue = 0.01f;
-                    // m_linearDeflectionEfficiency = pValue;
+                    m_linearDeflectionEfficiency = Math.Max(pValue, 0.01f);
                     break;
                 case Vehicle.LINEAR_DEFLECTION_TIMESCALE:
-                    if (pValue < 0.01f) pValue = 0.01f;
-                    // m_linearDeflectionTimescale = pValue;
+                    m_linearDeflectionTimescale = Math.Max(pValue, 0.01f);
                     break;
                 case Vehicle.LINEAR_MOTOR_DECAY_TIMESCALE:
-<<<<<<< HEAD
-                    if (pValue < 0.01f) pValue = 0.01f;
-                    m_linearMotorDecayTimescale = pValue;
-=======
                     m_linearMotorDecayTimescale = ClampInRange(0.01f, pValue, 120);
                     m_linearMotor.TargetValueDecayTimeScale = m_linearMotorDecayTimescale;
->>>>>>> upstream/master
                     break;
                 case Vehicle.LINEAR_MOTOR_TIMESCALE:
-                    if (pValue < 0.01f) pValue = 0.01f;
-                    m_linearMotorTimescale = pValue;
+                    m_linearMotorTimescale = Math.Max(pValue, 0.01f);
+                    m_linearMotor.TimeScale = m_linearMotorTimescale;
                     break;
                 case Vehicle.VERTICAL_ATTRACTION_EFFICIENCY:
-<<<<<<< HEAD
-                    if (pValue < 0.1f) pValue = 0.1f;    // Less goes unstable
-                    if (pValue > 1.0f) pValue = 1.0f;
-                    m_verticalAttractionEfficiency = pValue;
-=======
                     m_verticalAttractionEfficiency = ClampInRange(0.1f, pValue, 1f);
                     m_verticalAttractionMotor.Efficiency = m_verticalAttractionEfficiency;
->>>>>>> upstream/master
                     break;
                 case Vehicle.VERTICAL_ATTRACTION_TIMESCALE:
-                    if (pValue < 0.01f) pValue = 0.01f;
-                    m_verticalAttractionTimescale = pValue;
+                    m_verticalAttractionTimescale = Math.Max(pValue, 0.01f);
+                    m_verticalAttractionMotor.TimeScale = m_verticalAttractionTimescale;
                     break;
 
                 // These are vector properties but the engine lets you use a single float value to
                 // set all of the components to the same value
                 case Vehicle.ANGULAR_FRICTION_TIMESCALE:
                     m_angularFrictionTimescale = new Vector3(pValue, pValue, pValue);
+                    m_angularMotor.FrictionTimescale = m_angularFrictionTimescale;
                     break;
                 case Vehicle.ANGULAR_MOTOR_DIRECTION:
                     m_angularMotorDirection = new Vector3(pValue, pValue, pValue);
-<<<<<<< HEAD
-                    m_angularMotorApply = 10;
-=======
                     m_angularMotor.Zero();
                     m_angularMotor.SetTarget(m_angularMotorDirection);
->>>>>>> c5de9840
                     break;
                 case Vehicle.LINEAR_FRICTION_TIMESCALE:
                     m_linearFrictionTimescale = new Vector3(pValue, pValue, pValue);
+                    m_linearMotor.FrictionTimescale = m_linearFrictionTimescale;
                     break;
                 case Vehicle.LINEAR_MOTOR_DIRECTION:
                     m_linearMotorDirection = new Vector3(pValue, pValue, pValue);
                     m_linearMotorDirectionLASTSET = new Vector3(pValue, pValue, pValue);
+                    m_linearMotor.SetTarget(m_linearMotorDirection);
                     break;
                 case Vehicle.LINEAR_MOTOR_OFFSET:
-                    // m_linearMotorOffset = new Vector3(pValue, pValue, pValue);
+                    m_linearMotorOffset = new Vector3(pValue, pValue, pValue);
                     break;
 
             }
@@ -357,48 +260,33 @@
 
         internal void ProcessVectorVehicleParam(Vehicle pParam, Vector3 pValue)
         {
-<<<<<<< HEAD
-            VDetailLog("{0},ProcessVectorVehicleParam,param={1},val={2}", m_prim.LocalID, pParam, pValue);
-=======
             VDetailLog("{0},ProcessVectorVehicleParam,param={1},val={2}", ControllingPrim.LocalID, pParam, pValue);
->>>>>>> c5de9840
             switch (pParam)
             {
                 case Vehicle.ANGULAR_FRICTION_TIMESCALE:
                     m_angularFrictionTimescale = new Vector3(pValue.X, pValue.Y, pValue.Z);
+                    m_angularMotor.FrictionTimescale = m_angularFrictionTimescale;
                     break;
                 case Vehicle.ANGULAR_MOTOR_DIRECTION:
-<<<<<<< HEAD
-=======
                     // Limit requested angular speed to 2 rps= 4 pi rads/sec
                     pValue.X = ClampInRange(-12.56f, pValue.X, 12.56f);
                     pValue.Y = ClampInRange(-12.56f, pValue.Y, 12.56f);
                     pValue.Z = ClampInRange(-12.56f, pValue.Z, 12.56f);
->>>>>>> upstream/master
                     m_angularMotorDirection = new Vector3(pValue.X, pValue.Y, pValue.Z);
-<<<<<<< HEAD
-                    // Limit requested angular speed to 2 rps= 4 pi rads/sec
-                    if (m_angularMotorDirection.X > 12.56f) m_angularMotorDirection.X = 12.56f;
-                    if (m_angularMotorDirection.X < - 12.56f) m_angularMotorDirection.X = - 12.56f;
-                    if (m_angularMotorDirection.Y > 12.56f) m_angularMotorDirection.Y = 12.56f;
-                    if (m_angularMotorDirection.Y < - 12.56f) m_angularMotorDirection.Y = - 12.56f;
-                    if (m_angularMotorDirection.Z > 12.56f) m_angularMotorDirection.Z = 12.56f;
-                    if (m_angularMotorDirection.Z < - 12.56f) m_angularMotorDirection.Z = - 12.56f;
-                    m_angularMotorApply = 10;
-=======
                     m_angularMotor.Zero();
                     m_angularMotor.SetTarget(m_angularMotorDirection);
->>>>>>> c5de9840
                     break;
                 case Vehicle.LINEAR_FRICTION_TIMESCALE:
                     m_linearFrictionTimescale = new Vector3(pValue.X, pValue.Y, pValue.Z);
+                    m_linearMotor.FrictionTimescale = m_linearFrictionTimescale;
                     break;
                 case Vehicle.LINEAR_MOTOR_DIRECTION:
                     m_linearMotorDirection = new Vector3(pValue.X, pValue.Y, pValue.Z);
                     m_linearMotorDirectionLASTSET = new Vector3(pValue.X, pValue.Y, pValue.Z);
+                    m_linearMotor.SetTarget(m_linearMotorDirection);
                     break;
                 case Vehicle.LINEAR_MOTOR_OFFSET:
-                    // m_linearMotorOffset = new Vector3(pValue.X, pValue.Y, pValue.Z);
+                    m_linearMotorOffset = new Vector3(pValue.X, pValue.Y, pValue.Z);
                     break;
                 case Vehicle.BLOCK_EXIT:
                     m_BlockingEndPoint = new Vector3(pValue.X, pValue.Y, pValue.Z);
@@ -408,15 +296,11 @@
 
         internal void ProcessRotationVehicleParam(Vehicle pParam, Quaternion pValue)
         {
-<<<<<<< HEAD
-            VDetailLog("{0},ProcessRotationalVehicleParam,param={1},val={2}", m_prim.LocalID, pParam, pValue);
-=======
             VDetailLog("{0},ProcessRotationalVehicleParam,param={1},val={2}", ControllingPrim.LocalID, pParam, pValue);
->>>>>>> c5de9840
             switch (pParam)
             {
                 case Vehicle.REFERENCE_FRAME:
-                    // m_referenceFrame = pValue;
+                    m_referenceFrame = pValue;
                     break;
                 case Vehicle.ROLL_FRAME:
                     m_RollreferenceFrame = pValue;
@@ -426,81 +310,75 @@
 
         internal void ProcessVehicleFlags(int pParam, bool remove)
         {
-<<<<<<< HEAD
-            VDetailLog("{0},ProcessVehicleFlags,param={1},remove={2}", m_prim.LocalID, pParam, remove);
-=======
             VDetailLog("{0},ProcessVehicleFlags,param={1},remove={2}", ControllingPrim.LocalID, pParam, remove);
->>>>>>> c5de9840
             VehicleFlag parm = (VehicleFlag)pParam;
-            if (remove)
-            {
-                if (pParam == -1)
-                {
-                    m_flags = (VehicleFlag)0;
-                }
+            if (pParam == -1)
+                m_flags = (VehicleFlag)0;
+            else
+            {
+                if (remove)
+                    m_flags &= ~parm;
                 else
-                {
-                    m_flags &= ~parm;
-                }
-            }
-            else {
-                m_flags |= parm;
-            }
-        }//end ProcessVehicleFlags
+                    m_flags |= parm;
+            }
+        }
 
         public void ProcessTypeChange(Vehicle pType)
         {
-<<<<<<< HEAD
-            VDetailLog("{0},ProcessTypeChange,type={1}", m_prim.LocalID, pType);
-=======
             VDetailLog("{0},ProcessTypeChange,type={1}", ControllingPrim.LocalID, pType);
->>>>>>> c5de9840
             // Set Defaults For Type
-            m_type = pType;
+            Type = pType;
             switch (pType)
             {
-                    case Vehicle.TYPE_NONE:
-                    m_linearFrictionTimescale = new Vector3(0, 0, 0);
-                    m_angularFrictionTimescale = new Vector3(0, 0, 0);
+                case Vehicle.TYPE_NONE:
                     m_linearMotorDirection = Vector3.Zero;
                     m_linearMotorTimescale = 0;
                     m_linearMotorDecayTimescale = 0;
+                    m_linearFrictionTimescale = new Vector3(0, 0, 0);
+
                     m_angularMotorDirection = Vector3.Zero;
+                    m_angularMotorDecayTimescale = 0;
                     m_angularMotorTimescale = 0;
-                    m_angularMotorDecayTimescale = 0;
+                    m_angularFrictionTimescale = new Vector3(0, 0, 0);
+
                     m_VhoverHeight = 0;
+                    m_VhoverEfficiency = 0;
                     m_VhoverTimescale = 0;
                     m_VehicleBuoyancy = 0;
+
+                    m_linearDeflectionEfficiency = 1;
+                    m_linearDeflectionTimescale = 1;
+
+                    m_angularDeflectionEfficiency = 0;
+                    m_angularDeflectionTimescale = 1000;
+
+                    m_verticalAttractionEfficiency = 0;
+                    m_verticalAttractionTimescale = 0;
+
+                    m_bankingEfficiency = 0;
+                    m_bankingTimescale = 1000;
+                    m_bankingMix = 1;
+
+                    m_referenceFrame = Quaternion.Identity;
                     m_flags = (VehicleFlag)0;
+
                     break;
 
                 case Vehicle.TYPE_SLED:
-                    m_linearFrictionTimescale = new Vector3(30, 1, 1000);
-                    m_angularFrictionTimescale = new Vector3(1000, 1000, 1000);
                     m_linearMotorDirection = Vector3.Zero;
                     m_linearMotorTimescale = 1000;
                     m_linearMotorDecayTimescale = 120;
+                    m_linearFrictionTimescale = new Vector3(30, 1, 1000);
+
                     m_angularMotorDirection = Vector3.Zero;
                     m_angularMotorTimescale = 1000;
                     m_angularMotorDecayTimescale = 120;
+                    m_angularFrictionTimescale = new Vector3(1000, 1000, 1000);
+
                     m_VhoverHeight = 0;
-//                    m_VhoverEfficiency = 1;
+                    m_VhoverEfficiency = 10;    // TODO: this looks wrong!!
                     m_VhoverTimescale = 10;
                     m_VehicleBuoyancy = 0;
-<<<<<<< HEAD
-                    // m_linearDeflectionEfficiency = 1;
-                    // m_linearDeflectionTimescale = 1;
-                    // m_angularDeflectionEfficiency = 1;
-                    // m_angularDeflectionTimescale = 1000;
-                    // m_bankingEfficiency = 0;
-                    // m_bankingMix = 1;
-                    // m_bankingTimescale = 10;
-                    // m_referenceFrame = Quaternion.Identity;
-                    m_flags |= (VehicleFlag.NO_DEFLECTION_UP | VehicleFlag.LIMIT_ROLL_ONLY | VehicleFlag.LIMIT_MOTOR_UP);
-                    m_flags &=
-                         ~(VehicleFlag.HOVER_WATER_ONLY | VehicleFlag.HOVER_TERRAIN_ONLY |
-                           VehicleFlag.HOVER_GLOBAL_HEIGHT | VehicleFlag.HOVER_UP_ONLY);
-=======
 
                     m_linearDeflectionEfficiency = 1;
                     m_linearDeflectionTimescale = 1;
@@ -524,127 +402,145 @@
                             | VehicleFlag.LIMIT_ROLL_ONLY
                             | VehicleFlag.LIMIT_MOTOR_UP);
 
->>>>>>> upstream/master
                     break;
                 case Vehicle.TYPE_CAR:
-                    m_linearFrictionTimescale = new Vector3(100, 2, 1000);
-                    m_angularFrictionTimescale = new Vector3(1000, 1000, 1000);
                     m_linearMotorDirection = Vector3.Zero;
                     m_linearMotorTimescale = 1;
                     m_linearMotorDecayTimescale = 60;
+                    m_linearFrictionTimescale = new Vector3(100, 2, 1000);
+
                     m_angularMotorDirection = Vector3.Zero;
                     m_angularMotorTimescale = 1;
                     m_angularMotorDecayTimescale = 0.8f;
+                    m_angularFrictionTimescale = new Vector3(1000, 1000, 1000);
+
                     m_VhoverHeight = 0;
-//                    m_VhoverEfficiency = 0;
+                    m_VhoverEfficiency = 0;
                     m_VhoverTimescale = 1000;
                     m_VehicleBuoyancy = 0;
-                    // // m_linearDeflectionEfficiency = 1;
-                    // // m_linearDeflectionTimescale = 2;
-                    // // m_angularDeflectionEfficiency = 0;
-                    // m_angularDeflectionTimescale = 10;
+
+                    m_linearDeflectionEfficiency = 1;
+                    m_linearDeflectionTimescale = 2;
+
+                    m_angularDeflectionEfficiency = 0;
+                    m_angularDeflectionTimescale = 10;
+
                     m_verticalAttractionEfficiency = 1f;
                     m_verticalAttractionTimescale = 10f;
-                    // m_bankingEfficiency = -0.2f;
-                    // m_bankingMix = 1;
-                    // m_bankingTimescale = 1;
-                    // m_referenceFrame = Quaternion.Identity;
-                    m_flags |= (VehicleFlag.NO_DEFLECTION_UP | VehicleFlag.LIMIT_ROLL_ONLY |
-                                VehicleFlag.LIMIT_MOTOR_UP);
-                    m_flags &= ~(VehicleFlag.HOVER_WATER_ONLY | VehicleFlag.HOVER_TERRAIN_ONLY | VehicleFlag.HOVER_GLOBAL_HEIGHT);
-                    m_flags |= (VehicleFlag.HOVER_UP_ONLY);
+
+                    m_bankingEfficiency = -0.2f;
+                    m_bankingMix = 1;
+                    m_bankingTimescale = 1;
+
+                    m_referenceFrame = Quaternion.Identity;
+                    m_flags &= ~(VehicleFlag.HOVER_WATER_ONLY
+                                | VehicleFlag.HOVER_TERRAIN_ONLY
+                                | VehicleFlag.HOVER_GLOBAL_HEIGHT);
+                    m_flags |= (VehicleFlag.NO_DEFLECTION_UP
+                                | VehicleFlag.LIMIT_ROLL_ONLY
+                                | VehicleFlag.LIMIT_MOTOR_UP
+                                | VehicleFlag.HOVER_UP_ONLY);
                     break;
                 case Vehicle.TYPE_BOAT:
-                    m_linearFrictionTimescale = new Vector3(10, 3, 2);
-                    m_angularFrictionTimescale = new Vector3(10,10,10);
                     m_linearMotorDirection = Vector3.Zero;
                     m_linearMotorTimescale = 5;
                     m_linearMotorDecayTimescale = 60;
+                    m_linearFrictionTimescale = new Vector3(10, 3, 2);
+
                     m_angularMotorDirection = Vector3.Zero;
                     m_angularMotorTimescale = 4;
                     m_angularMotorDecayTimescale = 4;
+                    m_angularFrictionTimescale = new Vector3(10,10,10);
+
                     m_VhoverHeight = 0;
-//                    m_VhoverEfficiency = 0.5f;
+                    m_VhoverEfficiency = 0.5f;
                     m_VhoverTimescale = 2;
                     m_VehicleBuoyancy = 1;
-                    // m_linearDeflectionEfficiency = 0.5f;
-                    // m_linearDeflectionTimescale = 3;
-                    // m_angularDeflectionEfficiency = 0.5f;
-                    // m_angularDeflectionTimescale = 5;
+
+                    m_linearDeflectionEfficiency = 0.5f;
+                    m_linearDeflectionTimescale = 3;
+
+                    m_angularDeflectionEfficiency = 0.5f;
+                    m_angularDeflectionTimescale = 5;
+
                     m_verticalAttractionEfficiency = 0.5f;
                     m_verticalAttractionTimescale = 5f;
-                    // m_bankingEfficiency = -0.3f;
-                    // m_bankingMix = 0.8f;
-                    // m_bankingTimescale = 1;
-                    // m_referenceFrame = Quaternion.Identity;
-                    m_flags &= ~(VehicleFlag.HOVER_TERRAIN_ONLY |
-                            VehicleFlag.HOVER_GLOBAL_HEIGHT | VehicleFlag.HOVER_UP_ONLY);
-                    m_flags &= ~(VehicleFlag.LIMIT_ROLL_ONLY);
-                    m_flags |= (VehicleFlag.NO_DEFLECTION_UP |
-                                VehicleFlag.LIMIT_MOTOR_UP);
-                    m_flags |= (VehicleFlag.HOVER_WATER_ONLY);
+
+                    m_bankingEfficiency = -0.3f;
+                    m_bankingMix = 0.8f;
+                    m_bankingTimescale = 1;
+
+                    m_referenceFrame = Quaternion.Identity;
+                    m_flags &= ~(VehicleFlag.HOVER_TERRAIN_ONLY
+                                    | VehicleFlag.HOVER_GLOBAL_HEIGHT
+                                    | VehicleFlag.LIMIT_ROLL_ONLY
+                                    | VehicleFlag.HOVER_UP_ONLY);
+                    m_flags |= (VehicleFlag.NO_DEFLECTION_UP
+                                    | VehicleFlag.LIMIT_MOTOR_UP
+                                    | VehicleFlag.HOVER_WATER_ONLY);
                     break;
                 case Vehicle.TYPE_AIRPLANE:
-                    m_linearFrictionTimescale = new Vector3(200, 10, 5);
-                    m_angularFrictionTimescale = new Vector3(20, 20, 20);
                     m_linearMotorDirection = Vector3.Zero;
                     m_linearMotorTimescale = 2;
                     m_linearMotorDecayTimescale = 60;
+                    m_linearFrictionTimescale = new Vector3(200, 10, 5);
+
                     m_angularMotorDirection = Vector3.Zero;
                     m_angularMotorTimescale = 4;
                     m_angularMotorDecayTimescale = 4;
+                    m_angularFrictionTimescale = new Vector3(20, 20, 20);
+
                     m_VhoverHeight = 0;
-//                    m_VhoverEfficiency = 0.5f;
+                    m_VhoverEfficiency = 0.5f;
                     m_VhoverTimescale = 1000;
                     m_VehicleBuoyancy = 0;
-                    // m_linearDeflectionEfficiency = 0.5f;
-                    // m_linearDeflectionTimescale = 3;
-                    // m_angularDeflectionEfficiency = 1;
-                    // m_angularDeflectionTimescale = 2;
+
+                    m_linearDeflectionEfficiency = 0.5f;
+                    m_linearDeflectionTimescale = 3;
+
+                    m_angularDeflectionEfficiency = 1;
+                    m_angularDeflectionTimescale = 2;
+
                     m_verticalAttractionEfficiency = 0.9f;
                     m_verticalAttractionTimescale = 2f;
-                    // m_bankingEfficiency = 1;
-                    // m_bankingMix = 0.7f;
-                    // m_bankingTimescale = 2;
-                    // m_referenceFrame = Quaternion.Identity;
-                    m_flags &= ~(VehicleFlag.HOVER_WATER_ONLY | VehicleFlag.HOVER_TERRAIN_ONLY |
-                        VehicleFlag.HOVER_GLOBAL_HEIGHT | VehicleFlag.HOVER_UP_ONLY);
-                    m_flags &= ~(VehicleFlag.NO_DEFLECTION_UP | VehicleFlag.LIMIT_MOTOR_UP);
+
+                    m_bankingEfficiency = 1;
+                    m_bankingMix = 0.7f;
+                    m_bankingTimescale = 2;
+
+                    m_referenceFrame = Quaternion.Identity;
+                    m_flags &= ~(VehicleFlag.HOVER_WATER_ONLY
+                                    | VehicleFlag.HOVER_TERRAIN_ONLY
+                                    | VehicleFlag.HOVER_GLOBAL_HEIGHT
+                                    | VehicleFlag.HOVER_UP_ONLY
+                                    | VehicleFlag.NO_DEFLECTION_UP
+                                    | VehicleFlag.LIMIT_MOTOR_UP);
                     m_flags |= (VehicleFlag.LIMIT_ROLL_ONLY);
                     break;
                 case Vehicle.TYPE_BALLOON:
-                    m_linearFrictionTimescale = new Vector3(5, 5, 5);
-                    m_angularFrictionTimescale = new Vector3(10, 10, 10);
                     m_linearMotorDirection = Vector3.Zero;
                     m_linearMotorTimescale = 5;
+                    m_linearFrictionTimescale = new Vector3(5, 5, 5);
                     m_linearMotorDecayTimescale = 60;
+
                     m_angularMotorDirection = Vector3.Zero;
                     m_angularMotorTimescale = 6;
+                    m_angularFrictionTimescale = new Vector3(10, 10, 10);
                     m_angularMotorDecayTimescale = 10;
+
                     m_VhoverHeight = 5;
-//                    m_VhoverEfficiency = 0.8f;
+                    m_VhoverEfficiency = 0.8f;
                     m_VhoverTimescale = 10;
                     m_VehicleBuoyancy = 1;
-                    // m_linearDeflectionEfficiency = 0;
-                    // m_linearDeflectionTimescale = 5;
-                    // m_angularDeflectionEfficiency = 0;
-                    // m_angularDeflectionTimescale = 5;
+
+                    m_linearDeflectionEfficiency = 0;
+                    m_linearDeflectionTimescale = 5;
+
+                    m_angularDeflectionEfficiency = 0;
+                    m_angularDeflectionTimescale = 5;
+
                     m_verticalAttractionEfficiency = 1f;
                     m_verticalAttractionTimescale = 100f;
-<<<<<<< HEAD
-                    // m_bankingEfficiency = 0;
-                    // m_bankingMix = 0.7f;
-                    // m_bankingTimescale = 5;
-                    // m_referenceFrame = Quaternion.Identity;
-                    m_flags &= ~(VehicleFlag.HOVER_WATER_ONLY | VehicleFlag.HOVER_TERRAIN_ONLY |
-                        VehicleFlag.HOVER_UP_ONLY);
-                    m_flags &= ~(VehicleFlag.NO_DEFLECTION_UP | VehicleFlag.LIMIT_MOTOR_UP);
-                    m_flags |= (VehicleFlag.LIMIT_ROLL_ONLY);
-                    m_flags |= (VehicleFlag.HOVER_GLOBAL_HEIGHT);
-                    break;
-            }
-        }//end SetDefaultsForType
-=======
 
                     m_bankingEfficiency = 0;
                     m_bankingMix = 0.7f;
@@ -1049,122 +945,22 @@
                 return VehicleForwardVelocity.X;
             }
         }
->>>>>>> upstream/master
 
         #endregion // Known vehicle value functions
 
         // One step of the vehicle properties for the next 'pTimestep' seconds.
         internal void Step(float pTimestep)
         {
-            if (m_type == Vehicle.TYPE_NONE) return;
-
-<<<<<<< HEAD
-<<<<<<< HEAD
-            frcount++;  // used to limit debug comment output
-            if (frcount > 100)
-                frcount = 0;
-=======
-            if (PhysicsScene.VehiclePhysicalLoggingEnabled)
-                PhysicsScene.PE.DumpRigidBody(PhysicsScene.World, Prim.PhysBody);
-
-=======
->>>>>>> c5de9840
+            if (!IsActive) return;
+
             ForgetKnownVehicleProperties();
->>>>>>> upstream/master
 
             MoveLinear(pTimestep);
             MoveAngular(pTimestep);
+
             LimitRotation(pTimestep);
 
             // remember the position so next step we can limit absolute movement effects
-<<<<<<< HEAD
-            m_lastPositionVector = m_prim.Position;
-
-            VDetailLog("{0},BSDynamics.Step,done,pos={1},force={2},velocity={3},angvel={4}", 
-                    m_prim.LocalID, m_prim.Position, m_prim.Force, m_prim.Velocity, m_prim.RotationalVelocity);
-        }// end Step
-
-        private void MoveLinear(float pTimestep)
-        {
-            // m_linearMotorDirection is the direction we are moving relative to the vehicle coordinates
-            // m_lastLinearVelocityVector is the speed we are moving in that direction
-            if (m_linearMotorDirection.LengthSquared() > 0.001f)
-            {
-                Vector3 origDir = m_linearMotorDirection;
-                Vector3 origVel = m_lastLinearVelocityVector;
-
-                // add drive to body
-                // Vector3 addAmount = m_linearMotorDirection/(m_linearMotorTimescale / pTimestep);
-                Vector3 addAmount = (m_linearMotorDirection - m_lastLinearVelocityVector)/(m_linearMotorTimescale / pTimestep);
-                // lastLinearVelocityVector is the current body velocity vector
-                // RA: Not sure what the *10 is for. A correction for pTimestep?
-                // m_lastLinearVelocityVector += (addAmount*10);  
-                m_lastLinearVelocityVector += addAmount;  
-
-                // Limit the velocity vector to less than the last set linear motor direction
-                if (Math.Abs(m_lastLinearVelocityVector.X) > Math.Abs(m_linearMotorDirectionLASTSET.X))
-                    m_lastLinearVelocityVector.X = m_linearMotorDirectionLASTSET.X;
-                if (Math.Abs(m_lastLinearVelocityVector.Y) > Math.Abs(m_linearMotorDirectionLASTSET.Y))
-                    m_lastLinearVelocityVector.Y = m_linearMotorDirectionLASTSET.Y;
-                if (Math.Abs(m_lastLinearVelocityVector.Z) > Math.Abs(m_linearMotorDirectionLASTSET.Z))
-                    m_lastLinearVelocityVector.Z = m_linearMotorDirectionLASTSET.Z;
-
-                /*
-                // decay applied velocity
-                Vector3 decayfraction = Vector3.One/(m_linearMotorDecayTimescale / pTimestep);
-                // (RA: do not know where the 0.5f comes from)
-                m_linearMotorDirection -= m_linearMotorDirection * decayfraction * 0.5f;
-                 */
-                float keepfraction = 1.0f - (1.0f / (m_linearMotorDecayTimescale / pTimestep));
-                m_linearMotorDirection *= keepfraction;
-
-                VDetailLog("{0},MoveLinear,nonZero,origdir={1},origvel={2},add={3},notDecay={4},dir={5},vel={6}",
-                    m_prim.LocalID, origDir, origVel, addAmount, keepfraction, m_linearMotorDirection, m_lastLinearVelocityVector);
-            }
-            else
-            {
-                // if what remains of direction is very small, zero it.
-                m_linearMotorDirection = Vector3.Zero;
-                m_lastLinearVelocityVector = Vector3.Zero;
-                VDetailLog("{0},MoveLinear,zeroed", m_prim.LocalID);
-            }
-
-            // convert requested object velocity to object relative vector
-            Quaternion rotq = m_prim.Orientation;
-            m_newVelocity = m_lastLinearVelocityVector * rotq;
-
-            // Add the various forces into m_dir which will be our new direction vector (velocity)
-
-            // add Gravity and Buoyancy
-            // There is some gravity, make a gravity force vector that is applied after object velocity.
-            // m_VehicleBuoyancy: -1=2g; 0=1g; 1=0g;
-            Vector3 grav = m_prim.Scene.DefaultGravity * (m_prim.Mass * (1f - m_VehicleBuoyancy));
-
-            /*
-             * RA: Not sure why one would do this
-            // Preserve the current Z velocity
-            Vector3 vel_now = m_prim.Velocity;
-            m_dir.Z = vel_now.Z;        // Preserve the accumulated falling velocity
-             */
-
-            Vector3 pos = m_prim.Position;
-//            Vector3 accel = new Vector3(-(m_dir.X - m_lastLinearVelocityVector.X / 0.1f), -(m_dir.Y - m_lastLinearVelocityVector.Y / 0.1f), m_dir.Z - m_lastLinearVelocityVector.Z / 0.1f);
-
-            // If below the terrain, move us above the ground a little.
-            float terrainHeight = m_prim.Scene.TerrainManager.GetTerrainHeightAtXYZ(pos);
-            // Taking the rotated size doesn't work here because m_prim.Size is the size of the root prim and not the linkset.
-            //     Need to add a m_prim.LinkSet.Size similar to m_prim.LinkSet.Mass.
-            // Vector3 rotatedSize = m_prim.Size * m_prim.Orientation;
-            // if (rotatedSize.Z < terrainHeight)
-            if (pos.Z < terrainHeight)
-            {
-                pos.Z = terrainHeight + 2;
-                m_prim.Position = pos;
-                VDetailLog("{0},MoveLinear,terrainHeight,terrainHeight={1},pos={2}", m_prim.LocalID, terrainHeight, pos);
-            }
-
-            // Check if hovering
-=======
             m_lastPositionVector = VehiclePosition;
 
             // If we forced the changing of some vehicle parameters, update the values and
@@ -1276,25 +1072,16 @@
         {
             // m_VhoverEfficiency: 0=bouncy, 1=totally damped
             // m_VhoverTimescale: time to achieve height
->>>>>>> upstream/master
             if ((m_flags & (VehicleFlag.HOVER_WATER_ONLY | VehicleFlag.HOVER_TERRAIN_ONLY | VehicleFlag.HOVER_GLOBAL_HEIGHT)) != 0)
             {
                 // We should hover, get the target height
                 if ((m_flags & VehicleFlag.HOVER_WATER_ONLY) != 0)
                 {
-<<<<<<< HEAD
-                    m_VhoverTargetHeight = m_prim.Scene.GetWaterLevelAtXYZ(pos) + m_VhoverHeight;
+                    m_VhoverTargetHeight = GetWaterLevel(VehiclePosition) + m_VhoverHeight;
                 }
                 if ((m_flags & VehicleFlag.HOVER_TERRAIN_ONLY) != 0)
                 {
-                    m_VhoverTargetHeight = terrainHeight + m_VhoverHeight;
-=======
-                    m_VhoverTargetHeight = GetWaterLevel(VehiclePosition) + m_VhoverHeight;
-                }
-                if ((m_flags & VehicleFlag.HOVER_TERRAIN_ONLY) != 0)
-                {
                     m_VhoverTargetHeight = GetTerrainHeight(VehiclePosition) + m_VhoverHeight;
->>>>>>> upstream/master
                 }
                 if ((m_flags & VehicleFlag.HOVER_GLOBAL_HEIGHT) != 0)
                 {
@@ -1303,56 +1090,24 @@
 
                 if ((m_flags & VehicleFlag.HOVER_UP_ONLY) != 0)
                 {
-<<<<<<< HEAD
-                    // If body is aready heigher, use its height as target height
-                    if (pos.Z > m_VhoverTargetHeight) m_VhoverTargetHeight = pos.Z;
-=======
                     // If body is already heigher, use its height as target height
                     if (VehiclePosition.Z > m_VhoverTargetHeight)
                         m_VhoverTargetHeight = VehiclePosition.Z;
->>>>>>> upstream/master
-                }
+                }
+                
                 if ((m_flags & VehicleFlag.LOCK_HOVER_HEIGHT) != 0)
                 {
-<<<<<<< HEAD
-                    if ((pos.Z - m_VhoverTargetHeight) > .2 || (pos.Z - m_VhoverTargetHeight) < -.2)
-                    {
-                        m_prim.Position = pos;
-=======
                     if (Math.Abs(VehiclePosition.Z - m_VhoverTargetHeight) > 0.2f)
                     {
                         Vector3 pos = VehiclePosition;
                         pos.Z = m_VhoverTargetHeight;
                         VehiclePosition = pos;
 
-<<<<<<< HEAD
-                        VDetailLog("{0},  MoveLinear,hover,pos={1},lockHoverHeight", Prim.LocalID, pos);
->>>>>>> upstream/master
-=======
                         VDetailLog("{0},  MoveLinear,hover,pos={1},lockHoverHeight", ControllingPrim.LocalID, pos);
->>>>>>> c5de9840
                     }
                 }
                 else
                 {
-<<<<<<< HEAD
-                    float herr0 = pos.Z - m_VhoverTargetHeight;
-                    // Replace Vertical speed with correction figure if significant
-                    if (Math.Abs(herr0) > 0.01f)
-                    {
-                        m_newVelocity.Z = -((herr0 * pTimestep * 50.0f) / m_VhoverTimescale);
-                        //KF: m_VhoverEfficiency is not yet implemented
-                    }
-                    else
-                    {
-                        m_newVelocity.Z = 0f;
-                    }
-                }
-
-                VDetailLog("{0},MoveLinear,hover,pos={1},dir={2},height={3},target={4}", m_prim.LocalID, pos, m_newVelocity, m_VhoverHeight, m_VhoverTargetHeight);
-            }
-
-=======
                     // Error is positive if below the target and negative if above.
                     Vector3 hpos = VehiclePosition;
                     float verticalError = m_VhoverTargetHeight - hpos.Z;
@@ -1390,11 +1145,9 @@
             bool changed = false;
 
             Vector3 pos = VehiclePosition;
->>>>>>> upstream/master
             Vector3 posChange = pos - m_lastPositionVector;
             if (m_BlockingEndPoint != Vector3.Zero)
             {
-                bool changed = false;
                 if (pos.X >= (m_BlockingEndPoint.X - (float)1))
                 {
                     pos.X -= posChange.X + 1;
@@ -1422,148 +1175,14 @@
                 }
                 if (changed)
                 {
-<<<<<<< HEAD
-                    m_prim.Position = pos;
-                    VDetailLog("{0},MoveLinear,blockingEndPoint,block={1},origPos={2},pos={3}",
-                                m_prim.LocalID, m_BlockingEndPoint, posChange, pos);
-=======
                     VehiclePosition = pos;
                     VDetailLog("{0},  MoveLinear,blockingEndPoint,block={1},origPos={2},pos={3}",
-<<<<<<< HEAD
-                                Prim.LocalID, m_BlockingEndPoint, posChange, pos);
->>>>>>> upstream/master
-=======
                                 ControllingPrim.LocalID, m_BlockingEndPoint, posChange, pos);
->>>>>>> c5de9840
-                }
-            }
-
-<<<<<<< HEAD
-            float Zchange = Math.Abs(posChange.Z);
-            if ((m_flags & (VehicleFlag.LIMIT_MOTOR_UP)) != 0)
-            {
-                if (Zchange > .3)
-                    grav.Z = (float)(grav.Z * 3);
-                if (Zchange > .15)
-                    grav.Z = (float)(grav.Z * 2);
-                if (Zchange > .75)
-                    grav.Z = (float)(grav.Z * 1.5);
-                if (Zchange > .05)
-                    grav.Z = (float)(grav.Z * 1.25);
-                if (Zchange > .025)
-                    grav.Z = (float)(grav.Z * 1.125);
-                float postemp = (pos.Z - terrainHeight);
-                if (postemp > 2.5f)
-                    grav.Z = (float)(grav.Z * 1.037125);
-                VDetailLog("{0},MoveLinear,limitMotorUp,grav={1}", m_prim.LocalID, grav);
-            }
-            if ((m_flags & (VehicleFlag.NO_X)) != 0)
-                m_newVelocity.X = 0;
-            if ((m_flags & (VehicleFlag.NO_Y)) != 0)
-                m_newVelocity.Y = 0;
-            if ((m_flags & (VehicleFlag.NO_Z)) != 0)
-                m_newVelocity.Z = 0;
-
-            // Apply velocity
-            m_prim.Velocity = m_newVelocity;
-            // apply gravity force
-            // Why is this set here? The physics engine already does gravity.
-            // m_prim.AddForce(grav, false);
-
-            // Apply friction
-            Vector3 keepFraction = Vector3.One - (Vector3.One / (m_linearFrictionTimescale / pTimestep));
-            m_lastLinearVelocityVector *= keepFraction;
-
-            VDetailLog("{0},MoveLinear,done,lmDir={1},lmVel={2},newVel={3},grav={4},1Mdecay={5}", 
-                    m_prim.LocalID, m_linearMotorDirection, m_lastLinearVelocityVector, m_newVelocity, grav, keepFraction);
-
-        } // end MoveLinear()
-
-        private void MoveAngular(float pTimestep)
-        {
-            // m_angularMotorDirection         // angular velocity requested by LSL motor
-            // m_angularMotorApply             // application frame counter
-            // m_angularMotorVelocity          // current angular motor velocity (ramps up and down)
-            // m_angularMotorTimescale         // motor angular velocity ramp up rate
-            // m_angularMotorDecayTimescale    // motor angular velocity decay rate
-            // m_angularFrictionTimescale      // body angular velocity  decay rate
-            // m_lastAngularVelocity           // what was last applied to body
-
-            // Get what the body is doing, this includes 'external' influences
-            Vector3 angularVelocity = m_prim.RotationalVelocity;
-
-            if (m_angularMotorApply > 0)
-            {
-                // Rather than snapping the angular motor velocity from the old value to
-                //    a newly set velocity, this routine steps the value from the previous
-                //    value (m_angularMotorVelocity) to the requested value (m_angularMotorDirection).
-                // There are m_angularMotorApply steps.
-                Vector3 origAngularVelocity = m_angularMotorVelocity;
-                // ramp up to new value
-                //   current velocity    +=                         error                          /    (  time to get there   / step interval)
-                //                               requested speed       -       last motor speed
-                m_angularMotorVelocity.X += (m_angularMotorDirection.X - m_angularMotorVelocity.X) /  (m_angularMotorTimescale / pTimestep);
-                m_angularMotorVelocity.Y += (m_angularMotorDirection.Y - m_angularMotorVelocity.Y) /  (m_angularMotorTimescale / pTimestep);
-                m_angularMotorVelocity.Z += (m_angularMotorDirection.Z - m_angularMotorVelocity.Z) /  (m_angularMotorTimescale / pTimestep);
-
-                VDetailLog("{0},MoveAngular,angularMotorApply,apply={1},angTScale={2},timeStep={3},origvel={4},dir={5},vel={6}", 
-                        m_prim.LocalID, m_angularMotorApply, m_angularMotorTimescale, pTimestep, origAngularVelocity, m_angularMotorDirection, m_angularMotorVelocity);
-
-                // This is done so that if script request rate is less than phys frame rate the expected
-                //    velocity may still be acheived.
-                m_angularMotorApply--;
-            }
-            else
-            {
-                // No motor recently applied, keep the body velocity
-                // and decay the velocity
-                m_angularMotorVelocity -= m_angularMotorVelocity /  (m_angularMotorDecayTimescale / pTimestep);
-                if (m_angularMotorVelocity.LengthSquared() < 0.00001)
-                    m_angularMotorVelocity = Vector3.Zero;
-            } // end motor section
-
-            // Vertical attractor section
-            Vector3 vertattr = Vector3.Zero;
-            if (m_verticalAttractionTimescale < 300)
-            {
-                float VAservo = 0.2f / (m_verticalAttractionTimescale / pTimestep);
-                // get present body rotation
-                Quaternion rotq = m_prim.Orientation;
-                // make a vector pointing up
-                Vector3 verterr = Vector3.Zero;
-                verterr.Z = 1.0f;
-                // rotate it to Body Angle
-                verterr = verterr * rotq;
-                // verterr.X and .Y are the World error ammounts. They are 0 when there is no error (Vehicle Body is 'vertical'), and .Z will be 1.
-                // As the body leans to its side |.X| will increase to 1 and .Z fall to 0. As body inverts |.X| will fall and .Z will go
-                // negative. Similar for tilt and |.Y|. .X and .Y must be modulated to prevent a stable inverted body.
-                if (verterr.Z < 0.0f)
-                {
-                    verterr.X = 2.0f - verterr.X;
-                    verterr.Y = 2.0f - verterr.Y;
-                }
-                // Error is 0 (no error) to +/- 2 (max error)
-                // scale it by VAservo
-                verterr = verterr * VAservo;
-
-                // As the body rotates around the X axis, then verterr.Y increases; Rotated around Y then .X increases, so
-                // Change  Body angular velocity  X based on Y, and Y based on X. Z is not changed.
-                vertattr.X =    verterr.Y;
-                vertattr.Y =  - verterr.X;
-                vertattr.Z = 0f;
-
-                // scaling appears better usingsquare-law
-                float bounce = 1.0f - (m_verticalAttractionEfficiency * m_verticalAttractionEfficiency);
-                vertattr.X += bounce * angularVelocity.X;
-                vertattr.Y += bounce * angularVelocity.Y;
-
-                VDetailLog("{0},MoveAngular,verticalAttraction,verterr={1},bounce={2},vertattr={3}", 
-                            m_prim.LocalID, verterr, bounce, vertattr);
-
-            } // else vertical attractor is off
-
-            // m_lastVertAttractor = vertattr;
-=======
+                }
+            }
+            return changed;
+        }
+
         // From http://wiki.secondlife.com/wiki/LlSetVehicleFlags :
         //    Prevent ground vehicles from motoring into the sky. This flag has a subtle effect when
         //    used with conjunction with banking: the strength of the banking will decay when the
@@ -1654,64 +1273,10 @@
 
             ComputeAngularDeflection();
 
-<<<<<<< HEAD
-            Vector3 bankingContribution = ComputeAngularBanking();
->>>>>>> upstream/master
-
-            // Bank section tba
-
-            // Deflection section tba
-
-<<<<<<< HEAD
-            // Sum velocities
-            m_lastAngularVelocity = m_angularMotorVelocity + vertattr; // + bank + deflection
-            
-            if ((m_flags & (VehicleFlag.NO_DEFLECTION_UP)) != 0)
-            {
-                m_lastAngularVelocity.X = 0;
-                m_lastAngularVelocity.Y = 0;
-                VDetailLog("{0},MoveAngular,noDeflectionUp,lastAngular={1}", m_prim.LocalID, m_lastAngularVelocity);
-            }
-
-            if (m_lastAngularVelocity.ApproxEquals(Vector3.Zero, 0.01f))
-            {
-                m_lastAngularVelocity = Vector3.Zero; // Reduce small value to zero.
-                VDetailLog("{0},MoveAngular,zeroSmallValues,lastAngular={1}", m_prim.LocalID, m_lastAngularVelocity);
-            }
-
-             // apply friction
-            Vector3 decayamount = Vector3.One / (m_angularFrictionTimescale / pTimestep);
-            m_lastAngularVelocity -= m_lastAngularVelocity * decayamount;
-
-            // Apply to the body
-            m_prim.RotationalVelocity = m_lastAngularVelocity;
-
-            VDetailLog("{0},MoveAngular,done,decay={1},lastAngular={2}", m_prim.LocalID, decayamount, m_lastAngularVelocity);
-        } //end MoveAngular
-
-        internal void LimitRotation(float timestep)
-        {
-            Quaternion rotq = m_prim.Orientation;
-=======
-            m_lastAngularVelocity = angularMotorContribution
-                                    + verticalAttractionContribution
-                                    + deflectionContribution
-                                    + bankingContribution;
-
-            // Add of the above computation are made relative to vehicle coordinates.
-            // Convert to world coordinates.
-            m_lastAngularVelocity *= VehicleOrientation;
-
-            // ==================================================================
-            // Apply the correction velocity.
-            // TODO: Should this be applied as an angular force (torque)?
-            if (!m_lastAngularVelocity.ApproxEquals(Vector3.Zero, 0.01f))
-=======
             ComputeAngularBanking();
 
             // ==================================================================
             if (VehicleRotationalVelocity.ApproxEquals(Vector3.Zero, 0.0001f))
->>>>>>> c5de9840
             {
                 // The vehicle is not adding anything angular wise.
                 VehicleRotationalVelocity = Vector3.Zero;
@@ -2030,52 +1595,35 @@
         internal void LimitRotation(float timestep)
         {
             Quaternion rotq = VehicleOrientation;
->>>>>>> upstream/master
             Quaternion m_rot = rotq;
-            bool changed = false;
             if (m_RollreferenceFrame != Quaternion.Identity)
             {
                 if (rotq.X >= m_RollreferenceFrame.X)
                 {
                     m_rot.X = rotq.X - (m_RollreferenceFrame.X / 2);
-                    changed = true;
                 }
                 if (rotq.Y >= m_RollreferenceFrame.Y)
                 {
                     m_rot.Y = rotq.Y - (m_RollreferenceFrame.Y / 2);
-                    changed = true;
                 }
                 if (rotq.X <= -m_RollreferenceFrame.X)
                 {
                     m_rot.X = rotq.X + (m_RollreferenceFrame.X / 2);
-                    changed = true;
                 }
                 if (rotq.Y <= -m_RollreferenceFrame.Y)
                 {
                     m_rot.Y = rotq.Y + (m_RollreferenceFrame.Y / 2);
-                    changed = true;
-                }
-                changed = true;
+                }
             }
             if ((m_flags & VehicleFlag.LOCK_ROTATION) != 0)
             {
                 m_rot.X = 0;
                 m_rot.Y = 0;
-                changed = true;
-            }
-            if (changed)
-            {
-<<<<<<< HEAD
-                m_prim.Orientation = m_rot;
-                VDetailLog("{0},LimitRotation,done,orig={1},new={2}", m_prim.LocalID, rotq, m_rot);
-=======
+            }
+            if (rotq != m_rot)
+            {
                 VehicleOrientation = m_rot;
-<<<<<<< HEAD
-                VDetailLog("{0},  LimitRotation,done,orig={1},new={2}", Prim.LocalID, rotq, m_rot);
->>>>>>> upstream/master
-=======
                 VDetailLog("{0},  LimitRotation,done,orig={1},new={2}", ControllingPrim.LocalID, rotq, m_rot);
->>>>>>> c5de9840
             }
 
         }
@@ -2089,13 +1637,8 @@
         // Invoke the detailed logger and output something if it's enabled.
         private void VDetailLog(string msg, params Object[] args)
         {
-<<<<<<< HEAD
-            if (m_prim.Scene.VehicleLoggingEnabled)
-                m_prim.Scene.PhysicsLogging.Write(msg, args);
-=======
             if (ControllingPrim.PhysicsScene.VehicleLoggingEnabled)
                 ControllingPrim.PhysicsScene.DetailLog(msg, args);
->>>>>>> c5de9840
         }
     }
 }