﻿/*
 * Copyright (c) Contributors, http://opensimulator.org/
 * See CONTRIBUTORS.TXT for a full list of copyright holders.
 *
 * Redistribution and use in source and binary forms, with or without
 * modification, are permitted provided that the following conditions are met:
 *     * Redistributions of source code must retain the above copyright
 *       notice, this list of conditions and the following disclaimer.
 *     * Redistributions in binary form must reproduce the above copyrightD
 *       notice, this list of conditions and the following disclaimer in the
 *       documentation and/or other materials provided with the distribution.
 *     * Neither the name of the OpenSimulator Project nor the
 *       names of its contributors may be used to endorse or promote products
 *       derived from this software without specific prior written permission.
 *
 * THIS SOFTWARE IS PROVIDED BY THE DEVELOPERS ``AS IS'' AND ANY
 * EXPRESS OR IMPLIED WARRANTIES, INCLUDING, BUT NOT LIMITED TO, THE IMPLIED
 * WARRANTIES OF MERCHANTABILITY AND FITNESS FOR A PARTICULAR PURPOSE ARE
 * DISCLAIMED. IN NO EVENT SHALL THE CONTRIBUTORS BE LIABLE FOR ANY
 * DIRECT, INDIRECT, INCIDENTAL, SPECIAL, EXEMPLARY, OR CONSEQUENTIAL DAMAGES
 * (INCLUDING, BUT NOT LIMITED TO, PROCUREMENT OF SUBSTITUTE GOODS OR SERVICES;
 * LOSS OF USE, DATA, OR PROFITS; OR BUSINESS INTERRUPTION) HOWEVER CAUSED AND
 * ON ANY THEORY OF LIABILITY, WHETHER IN CONTRACT, STRICT LIABILITY, OR TORT
 * (INCLUDING NEGLIGENCE OR OTHERWISE) ARISING IN ANY WAY OUT OF THE USE OF THIS
 * SOFTWARE, EVEN IF ADVISED OF THE POSSIBILITY OF SUCH DAMAGE.
 */
using System;
using System.Collections.Generic;
using System.Text;

using OMV = OpenMetaverse;

namespace OpenSim.Region.Physics.BulletSPlugin
{
public sealed class BSLinksetConstraints : BSLinkset
{
    // private static string LogHeader = "[BULLETSIM LINKSET CONSTRAINTS]";

<<<<<<< HEAD
    public BSLinksetConstraints(BSScene scene, BSPhysObject parent)
=======
    public BSLinksetConstraints(BSScene scene, BSPrimLinkable parent) : base(scene, parent)
>>>>>>> c5de9840
    {
        base.Initialize(scene, parent);
    }

    // When physical properties are changed the linkset needs to recalculate
    //   its internal properties.
    // This is queued in the 'post taint' queue so the
    //   refresh will happen once after all the other taints are applied.
    public override void Refresh(BSPrimLinkable requestor)
    {
        // Queue to happen after all the other taint processing
        PhysicsScene.PostTaintObject("BSLinksetContraints.Refresh", requestor.LocalID, delegate()
            {
                if (HasAnyChildren && IsRoot(requestor))
                    RecomputeLinksetConstraints();
            });
    }

    // The object is going dynamic (physical). Do any setup necessary
    //     for a dynamic linkset.
    // Only the state of the passed object can be modified. The rest of the linkset
    //     has not yet been fully constructed.
    // Return 'true' if any properties updated on the passed object.
    // Called at taint-time!
    public override bool MakeDynamic(BSPrimLinkable child)
    {
        // What is done for each object in BSPrim is what we want.
        return false;
    }

    // The object is going static (non-physical). Do any setup necessary for a static linkset.
    // Return 'true' if any properties updated on the passed object.
    // This doesn't normally happen -- OpenSim removes the objects from the physical
    //     world if it is a static linkset.
    // Called at taint-time!
    public override bool MakeStatic(BSPrimLinkable child)
    {
        // What is done for each object in BSPrim is what we want.
        return false;
    }

    // Called at taint-time!!
<<<<<<< HEAD
    public override void UpdateProperties(BSPhysObject updated)
=======
    public override void UpdateProperties(UpdatedProperties whichUpdated, BSPrimLinkable pObj)
>>>>>>> c5de9840
    {
        // Nothing to do for constraints on property updates
    }

    // The children of the linkset are moved around by the constraints.
    // Just grab the current values of wherever it is right now.
    public override OMV.Vector3 Position(BSPhysObject member)
    {
        return BulletSimAPI.GetPosition2(member.PhysBody.ptr);
    }

    public override OMV.Quaternion Orientation(BSPhysObject member)
    {
        return BulletSimAPI.GetOrientation2(member.PhysBody.ptr);
    }

    // Routine called when rebuilding the body of some member of the linkset.
    // Destroy all the constraints have have been made to root and set
    //     up to rebuild the constraints before the next simulation step.
    // Returns 'true' of something was actually removed and would need restoring
    // Called at taint-time!!
    public override bool RemoveBodyDependencies(BSPrimLinkable child)
    {
        bool ret = false;

        DetailLog("{0},BSLinksetConstraint.RemoveBodyDependencies,removeChildrenForRoot,rID={1},rBody={2}",
                                    child.LocalID, LinksetRoot.LocalID, LinksetRoot.PhysBody.ptr.ToString("X"));

        lock (m_linksetActivityLock)
        {
            // Just undo all the constraints for this linkset. Rebuild at the end of the step.
            ret = PhysicallyUnlinkAllChildrenFromRoot(LinksetRoot);
            // Cause the constraints, et al to be rebuilt before the next simulation step.
            Refresh(LinksetRoot);
        }
        return ret;
    }

    // ================================================================

    // Add a new child to the linkset.
    // Called while LinkActivity is locked.
    protected override void AddChildToLinkset(BSPrimLinkable child)
    {
        if (!HasChild(child))
        {
            m_children.Add(child);

            DetailLog("{0},BSLinksetConstraints.AddChildToLinkset,call,child={1}", LinksetRoot.LocalID, child.LocalID);

            // Cause constraints and assorted properties to be recomputed before the next simulation step.
            Refresh(LinksetRoot);
        }
        return;
    }

    // Remove the specified child from the linkset.
    // Safe to call even if the child is not really in my linkset.
    protected override void RemoveChildFromLinkset(BSPrimLinkable child)
    {
        if (m_children.Remove(child))
        {
            BSPrimLinkable rootx = LinksetRoot; // capture the root and body as of now
            BSPrimLinkable childx = child;

            DetailLog("{0},BSLinksetConstraints.RemoveChildFromLinkset,call,rID={1},rBody={2},cID={3},cBody={4}",
                            childx.LocalID,
                            rootx.LocalID, rootx.PhysBody.ptr.ToString("X"),
                            childx.LocalID, childx.PhysBody.ptr.ToString("X"));

            PhysicsScene.TaintedObject("BSLinksetConstraints.RemoveChildFromLinkset", delegate()
            {
                PhysicallyUnlinkAChildFromRoot(rootx, childx);
            });
            // See that the linkset parameters are recomputed at the end of the taint time.
            Refresh(LinksetRoot);
        }
        else
        {
            // Non-fatal occurance.
            // PhysicsScene.Logger.ErrorFormat("{0}: Asked to remove child from linkset that was not in linkset", LogHeader);
        }
        return;
    }

    // Create a constraint between me (root of linkset) and the passed prim (the child).
    // Called at taint time!
    private void PhysicallyLinkAChildToRoot(BSPrimLinkable rootPrim, BSPrimLinkable childPrim)
    {
        // Don't build the constraint when asked. Put it off until just before the simulation step.
        Refresh(rootPrim);
    }

    private BSConstraint BuildConstraint(BSPrimLinkable rootPrim, BSPrimLinkable childPrim)
    {
        // Zero motion for children so they don't interpolate
        childPrim.ZeroMotion(true);

        // Relative position normalized to the root prim
        // Essentually a vector pointing from center of rootPrim to center of childPrim
        OMV.Vector3 childRelativePosition = childPrim.Position - rootPrim.Position;

        // real world coordinate of midpoint between the two objects
        OMV.Vector3 midPoint = rootPrim.Position + (childRelativePosition / 2);

        DetailLog("{0},BSLinksetConstraint.BuildConstraint,taint,root={1},rBody={2},child={3},cBody={4},rLoc={5},cLoc={6},midLoc={7}",
                                        rootPrim.LocalID,
                                        rootPrim.LocalID, rootPrim.PhysBody.ptr.ToString("X"),
                                        childPrim.LocalID, childPrim.PhysBody.ptr.ToString("X"),
                                        rootPrim.Position, childPrim.Position, midPoint);

        // create a constraint that allows no freedom of movement between the two objects
        // http://bulletphysics.org/Bullet/phpBB3/viewtopic.php?t=4818

        BSConstraint6Dof constrain = new BSConstraint6Dof(
                            PhysicsScene.World, rootPrim.PhysBody, childPrim.PhysBody, midPoint, true, true );
                            // PhysicsScene.World, childPrim.BSBody, rootPrim.BSBody, midPoint, true, true );

        /* NOTE: below is an attempt to build constraint with full frame computation, etc.
         *     Using the midpoint is easier since it lets the Bullet code manipulate the transforms
         *     of the objects.
         * Code left for future programmers.
        // ==================================================================================
        // relative position normalized to the root prim
        OMV.Quaternion invThisOrientation = OMV.Quaternion.Inverse(rootPrim.Orientation);
        OMV.Vector3 childRelativePosition = (childPrim.Position - rootPrim.Position) * invThisOrientation;

        // relative rotation of the child to the parent
        OMV.Quaternion childRelativeRotation = invThisOrientation * childPrim.Orientation;
        OMV.Quaternion inverseChildRelativeRotation = OMV.Quaternion.Inverse(childRelativeRotation);

        DetailLog("{0},BSLinksetConstraint.PhysicallyLinkAChildToRoot,taint,root={1},child={2}", rootPrim.LocalID, rootPrim.LocalID, childPrim.LocalID);
        BS6DofConstraint constrain = new BS6DofConstraint(
                        PhysicsScene.World, rootPrim.Body, childPrim.Body,
                        OMV.Vector3.Zero,
                        OMV.Quaternion.Inverse(rootPrim.Orientation),
                        OMV.Vector3.Zero,
                        OMV.Quaternion.Inverse(childPrim.Orientation),
                        true,
                        true
                        );
        // ==================================================================================
        */

        PhysicsScene.Constraints.AddConstraint(constrain);

        // zero linear and angular limits makes the objects unable to move in relation to each other
        constrain.SetLinearLimits(OMV.Vector3.Zero, OMV.Vector3.Zero);
        constrain.SetAngularLimits(OMV.Vector3.Zero, OMV.Vector3.Zero);

        // tweek the constraint to increase stability
<<<<<<< HEAD
        constrain.UseFrameOffset(PhysicsScene.BoolNumeric(PhysicsScene.Params.linkConstraintUseFrameOffset));
        constrain.TranslationalLimitMotor(PhysicsScene.BoolNumeric(PhysicsScene.Params.linkConstraintEnableTransMotor),
                        PhysicsScene.Params.linkConstraintTransMotorMaxVel,
                        PhysicsScene.Params.linkConstraintTransMotorMaxForce);
        constrain.SetCFMAndERP(PhysicsScene.Params.linkConstraintCFM, PhysicsScene.Params.linkConstraintERP);
        if (PhysicsScene.Params.linkConstraintSolverIterations != 0f)
=======
        constrain.UseFrameOffset(BSParam.LinkConstraintUseFrameOffset);
        constrain.TranslationalLimitMotor(BSParam.LinkConstraintEnableTransMotor,
                        BSParam.LinkConstraintTransMotorMaxVel,
                        BSParam.LinkConstraintTransMotorMaxForce);
        constrain.SetCFMAndERP(BSParam.LinkConstraintCFM, BSParam.LinkConstraintERP);
        if (BSParam.LinkConstraintSolverIterations != 0f)
>>>>>>> c5de9840
        {
            constrain.SetSolverIterations(PhysicsScene.Params.linkConstraintSolverIterations);
        }
        return constrain;
    }

    // Remove linkage between the linkset root and a particular child
    // The root and child bodies are passed in because we need to remove the constraint between
    //      the bodies that were present at unlink time.
    // Called at taint time!
    private bool PhysicallyUnlinkAChildFromRoot(BSPrimLinkable rootPrim, BSPrimLinkable childPrim)
    {
        bool ret = false;
        DetailLog("{0},BSLinksetConstraint.PhysicallyUnlinkAChildFromRoot,taint,root={1},rBody={2},child={3},cBody={4}",
                            rootPrim.LocalID,
                            rootPrim.LocalID, rootPrim.PhysBody.ptr.ToString("X"),
                            childPrim.LocalID, childPrim.PhysBody.ptr.ToString("X"));

        // Find the constraint for this link and get rid of it from the overall collection and from my list
        if (PhysicsScene.Constraints.RemoveAndDestroyConstraint(rootPrim.PhysBody, childPrim.PhysBody))
        {
            // Make the child refresh its location
            BulletSimAPI.PushUpdate2(childPrim.PhysBody.ptr);
            ret = true;
        }

        return ret;
    }

    // Remove linkage between myself and any possible children I might have.
    // Returns 'true' of any constraints were destroyed.
    // Called at taint time!
    private bool PhysicallyUnlinkAllChildrenFromRoot(BSPrimLinkable rootPrim)
    {
        DetailLog("{0},BSLinksetConstraint.PhysicallyUnlinkAllChildren,taint", rootPrim.LocalID);

        return PhysicsScene.Constraints.RemoveAndDestroyConstraint(rootPrim.PhysBody);
    }

    // Call each of the constraints that make up this linkset and recompute the
    //    various transforms and variables. Create constraints of not created yet.
    // Called before the simulation step to make sure the constraint based linkset
    //    is all initialized.
    // Called at taint time!!
    private void RecomputeLinksetConstraints()
    {
        float linksetMass = LinksetMass;
        LinksetRoot.UpdatePhysicalMassProperties(linksetMass);

        // DEBUG: see of inter-linkset collisions are causing problems
        // BulletSimAPI.SetCollisionFilterMask2(LinksetRoot.BSBody.ptr, 
        //                     (uint)CollisionFilterGroups.LinksetFilter, (uint)CollisionFilterGroups.LinksetMask);
        DetailLog("{0},BSLinksetConstraint.RecomputeLinksetConstraints,set,rBody={1},linksetMass={2}",
                            LinksetRoot.LocalID, LinksetRoot.PhysBody.ptr.ToString("X"), linksetMass);

        foreach (BSPrimLinkable child in m_children)
        {
            // A child in the linkset physically shows the mass of the whole linkset.
            // This allows Bullet to apply enough force on the child to move the whole linkset.
            // (Also do the mass stuff before recomputing the constraint so mass is not zero.)
            child.UpdatePhysicalMassProperties(linksetMass);

            BSConstraint constrain;
            if (!PhysicsScene.Constraints.TryGetConstraint(LinksetRoot.PhysBody, child.PhysBody, out constrain))
            {
                // If constraint doesn't exist yet, create it.
                constrain = BuildConstraint(LinksetRoot, child);
            }
            constrain.RecomputeConstraintVariables(linksetMass);

            // DEBUG: see of inter-linkset collisions are causing problems
            // BulletSimAPI.SetCollisionFilterMask2(child.BSBody.ptr, 
            //                 (uint)CollisionFilterGroups.LinksetFilter, (uint)CollisionFilterGroups.LinksetMask);

            // BulletSimAPI.DumpConstraint2(PhysicsScene.World.ptr, constrain.Constraint.ptr);    // DEBUG DEBUG
        }

    }
}
}<|MERGE_RESOLUTION|>--- conflicted
+++ resolved
@@ -36,13 +36,8 @@
 {
     // private static string LogHeader = "[BULLETSIM LINKSET CONSTRAINTS]";
 
-<<<<<<< HEAD
-    public BSLinksetConstraints(BSScene scene, BSPhysObject parent)
-=======
     public BSLinksetConstraints(BSScene scene, BSPrimLinkable parent) : base(scene, parent)
->>>>>>> c5de9840
-    {
-        base.Initialize(scene, parent);
+    {
     }
 
     // When physical properties are changed the linkset needs to recalculate
@@ -51,12 +46,17 @@
     //   refresh will happen once after all the other taints are applied.
     public override void Refresh(BSPrimLinkable requestor)
     {
-        // Queue to happen after all the other taint processing
-        PhysicsScene.PostTaintObject("BSLinksetContraints.Refresh", requestor.LocalID, delegate()
-            {
-                if (HasAnyChildren && IsRoot(requestor))
-                    RecomputeLinksetConstraints();
-            });
+        base.Refresh(requestor);
+
+        if (HasAnyChildren && IsRoot(requestor))
+        {
+            // Queue to happen after all the other taint processing
+            PhysicsScene.PostTaintObject("BSLinksetContraints.Refresh", requestor.LocalID, delegate()
+                {
+                    if (HasAnyChildren && IsRoot(requestor))
+                        RecomputeLinksetConstraints();
+                });
+        }
     }
 
     // The object is going dynamic (physical). Do any setup necessary
@@ -83,25 +83,9 @@
     }
 
     // Called at taint-time!!
-<<<<<<< HEAD
-    public override void UpdateProperties(BSPhysObject updated)
-=======
     public override void UpdateProperties(UpdatedProperties whichUpdated, BSPrimLinkable pObj)
->>>>>>> c5de9840
     {
         // Nothing to do for constraints on property updates
-    }
-
-    // The children of the linkset are moved around by the constraints.
-    // Just grab the current values of wherever it is right now.
-    public override OMV.Vector3 Position(BSPhysObject member)
-    {
-        return BulletSimAPI.GetPosition2(member.PhysBody.ptr);
-    }
-
-    public override OMV.Quaternion Orientation(BSPhysObject member)
-    {
-        return BulletSimAPI.GetOrientation2(member.PhysBody.ptr);
     }
 
     // Routine called when rebuilding the body of some member of the linkset.
@@ -114,7 +98,7 @@
         bool ret = false;
 
         DetailLog("{0},BSLinksetConstraint.RemoveBodyDependencies,removeChildrenForRoot,rID={1},rBody={2}",
-                                    child.LocalID, LinksetRoot.LocalID, LinksetRoot.PhysBody.ptr.ToString("X"));
+                                    child.LocalID, LinksetRoot.LocalID, LinksetRoot.PhysBody.AddrString);
 
         lock (m_linksetActivityLock)
         {
@@ -155,8 +139,8 @@
 
             DetailLog("{0},BSLinksetConstraints.RemoveChildFromLinkset,call,rID={1},rBody={2},cID={3},cBody={4}",
                             childx.LocalID,
-                            rootx.LocalID, rootx.PhysBody.ptr.ToString("X"),
-                            childx.LocalID, childx.PhysBody.ptr.ToString("X"));
+                            rootx.LocalID, rootx.PhysBody.AddrString,
+                            childx.LocalID, childx.PhysBody.AddrString);
 
             PhysicsScene.TaintedObject("BSLinksetConstraints.RemoveChildFromLinkset", delegate()
             {
@@ -195,8 +179,8 @@
 
         DetailLog("{0},BSLinksetConstraint.BuildConstraint,taint,root={1},rBody={2},child={3},cBody={4},rLoc={5},cLoc={6},midLoc={7}",
                                         rootPrim.LocalID,
-                                        rootPrim.LocalID, rootPrim.PhysBody.ptr.ToString("X"),
-                                        childPrim.LocalID, childPrim.PhysBody.ptr.ToString("X"),
+                                        rootPrim.LocalID, rootPrim.PhysBody.AddrString,
+                                        childPrim.LocalID, childPrim.PhysBody.AddrString,
                                         rootPrim.Position, childPrim.Position, midPoint);
 
         // create a constraint that allows no freedom of movement between the two objects
@@ -239,23 +223,14 @@
         constrain.SetAngularLimits(OMV.Vector3.Zero, OMV.Vector3.Zero);
 
         // tweek the constraint to increase stability
-<<<<<<< HEAD
-        constrain.UseFrameOffset(PhysicsScene.BoolNumeric(PhysicsScene.Params.linkConstraintUseFrameOffset));
-        constrain.TranslationalLimitMotor(PhysicsScene.BoolNumeric(PhysicsScene.Params.linkConstraintEnableTransMotor),
-                        PhysicsScene.Params.linkConstraintTransMotorMaxVel,
-                        PhysicsScene.Params.linkConstraintTransMotorMaxForce);
-        constrain.SetCFMAndERP(PhysicsScene.Params.linkConstraintCFM, PhysicsScene.Params.linkConstraintERP);
-        if (PhysicsScene.Params.linkConstraintSolverIterations != 0f)
-=======
         constrain.UseFrameOffset(BSParam.LinkConstraintUseFrameOffset);
         constrain.TranslationalLimitMotor(BSParam.LinkConstraintEnableTransMotor,
                         BSParam.LinkConstraintTransMotorMaxVel,
                         BSParam.LinkConstraintTransMotorMaxForce);
         constrain.SetCFMAndERP(BSParam.LinkConstraintCFM, BSParam.LinkConstraintERP);
         if (BSParam.LinkConstraintSolverIterations != 0f)
->>>>>>> c5de9840
-        {
-            constrain.SetSolverIterations(PhysicsScene.Params.linkConstraintSolverIterations);
+        {
+            constrain.SetSolverIterations(BSParam.LinkConstraintSolverIterations);
         }
         return constrain;
     }
@@ -269,14 +244,14 @@
         bool ret = false;
         DetailLog("{0},BSLinksetConstraint.PhysicallyUnlinkAChildFromRoot,taint,root={1},rBody={2},child={3},cBody={4}",
                             rootPrim.LocalID,
-                            rootPrim.LocalID, rootPrim.PhysBody.ptr.ToString("X"),
-                            childPrim.LocalID, childPrim.PhysBody.ptr.ToString("X"));
+                            rootPrim.LocalID, rootPrim.PhysBody.AddrString,
+                            childPrim.LocalID, childPrim.PhysBody.AddrString);
 
         // Find the constraint for this link and get rid of it from the overall collection and from my list
         if (PhysicsScene.Constraints.RemoveAndDestroyConstraint(rootPrim.PhysBody, childPrim.PhysBody))
         {
             // Make the child refresh its location
-            BulletSimAPI.PushUpdate2(childPrim.PhysBody.ptr);
+            PhysicsScene.PE.PushUpdate(childPrim.PhysBody);
             ret = true;
         }
 
@@ -301,20 +276,17 @@
     private void RecomputeLinksetConstraints()
     {
         float linksetMass = LinksetMass;
-        LinksetRoot.UpdatePhysicalMassProperties(linksetMass);
-
-        // DEBUG: see of inter-linkset collisions are causing problems
-        // BulletSimAPI.SetCollisionFilterMask2(LinksetRoot.BSBody.ptr, 
-        //                     (uint)CollisionFilterGroups.LinksetFilter, (uint)CollisionFilterGroups.LinksetMask);
+        LinksetRoot.UpdatePhysicalMassProperties(linksetMass, true);
+
         DetailLog("{0},BSLinksetConstraint.RecomputeLinksetConstraints,set,rBody={1},linksetMass={2}",
-                            LinksetRoot.LocalID, LinksetRoot.PhysBody.ptr.ToString("X"), linksetMass);
+                            LinksetRoot.LocalID, LinksetRoot.PhysBody.AddrString, linksetMass);
 
         foreach (BSPrimLinkable child in m_children)
         {
             // A child in the linkset physically shows the mass of the whole linkset.
             // This allows Bullet to apply enough force on the child to move the whole linkset.
             // (Also do the mass stuff before recomputing the constraint so mass is not zero.)
-            child.UpdatePhysicalMassProperties(linksetMass);
+            child.UpdatePhysicalMassProperties(linksetMass, true);
 
             BSConstraint constrain;
             if (!PhysicsScene.Constraints.TryGetConstraint(LinksetRoot.PhysBody, child.PhysBody, out constrain))
@@ -324,11 +296,7 @@
             }
             constrain.RecomputeConstraintVariables(linksetMass);
 
-            // DEBUG: see of inter-linkset collisions are causing problems
-            // BulletSimAPI.SetCollisionFilterMask2(child.BSBody.ptr, 
-            //                 (uint)CollisionFilterGroups.LinksetFilter, (uint)CollisionFilterGroups.LinksetMask);
-
-            // BulletSimAPI.DumpConstraint2(PhysicsScene.World.ptr, constrain.Constraint.ptr);    // DEBUG DEBUG
+            // PhysicsScene.PE.DumpConstraint(PhysicsScene.World, constrain.Constraint);    // DEBUG DEBUG
         }
 
     }
