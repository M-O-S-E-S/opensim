--- conflicted
+++ resolved
@@ -40,9 +40,6 @@
 
 namespace OpenSim.Region.Physics.BulletSPlugin
 {
-<<<<<<< HEAD
-public class BSTerrainManager
-=======
 
 // The physical implementation of the terrain is wrapped in this class.
 public abstract class BSTerrainPhys : IDisposable
@@ -71,7 +68,6 @@
 
 // ==========================================================================================
 public sealed class BSTerrainManager : IDisposable
->>>>>>> upstream/master
 {
     static string LogHeader = "[BULLETSIM TERRAIN MANAGER]";
 
@@ -80,29 +76,27 @@
     public const float HEIGHT_INITIALIZATION = 24.987f;
     public const float HEIGHT_INITIAL_LASTHEIGHT = 24.876f;
     public const float HEIGHT_GETHEIGHT_RET = 24.765f;
+    public const float WATER_HEIGHT_GETHEIGHT_RET = 19.998f;
 
     // If the min and max height are equal, we reduce the min by this
     //    amount to make sure that a bounding box is built for the terrain.
     public const float HEIGHT_EQUAL_FUDGE = 0.2f;
 
-    public const float TERRAIN_COLLISION_MARGIN = 0.0f;
-
     // Until the whole simulator is changed to pass us the region size, we rely on constants.
-    public Vector3 DefaultRegionSize = new Vector3(Constants.RegionSize, Constants.RegionSize, 0f);
+    public Vector3 DefaultRegionSize = new Vector3(Constants.RegionSize, Constants.RegionSize, Constants.RegionHeight);
 
     // The scene that I am part of
-    private BSScene m_physicsScene;
+    private BSScene PhysicsScene { get; set; }
 
     // The ground plane created to keep thing from falling to infinity.
     private BulletBody m_groundPlane;
-    
+
     // If doing mega-regions, if we're region zero we will be managing multiple
     //    region terrains since region zero does the physics for the whole mega-region.
-    private Dictionary<Vector2, BulletHeightMapInfo> m_heightMaps;
-
-    // True of the terrain has been modified.
-    // Used to force recalculation of terrain height after terrain has been modified
-    private bool m_terrainModified;
+    private Dictionary<Vector3, BSTerrainPhys> m_terrains;
+
+    // Flags used to know when to recalculate the height.
+    private bool m_terrainModified = false;
 
     // If we are doing mega-regions, terrains are added from TERRAIN_ID to m_terrainCount.
     // This is incremented before assigning to new region so it is the last ID allocated.
@@ -115,18 +109,17 @@
     // If the parent region (region 0), this is the extent of the combined regions
     //     relative to the origin of region zero
     private Vector3 m_worldMax;
-    private PhysicsScene m_parentScene;
+    private PhysicsScene MegaRegionParentPhysicsScene { get; set; }
 
     public BSTerrainManager(BSScene physicsScene)
     {
-        m_physicsScene = physicsScene;
-        m_heightMaps = new Dictionary<Vector2,BulletHeightMapInfo>();
-        m_terrainModified = false;
+        PhysicsScene = physicsScene;
+        m_terrains = new Dictionary<Vector3,BSTerrainPhys>();
 
         // Assume one region of default size
         m_worldOffset = Vector3.Zero;
-        m_worldMax = new Vector3(DefaultRegionSize.X, DefaultRegionSize.Y, 4096f);
-        m_parentScene = null;
+        m_worldMax = new Vector3(DefaultRegionSize);
+        MegaRegionParentPhysicsScene = null;
     }
 
     public void Dispose()
@@ -135,31 +128,12 @@
     }
 
     // Create the initial instance of terrain and the underlying ground plane.
-    // The objects are allocated in the unmanaged space and the pointers are tracked
-    //    by the managed code.
-    // The terrains and the groundPlane are not added to the list of PhysObjects.
     // This is called from the initialization routine so we presume it is
     //    safe to call Bullet in real time. We hope no one is moving prims around yet.
     public void CreateInitialGroundPlaneAndTerrain()
     {
         DetailLog("{0},BSTerrainManager.CreateInitialGroundPlaneAndTerrain,region={1}", BSScene.DetailLogZero, PhysicsScene.RegionName);
         // The ground plane is here to catch things that are trying to drop to negative infinity
-<<<<<<< HEAD
-        BulletShape groundPlaneShape = new BulletShape(BulletSimAPI.CreateGroundPlaneShape2(BSScene.GROUNDPLANE_ID, 1f, TERRAIN_COLLISION_MARGIN));
-        m_groundPlane = new BulletBody(BSScene.GROUNDPLANE_ID, 
-                        BulletSimAPI.CreateBodyWithDefaultMotionState2(groundPlaneShape.Ptr, Vector3.Zero, Quaternion.Identity));
-        BulletSimAPI.AddObjectToWorld2(m_physicsScene.World.Ptr, m_groundPlane.Ptr);
-
-        Vector3 minTerrainCoords = new Vector3(0f, 0f, HEIGHT_INITIALIZATION - HEIGHT_EQUAL_FUDGE);
-        Vector3 maxTerrainCoords = new Vector3(DefaultRegionSize.X, DefaultRegionSize.Y, HEIGHT_INITIALIZATION);
-        int totalHeights = (int)maxTerrainCoords.X * (int)maxTerrainCoords.Y;
-        float[] initialMap = new float[totalHeights];
-        for (int ii = 0; ii < totalHeights; ii++)
-        {
-            initialMap[ii] = HEIGHT_INITIALIZATION;
-        }
-        UpdateOrCreateTerrain(BSScene.TERRAIN_ID, initialMap, minTerrainCoords, maxTerrainCoords, true);
-=======
         BulletShape groundPlaneShape = PhysicsScene.PE.CreateGroundPlaneShape(BSScene.GROUNDPLANE_ID, 1f, BSParam.TerrainCollisionMargin);
         m_groundPlane = PhysicsScene.PE.CreateBodyWithDefaultMotionState(groundPlaneShape, 
                                         BSScene.GROUNDPLANE_ID, Vector3.Zero, Quaternion.Identity);
@@ -173,34 +147,17 @@
         m_groundPlane.ApplyCollisionMask(PhysicsScene);
 
         BSTerrainPhys initialTerrain = new BSTerrainHeightmap(PhysicsScene, Vector3.Zero, BSScene.TERRAIN_ID, DefaultRegionSize);
-<<<<<<< HEAD
-        m_terrains.Add(Vector3.Zero, initialTerrain);
->>>>>>> upstream/master
-=======
         lock (m_terrains)
         {
             // Build an initial terrain and put it in the world. This quickly gets replaced by the real region terrain.
             m_terrains.Add(Vector3.Zero, initialTerrain);
         }
->>>>>>> c5de9840
     }
 
     // Release all the terrain structures we might have allocated
     public void ReleaseGroundPlaneAndTerrain()
     {
-<<<<<<< HEAD
-<<<<<<< HEAD
-        if (m_groundPlane.Ptr != IntPtr.Zero)
-        {
-            if (BulletSimAPI.RemoveObjectFromWorld2(m_physicsScene.World.Ptr, m_groundPlane.Ptr))
-            {
-                BulletSimAPI.DestroyObject2(m_physicsScene.World.Ptr, m_groundPlane.Ptr);
-            }
-            m_groundPlane.Ptr = IntPtr.Zero;
-=======
-=======
         DetailLog("{0},BSTerrainManager.ReleaseGroundPlaneAndTerrain,region={1}", BSScene.DetailLogZero, PhysicsScene.RegionName);
->>>>>>> c5de9840
         if (m_groundPlane.HasPhysicalBody)
         {
             if (PhysicsScene.PE.RemoveObjectFromWorld(PhysicsScene.World, m_groundPlane))
@@ -208,7 +165,6 @@
                 PhysicsScene.PE.DestroyObject(PhysicsScene.World, m_groundPlane);
             }
             m_groundPlane.Clear();
->>>>>>> upstream/master
         }
 
         ReleaseTerrain();
@@ -217,40 +173,34 @@
     // Release all the terrain we have allocated
     public void ReleaseTerrain()
     {
-        foreach (KeyValuePair<Vector2, BulletHeightMapInfo> kvp in m_heightMaps)
-        {
-            if (BulletSimAPI.RemoveObjectFromWorld2(m_physicsScene.World.Ptr, kvp.Value.terrainBody.Ptr))
-            {
-                BulletSimAPI.DestroyObject2(m_physicsScene.World.Ptr, kvp.Value.terrainBody.Ptr);
-                BulletSimAPI.ReleaseHeightMapInfo2(kvp.Value.Ptr);
-            }
-        }
-        m_heightMaps.Clear();
+        lock (m_terrains)
+        {
+            foreach (KeyValuePair<Vector3, BSTerrainPhys> kvp in m_terrains)
+            {
+                kvp.Value.Dispose();
+            }
+            m_terrains.Clear();
+        }
     }
 
     // The simulator wants to set a new heightmap for the terrain.
     public void SetTerrain(float[] heightMap) {
         float[] localHeightMap = heightMap;
-        m_physicsScene.TaintedObject("TerrainManager.SetTerrain", delegate()
-        {
-            if (m_worldOffset != Vector3.Zero && m_parentScene != null)
+        // If there are multiple requests for changes to the same terrain between ticks,
+        //      only do that last one.
+        PhysicsScene.PostTaintObject("TerrainManager.SetTerrain-"+ m_worldOffset.ToString(), 0, delegate()
+        {
+            if (m_worldOffset != Vector3.Zero && MegaRegionParentPhysicsScene != null)
             {
                 // If a child of a mega-region, we shouldn't have any terrain allocated for us
                 ReleaseGroundPlaneAndTerrain();
                 // If doing the mega-prim stuff and we are the child of the zero region,
                 //    the terrain is added to our parent
-                if (m_parentScene is BSScene)
+                if (MegaRegionParentPhysicsScene is BSScene)
                 {
-<<<<<<< HEAD
-                    DetailLog("{0},SetTerrain.ToParent,offset={1},worldMax={2}",
-                                    BSScene.DetailLogZero, m_worldOffset, m_worldMax);
-                    ((BSScene)m_parentScene).TerrainManager.UpdateOrCreateTerrain(BSScene.CHILDTERRAIN_ID,
-                                    localHeightMap, m_worldOffset, m_worldOffset + DefaultRegionSize, true);
-=======
                     DetailLog("{0},SetTerrain.ToParent,offset={1},worldMax={2}", BSScene.DetailLogZero, m_worldOffset, m_worldMax);
                     ((BSScene)MegaRegionParentPhysicsScene).TerrainManager.AddMegaRegionChildTerrain(
                                         BSScene.CHILDTERRAIN_ID, localHeightMap, m_worldOffset, m_worldOffset + DefaultRegionSize);
->>>>>>> c5de9840
                 }
             }
             else
@@ -258,11 +208,7 @@
                 // If not doing the mega-prim thing, just change the terrain
                 DetailLog("{0},SetTerrain.Existing", BSScene.DetailLogZero);
 
-<<<<<<< HEAD
-                UpdateOrCreateTerrain(BSScene.TERRAIN_ID, localHeightMap, m_worldOffset, m_worldOffset + DefaultRegionSize, true);
-=======
                 UpdateTerrain(BSScene.TERRAIN_ID, localHeightMap, m_worldOffset, m_worldOffset + DefaultRegionSize);
->>>>>>> c5de9840
             }
         });
     }
@@ -283,21 +229,6 @@
     //     based on the passed information. The 'id' should be either the terrain id or
     //     BSScene.CHILDTERRAIN_ID. If the latter, a new child terrain ID will be allocated and used.
     //     The latter feature is for creating child terrains for mega-regions.
-<<<<<<< HEAD
-    // If called with a mapInfo in m_heightMaps but the terrain has no body yet (mapInfo.terrainBody.Ptr == 0)
-    //     then a new body and shape is created and the mapInfo is filled.
-    //     This call is used for doing the initial terrain creation.
-    // If called with a mapInfo in m_heightMaps and there is an existing terrain body, a new
-    //     terrain shape is created and added to the body.
-    //     This call is most often used to update the heightMap and parameters of the terrain.
-    // The 'doNow' boolean says whether to do all the unmanaged activities right now (like when
-    //     calling this routine from initialization or taint-time routines) or whether to delay
-    //     all the unmanaged activities to taint-time.
-    private void UpdateOrCreateTerrain(uint id, float[] heightMap, Vector3 minCoords, Vector3 maxCoords, bool doNow)
-    {
-        DetailLog("{0},BSTerrainManager.UpdateOrCreateTerrain,call,minC={1},maxC={2},doNow={3}",
-                            BSScene.DetailLogZero, minCoords, maxCoords, doNow);
-=======
     // If there is an existing terrain body, a new
     //     terrain shape is created and added to the body.
     //     This call is most often used to update the heightMap and parameters of the terrain.
@@ -307,44 +238,33 @@
     {
         DetailLog("{0},BSTerrainManager.UpdateTerrain,call,id={1},minC={2},maxC={3}",
                             BSScene.DetailLogZero, id, minCoords, maxCoords);
->>>>>>> c5de9840
-
+
+        // Find high and low points of passed heightmap.
+        // The min and max passed in is usually the area objects can be in (maximum
+        //     object height, for instance). The terrain wants the bounding box for the
+        //     terrain so replace passed min and max Z with the actual terrain min/max Z.
         float minZ = float.MaxValue;
         float maxZ = float.MinValue;
-        Vector2 terrainRegionBase = new Vector2(minCoords.X, minCoords.Y);
-
-        int heightMapSize = heightMap.Length;
-        for (int ii = 0; ii < heightMapSize; ii++)
-        {
-            float height = heightMap[ii];
+        foreach (float height in heightMap)
+        {
             if (height < minZ) minZ = height;
             if (height > maxZ) maxZ = height;
         }
-
-        // The shape of the terrain is from its base to its extents.
+        if (minZ == maxZ)
+        {
+            // If min and max are the same, reduce min a little bit so a good bounding box is created.
+            minZ -= BSTerrainManager.HEIGHT_EQUAL_FUDGE;
+        }
         minCoords.Z = minZ;
         maxCoords.Z = maxZ;
 
-        BulletHeightMapInfo mapInfo;
-        if (m_heightMaps.TryGetValue(terrainRegionBase, out mapInfo))
-        {
-            // If this is terrain we know about, it's easy to update
-
-            mapInfo.heightMap = heightMap;
-            mapInfo.minCoords = minCoords;
-            mapInfo.maxCoords = maxCoords;
-            mapInfo.minZ = minZ;
-            mapInfo.maxZ = maxZ;
-            mapInfo.sizeX = maxCoords.X - minCoords.X;
-            mapInfo.sizeY = maxCoords.Y - minCoords.Y;
-            DetailLog("{0},UpdateOrCreateTerrain:UpdateExisting,call,terrainBase={1},minC={2}, maxC={3}, szX={4}, szY={5}", 
-                        BSScene.DetailLogZero, terrainRegionBase, mapInfo.minCoords, mapInfo.maxCoords, mapInfo.sizeX, mapInfo.sizeY);
-
-            BSScene.TaintCallback rebuildOperation = delegate()
-            {
-<<<<<<< HEAD
-                if (m_parentScene != null)
-=======
+        Vector3 terrainRegionBase = new Vector3(minCoords.X, minCoords.Y, 0f);
+
+        lock (m_terrains)
+        {
+            BSTerrainPhys terrainPhys;
+            if (m_terrains.TryGetValue(terrainRegionBase, out terrainPhys))
+            {
                 // There is already a terrain in this spot. Free the old and build the new.
                 DetailLog("{0},BSTErrainManager.UpdateTerrain:UpdateExisting,call,id={1},base={2},minC={3},maxC={4}",
                                 BSScene.DetailLogZero, id, terrainRegionBase, minCoords, minCoords);
@@ -363,11 +283,10 @@
                     m_terrainModified = true;
                 }
                 else
->>>>>>> c5de9840
                 {
                     // It's possible that Combine() was called after this code was queued.
                     // If we are a child of combined regions, we don't create any terrain for us.
-                    DetailLog("{0},UpdateOrCreateTerrain:AmACombineChild,taint", BSScene.DetailLogZero);
+                    DetailLog("{0},BSTerrainManager.UpdateTerrain:AmACombineChild,taint", BSScene.DetailLogZero);
 
                     // Get rid of any terrain that may have been allocated for us.
                     ReleaseGroundPlaneAndTerrain();
@@ -375,153 +294,30 @@
                     // I hate doing this, but just bail
                     return;
                 }
-
-                if (mapInfo.terrainBody.Ptr != IntPtr.Zero)
-                {
-                    // Updating an existing terrain.
-                    DetailLog("{0},UpdateOrCreateTerrain:UpdateExisting,taint,terrainBase={1},minC={2}, maxC={3}, szX={4}, szY={5}", 
-                                    BSScene.DetailLogZero, terrainRegionBase, mapInfo.minCoords, mapInfo.maxCoords, mapInfo.sizeX, mapInfo.sizeY);
-
-                    // Remove from the dynamics world because we're going to mangle this object
-                    BulletSimAPI.RemoveObjectFromWorld2(m_physicsScene.World.Ptr, mapInfo.terrainBody.Ptr);
-
-                    // Get rid of the old terrain
-                    BulletSimAPI.DestroyObject2(m_physicsScene.World.Ptr, mapInfo.terrainBody.Ptr);
-                    BulletSimAPI.ReleaseHeightMapInfo2(mapInfo.Ptr);
-                    mapInfo.Ptr = IntPtr.Zero;
-
-                    /*
-                    // NOTE: This routine is half here because I can't get the terrain shape replacement
-                    //   to work. In the short term, the above three lines completely delete the old
-                    //   terrain and the code below recreates one from scratch.
-                    // Hopefully the Bullet community will help me out on this one.
-
-                    // First, release the old collision shape (there is only one terrain)
-                    BulletSimAPI.DeleteCollisionShape2(m_physicsScene.World.Ptr, mapInfo.terrainShape.Ptr);
-
-                    // Fill the existing height map info with the new location and size information
-                    BulletSimAPI.FillHeightMapInfo2(m_physicsScene.World.Ptr, mapInfo.Ptr, mapInfo.ID,
-                                    mapInfo.minCoords, mapInfo.maxCoords, mapInfo.heightMap, TERRAIN_COLLISION_MARGIN);
-
-                    // Create a terrain shape based on the new info
-                    mapInfo.terrainShape = new BulletShape(BulletSimAPI.CreateTerrainShape2(mapInfo.Ptr));
-
-                    // Stuff the shape into the existing terrain body
-                    BulletSimAPI.SetBodyShape2(m_physicsScene.World.Ptr, mapInfo.terrainBody.Ptr, mapInfo.terrainShape.Ptr);
-                    */
-                }
-                // else
-                {
-                    // Creating a new terrain.
-                    DetailLog("{0},UpdateOrCreateTerrain:CreateNewTerrain,taint,baseX={1},baseY={2},minZ={3},maxZ={4}", 
-                                    BSScene.DetailLogZero, mapInfo.minCoords.X, mapInfo.minCoords.Y, minZ, maxZ);
-
-                    mapInfo.ID = id;
-                    mapInfo.Ptr = BulletSimAPI.CreateHeightMapInfo2(m_physicsScene.World.Ptr, mapInfo.ID,
-                        mapInfo.minCoords, mapInfo.maxCoords, mapInfo.heightMap, TERRAIN_COLLISION_MARGIN);
-
-                    // The terrain object initial position is at the center of the object
-                    Vector3 centerPos;
-                    centerPos.X = minCoords.X + (mapInfo.sizeX / 2f);
-                    centerPos.Y = minCoords.Y + (mapInfo.sizeY / 2f);
-                    centerPos.Z = minZ + ((maxZ - minZ) / 2f);
-
-                    // Create the terrain shape from the mapInfo
-                    mapInfo.terrainShape = new BulletShape(BulletSimAPI.CreateTerrainShape2(mapInfo.Ptr));
-
-                    mapInfo.terrainBody = new BulletBody(mapInfo.ID, 
-                            BulletSimAPI.CreateBodyWithDefaultMotionState2(mapInfo.terrainShape.Ptr, 
-                                            centerPos, Quaternion.Identity)); 
-                }
-
-                // Make sure the entry is in the heightmap table
-                m_heightMaps[terrainRegionBase] = mapInfo;
-
-                // Set current terrain attributes
-                BulletSimAPI.SetFriction2(mapInfo.terrainBody.Ptr, m_physicsScene.Params.terrainFriction);
-                BulletSimAPI.SetHitFraction2(mapInfo.terrainBody.Ptr, m_physicsScene.Params.terrainHitFraction);
-                BulletSimAPI.SetRestitution2(mapInfo.terrainBody.Ptr, m_physicsScene.Params.terrainRestitution);
-                BulletSimAPI.SetCollisionFlags2(mapInfo.terrainBody.Ptr, CollisionFlags.CF_STATIC_OBJECT);
-
-                BulletSimAPI.SetMassProps2(mapInfo.terrainBody.Ptr, 0f, Vector3.Zero);
-                BulletSimAPI.UpdateInertiaTensor2(mapInfo.terrainBody.Ptr);
-
-                // Return the new terrain to the world of physical objects
-                BulletSimAPI.AddObjectToWorld2(m_physicsScene.World.Ptr, mapInfo.terrainBody.Ptr);
-
-                // redo its bounding box now that it is in the world
-                BulletSimAPI.UpdateSingleAabb2(m_physicsScene.World.Ptr, mapInfo.terrainBody.Ptr);
-
-                // Make sure the new shape is processed.
-                BulletSimAPI.Activate2(mapInfo.terrainBody.Ptr, true);
-
-                m_terrainModified = true;
-            };
-
-            // There is the option to do the changes now (we're already in 'taint time'), or
-            //     to do the Bullet operations later.
-            if (doNow)
-                rebuildOperation();
+            }
             else
-                m_physicsScene.TaintedObject("BSScene.UpdateOrCreateTerrain:UpdateExisting", rebuildOperation);
-        }
-        else
-        {
-            // We don't know about this terrain so either we are creating a new terrain or
-            //    our mega-prim child is giving us a new terrain to add to the phys world
-
-            // if this is a child terrain, calculate a unique terrain id
-            uint newTerrainID = id;
-            if (newTerrainID >= BSScene.CHILDTERRAIN_ID)
-                newTerrainID = ++m_terrainCount;
-
-            float[] heightMapX = heightMap;
-            Vector3 minCoordsX = minCoords;
-            Vector3 maxCoordsX = maxCoords;
-
-<<<<<<< HEAD
-            DetailLog("{0},UpdateOrCreateTerrain:NewTerrain,call,id={1}, minC={2}, maxC={3}", 
-                            BSScene.DetailLogZero, newTerrainID, minCoords, minCoords);
-
-            // Code that must happen at taint-time
-            BSScene.TaintCallback createOperation = delegate()
-            {
-                DetailLog("{0},UpdateOrCreateTerrain:NewTerrain,taint,baseX={1},baseY={2}", BSScene.DetailLogZero, minCoords.X, minCoords.Y);
-                // Create a new mapInfo that will be filled with the new info
-                mapInfo = new BulletHeightMapInfo(id, heightMapX,
-                        BulletSimAPI.CreateHeightMapInfo2(m_physicsScene.World.Ptr, newTerrainID, 
-                                    minCoordsX, maxCoordsX, heightMapX, TERRAIN_COLLISION_MARGIN));
-                // Put the unfilled heightmap info into the collection of same
-                m_heightMaps.Add(terrainRegionBase, mapInfo);
-                // Build the terrain
-                UpdateOrCreateTerrain(newTerrainID, heightMap, minCoords, maxCoords, true);
-=======
+            {
+                // We don't know about this terrain so either we are creating a new terrain or
+                //    our mega-prim child is giving us a new terrain to add to the phys world
+
+                // if this is a child terrain, calculate a unique terrain id
+                uint newTerrainID = id;
+                if (newTerrainID >= BSScene.CHILDTERRAIN_ID)
+                    newTerrainID = ++m_terrainCount;
+
                 DetailLog("{0},BSTerrainManager.UpdateTerrain:NewTerrain,taint,newID={1},minCoord={2},maxCoord={3}",
                                             BSScene.DetailLogZero, newTerrainID, minCoords, maxCoords);
                 BSTerrainPhys newTerrainPhys = BuildPhysicalTerrain(terrainRegionBase, id, heightMap, minCoords, maxCoords);
                 m_terrains.Add(terrainRegionBase, newTerrainPhys);
->>>>>>> c5de9840
 
                 m_terrainModified = true;
-            };
-
-            // If already in taint-time, just call Bullet. Otherwise queue the operations for the safe time.
-            if (doNow)
-                createOperation();
-            else
-                m_physicsScene.TaintedObject("BSScene.UpdateOrCreateTerrain:NewTerrain", createOperation);
-        }
-    }
-
-    // Someday we will have complex terrain with caves and tunnels
-    public float GetTerrainHeightAtXYZ(Vector3 loc)
-    {
-<<<<<<< HEAD
-        // For the moment, it's flat and convex
-        return GetTerrainHeightAtXY(loc.X, loc.Y);
-    }
-
-=======
+            }
+        }
+    }
+
+    // TODO: redo terrain implementation selection to allow other base types than heightMap.
+    private BSTerrainPhys BuildPhysicalTerrain(Vector3 terrainRegionBase, uint id, float[] heightMap, Vector3 minCoords, Vector3 maxCoords)
+    {
         PhysicsScene.Logger.DebugFormat("{0} Terrain for {1}/{2} created with {3}", 
                                             LogHeader, PhysicsScene.RegionName, terrainRegionBase, 
                                             (BSTerrainPhys.TerrainImplementation)BSParam.TerrainImplementation);
@@ -555,9 +351,6 @@
         return GetTerrainPhysicalAtXYZ(pos, out physTerrain, out terrainBaseXYZ);
     }
 
-<<<<<<< HEAD
->>>>>>> upstream/master
-=======
     // Return a new position that is over known terrain if the position is outside our terrain.
     public Vector3 ClampPositionIntoKnownTerrain(Vector3 pPos)
     {
@@ -605,7 +398,6 @@
         return ret;
     }
 
->>>>>>> c5de9840
     // Given an X and Y, find the height of the terrain.
     // Since we could be handling multiple terrains for a mega-region,
     //    the base of the region is calcuated assuming all regions are
@@ -615,58 +407,20 @@
     private float lastHeightTX = 999999f;
     private float lastHeightTY = 999999f;
     private float lastHeight = HEIGHT_INITIAL_LASTHEIGHT;
-<<<<<<< HEAD
-    private float GetTerrainHeightAtXY(float tX, float tY)
-    {
-=======
     public float GetTerrainHeightAtXYZ(Vector3 pos)
     {
         float tX = pos.X;
         float tY = pos.Y;
->>>>>>> upstream/master
         // You'd be surprized at the number of times this routine is called
         //    with the same parameters as last time.
         if (!m_terrainModified && (lastHeightTX == tX) && (lastHeightTY == tY))
             return lastHeight;
+        m_terrainModified = false;
 
         lastHeightTX = tX;
         lastHeightTY = tY;
         float ret = HEIGHT_GETHEIGHT_RET;
 
-<<<<<<< HEAD
-        int offsetX = ((int)(tX / (int)DefaultRegionSize.X)) * (int)DefaultRegionSize.X;
-        int offsetY = ((int)(tY / (int)DefaultRegionSize.Y)) * (int)DefaultRegionSize.Y;
-        Vector2 terrainBaseXY = new Vector2(offsetX, offsetY);
-
-        BulletHeightMapInfo mapInfo;
-        if (m_heightMaps.TryGetValue(terrainBaseXY, out mapInfo))
-        {
-            float regionX = tX - offsetX;
-            float regionY = tY - offsetY;
-            int mapIndex = (int)regionY * (int)mapInfo.sizeY + (int)regionX;
-            try
-            {
-                ret = mapInfo.heightMap[mapIndex];
-            }
-            catch
-            {
-                // Sometimes they give us wonky values of X and Y. Give a warning and return something.
-                m_physicsScene.Logger.WarnFormat("{0} Bad request for terrain height. terrainBase={1}, x={2}, y={3}",
-                                    LogHeader, terrainBaseXY, regionX, regionY);
-                ret = HEIGHT_GETHEIGHT_RET;
-            }
-            // DetailLog("{0},BSTerrainManager.GetTerrainHeightAtXY,bX={1},baseY={2},szX={3},szY={4},regX={5},regY={6},index={7},ht={8}",
-            //         BSScene.DetailLogZero, offsetX, offsetY, mapInfo.sizeX, mapInfo.sizeY, regionX, regionY, mapIndex, ret);
-        }
-        else
-        {
-            m_physicsScene.Logger.ErrorFormat("{0} GetTerrainHeightAtXY: terrain not found: region={1}, x={2}, y={3}",
-                    LogHeader, m_physicsScene.RegionName, tX, tY);
-        }
-        m_terrainModified = false;
-        lastHeight = ret;
-        return ret;
-=======
         Vector3 terrainBaseXYZ;
         BSTerrainPhys physTerrain;
         if (GetTerrainPhysicalAtXYZ(pos, out physTerrain, out terrainBaseXYZ))
@@ -729,10 +483,6 @@
         }
         outTerrainBase = terrainBaseXYZ;
         outPhysTerrain = physTerrain;
-<<<<<<< HEAD
-        return (physTerrain != null);
->>>>>>> upstream/master
-=======
         return ret;
     }
 
@@ -774,7 +524,6 @@
         }
 
         return ret;
->>>>>>> c5de9840
     }
 
     // Although no one seems to check this, I do support combining.
@@ -782,7 +531,7 @@
     {
         return true;
     }
-    
+
     // This routine is called two ways:
     //    One with 'offset' and 'pScene' zero and null but 'extents' giving the maximum
     //        extent of the combined regions. This is to inform the parent of the size
@@ -794,28 +543,28 @@
     {
         m_worldOffset = offset;
         m_worldMax = extents;
-        m_parentScene = pScene;
+        MegaRegionParentPhysicsScene = pScene;
         if (pScene != null)
         {
-            // We are a child. 
+            // We are a child.
             // We want m_worldMax to be the highest coordinate of our piece of terrain.
             m_worldMax = offset + DefaultRegionSize;
         }
-        DetailLog("{0},BSTerrainManager.Combine,offset={1},extents={2},wOffset={3},wMax={4}", 
+        DetailLog("{0},BSTerrainManager.Combine,offset={1},extents={2},wOffset={3},wMax={4}",
                         BSScene.DetailLogZero, offset, extents, m_worldOffset, m_worldMax);
     }
 
     // Unhook all the combining that I know about.
     public void UnCombine(PhysicsScene pScene)
     {
-        // Just like ODE, for the moment a NOP
+        // Just like ODE, we don't do anything yet.
         DetailLog("{0},BSTerrainManager.UnCombine", BSScene.DetailLogZero);
     }
 
 
     private void DetailLog(string msg, params Object[] args)
     {
-        m_physicsScene.PhysicsLogging.Write(msg, args);
+        PhysicsScene.PhysicsLogging.Write(msg, args);
     }
 }
 }