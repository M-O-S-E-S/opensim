--- conflicted
+++ resolved
@@ -45,7 +45,7 @@
     // Description of a Mesh
     private struct MeshDesc
     {
-        public IntPtr ptr;
+        public BulletShape shape;
         public int referenceCount;
         public DateTime lastReferenced;
         public UInt64 shapeKey;
@@ -55,7 +55,7 @@
     // Meshes and hulls have the same shape hash key but we only need hulls for efficient collision calculations.
     private struct HullDesc
     {
-        public IntPtr ptr;
+        public BulletShape shape;
         public int referenceCount;
         public DateTime lastReferenced;
         public UInt64 shapeKey;
@@ -65,9 +65,16 @@
     private Dictionary<System.UInt64, MeshDesc> Meshes = new Dictionary<System.UInt64, MeshDesc>();
     private Dictionary<System.UInt64, HullDesc> Hulls = new Dictionary<System.UInt64, HullDesc>();
 
+    private bool DDetail = false;
+
     public BSShapeCollection(BSScene physScene)
     {
         PhysicsScene = physScene;
+        // Set the next to 'true' for very detailed shape update detailed logging (detailed details?)
+        // While detailed debugging is still active, this is better than commenting out all the
+        //     DetailLog statements. When debugging slows down, this and the protected logging
+        //     statements can be commented/removed.
+        DDetail = true;
     }
 
     public void Dispose()
@@ -91,7 +98,7 @@
     //    higher level dependencies on the shape or body. Mostly used for LinkSets to
     //    remove the physical constraints before the body is destroyed.
     // Called at taint-time!!
-    public bool GetBodyAndShape(bool forceRebuild, BulletSim sim, BSPhysObject prim,
+    public bool GetBodyAndShape(bool forceRebuild, BulletWorld sim, BSPhysObject prim,
                     ShapeDestructionCallback shapeCallback, BodyDestructionCallback bodyCallback)
     {
         PhysicsScene.AssertInTaintTime("BSShapeCollection.GetBodyAndShape");
@@ -118,6 +125,11 @@
         return ret;
     }
 
+    public bool GetBodyAndShape(bool forceRebuild, BulletWorld sim, BSPhysObject prim)
+    {
+        return GetBodyAndShape(forceRebuild, sim, prim, null, null);
+    }
+
     // Track another user of a body.
     // We presume the caller has allocated the body.
     // Bodies only have one user so the body is just put into the world if not already there.
@@ -125,24 +137,12 @@
     {
         lock (m_collectionActivityLock)
         {
-<<<<<<< HEAD
-            DetailLog("{0},BSShapeCollection.ReferenceBody,newBody,body={1}", body.ID, body);
-            PhysicsScene.TaintedObject(inTaintTime, "BSShapeCollection.ReferenceBody", delegate()
-            {
-                if (!BulletSimAPI.IsInWorld2(body.ptr))
-                {
-                    BulletSimAPI.AddObjectToWorld2(PhysicsScene.World.ptr, body.ptr);
-                    DetailLog("{0},BSShapeCollection.ReferenceBody,addedToWorld,ref={1}", body.ID, body);
-                }
-            });
-=======
             if (DDetail) DetailLog("{0},BSShapeCollection.ReferenceBody,newBody,body={1}", body.ID, body);
             if (!PhysicsScene.PE.IsInWorld(PhysicsScene.World, body))
             {
                 PhysicsScene.PE.AddObjectToWorld(PhysicsScene.World, body);
                 if (DDetail) DetailLog("{0},BSShapeCollection.ReferenceBody,addedToWorld,ref={1}", body.ID, body);
             }
->>>>>>> c5de9840
         }
     }
 
@@ -151,32 +151,13 @@
     // Called in taint time.
     public void DereferenceBody(BulletBody body, BodyDestructionCallback bodyCallback )
     {
-        if (body.ptr == IntPtr.Zero)
+        if (!body.HasPhysicalBody)
             return;
 
         PhysicsScene.AssertInTaintTime("BSShapeCollection.DereferenceBody");
 
         lock (m_collectionActivityLock)
         {
-<<<<<<< HEAD
-            PhysicsScene.TaintedObject(inTaintTime, "BSShapeCollection.DereferenceBody", delegate()
-            {
-                DetailLog("{0},BSShapeCollection.DereferenceBody,DestroyingBody,body={1},inTaintTime={2}",
-                                            body.ID, body, inTaintTime);
-                // If the caller needs to know the old body is going away, pass the event up.
-                if (bodyCallback != null) bodyCallback(body);
-
-                if (BulletSimAPI.IsInWorld2(body.ptr))
-                {
-                    BulletSimAPI.RemoveObjectFromWorld2(PhysicsScene.World.ptr, body.ptr);
-                    DetailLog("{0},BSShapeCollection.DereferenceBody,removingFromWorld. Body={1}", body.ID, body);
-                }
-
-                // Zero any reference to the shape so it is not freed when the body is deleted.
-                BulletSimAPI.SetCollisionShape2(PhysicsScene.World.ptr, body.ptr, IntPtr.Zero);
-                BulletSimAPI.DestroyObject2(PhysicsScene.World.ptr, body.ptr);
-            });
-=======
             if (DDetail) DetailLog("{0},BSShapeCollection.DereferenceBody,DestroyingBody,body={1}", body.ID, body);
             // If the caller needs to know the old body is going away, pass the event up.
             if (bodyCallback != null) bodyCallback(body);
@@ -190,7 +171,6 @@
             // Zero any reference to the shape so it is not freed when the body is deleted.
             PhysicsScene.PE.SetCollisionShape(PhysicsScene.World, body, null);
             PhysicsScene.PE.DestroyObject(PhysicsScene.World, body);
->>>>>>> c5de9840
         }
     }
 
@@ -211,17 +191,17 @@
                 {
                     // There is an existing instance of this mesh.
                     meshDesc.referenceCount++;
-                    DetailLog("{0},BSShapeCollection.ReferenceShape,existingMesh,key={1},cnt={2}",
+                    if (DDetail) DetailLog("{0},BSShapeCollection.ReferenceShape,existingMesh,key={1},cnt={2}",
                                 BSScene.DetailLogZero, shape.shapeKey.ToString("X"), meshDesc.referenceCount);
                 }
                 else
                 {
                     // This is a new reference to a mesh
-                    meshDesc.ptr = shape.ptr;
+                    meshDesc.shape = shape.Clone();
                     meshDesc.shapeKey = shape.shapeKey;
                     // We keep a reference to the underlying IMesh data so a hull can be built
                     meshDesc.referenceCount = 1;
-                    DetailLog("{0},BSShapeCollection.ReferenceShape,newMesh,key={1},cnt={2}",
+                    if (DDetail) DetailLog("{0},BSShapeCollection.ReferenceShape,newMesh,key={1},cnt={2}",
                                 BSScene.DetailLogZero, shape.shapeKey.ToString("X"), meshDesc.referenceCount);
                     ret = true;
                 }
@@ -234,16 +214,16 @@
                 {
                     // There is an existing instance of this hull.
                     hullDesc.referenceCount++;
-                    DetailLog("{0},BSShapeCollection.ReferenceShape,existingHull,key={1},cnt={2}",
+                    if (DDetail) DetailLog("{0},BSShapeCollection.ReferenceShape,existingHull,key={1},cnt={2}",
                                 BSScene.DetailLogZero, shape.shapeKey.ToString("X"), hullDesc.referenceCount);
                 }
                 else
                 {
                     // This is a new reference to a hull
-                    hullDesc.ptr = shape.ptr;
+                    hullDesc.shape = shape.Clone();
                     hullDesc.shapeKey = shape.shapeKey;
                     hullDesc.referenceCount = 1;
-                    DetailLog("{0},BSShapeCollection.ReferenceShape,newHull,key={1},cnt={2}",
+                    if (DDetail) DetailLog("{0},BSShapeCollection.ReferenceShape,newHull,key={1},cnt={2}",
                                 BSScene.DetailLogZero, shape.shapeKey.ToString("X"), hullDesc.referenceCount);
                     ret = true;
 
@@ -263,26 +243,13 @@
     // Release the usage of a shape.
     public void DereferenceShape(BulletShape shape, ShapeDestructionCallback shapeCallback)
     {
-        if (shape.ptr == IntPtr.Zero)
+        if (!shape.HasPhysicalShape)
             return;
 
         PhysicsScene.AssertInTaintTime("BSShapeCollection.DereferenceShape");
 
         if (shape.HasPhysicalShape)
         {
-<<<<<<< HEAD
-            if (shape.ptr != IntPtr.Zero)
-            {
-                if (shape.isNativeShape)
-                {
-                    // Native shapes are not tracked and are released immediately
-                    DetailLog("{0},BSShapeCollection.DereferenceShape,deleteNativeShape,ptr={1},taintTime={2}",
-                                    BSScene.DetailLogZero, shape.ptr.ToString("X"), inTaintTime);
-                    if (shapeCallback != null) shapeCallback(shape);
-                    BulletSimAPI.DeleteCollisionShape2(PhysicsScene.World.ptr, shape.ptr);
-                }
-                else
-=======
             if (shape.isNativeShape)
             {
                 // Native shapes are not tracked and are released immediately
@@ -294,7 +261,6 @@
             else
             {
                 switch (shape.type)
->>>>>>> c5de9840
                 {
                     case BSPhysicsShapeType.SHAPE_HULL:
                         DereferenceHull(shape, shapeCallback);
@@ -326,7 +292,7 @@
             if (shapeCallback != null) shapeCallback(shape);
             meshDesc.lastReferenced = System.DateTime.Now;
             Meshes[shape.shapeKey] = meshDesc;
-            DetailLog("{0},BSShapeCollection.DereferenceMesh,shape={1},refCnt={2}",
+            if (DDetail) DetailLog("{0},BSShapeCollection.DereferenceMesh,shape={1},refCnt={2}",
                                 BSScene.DetailLogZero, shape, meshDesc.referenceCount);
 
         }
@@ -347,7 +313,7 @@
 
             hullDesc.lastReferenced = System.DateTime.Now;
             Hulls[shape.shapeKey] = hullDesc;
-            DetailLog("{0},BSShapeCollection.DereferenceHull,shape={1},refCnt={2}",
+            if (DDetail) DetailLog("{0},BSShapeCollection.DereferenceHull,shape={1},refCnt={2}",
                     BSScene.DetailLogZero, shape, hullDesc.referenceCount);
         }
     }
@@ -360,57 +326,56 @@
     // Called at taint-time.
     private void DereferenceCompound(BulletShape shape, ShapeDestructionCallback shapeCallback)
     {
-        if (!BulletSimAPI.IsCompound2(shape.ptr))
+        if (!PhysicsScene.PE.IsCompound(shape))
         {
             // Failed the sanity check!!
             PhysicsScene.Logger.ErrorFormat("{0} Attempt to free a compound shape that is not compound!! type={1}, ptr={2}",
-                                        LogHeader, shape.type, shape.ptr.ToString("X"));
-            DetailLog("{0},BSShapeCollection.DereferenceCompound,notACompoundShape,type={1},ptr={2}",
-                                        BSScene.DetailLogZero, shape.type, shape.ptr.ToString("X"));
+                                        LogHeader, shape.type, shape.AddrString);
+            if (DDetail) DetailLog("{0},BSShapeCollection.DereferenceCompound,notACompoundShape,type={1},ptr={2}",
+                                        BSScene.DetailLogZero, shape.type, shape.AddrString);
             return;
         }
 
-        int numChildren = BulletSimAPI.GetNumberOfCompoundChildren2(shape.ptr);
-        DetailLog("{0},BSShapeCollection.DereferenceCompound,shape={1},children={2}", BSScene.DetailLogZero, shape, numChildren);
+        int numChildren = PhysicsScene.PE.GetNumberOfCompoundChildren(shape);
+        if (DDetail) DetailLog("{0},BSShapeCollection.DereferenceCompound,shape={1},children={2}", BSScene.DetailLogZero, shape, numChildren);
 
         for (int ii = numChildren - 1; ii >= 0; ii--)
         {
-            IntPtr childShape = BulletSimAPI.RemoveChildShapeFromCompoundShapeIndex2(shape.ptr, ii);
+            BulletShape childShape = PhysicsScene.PE.RemoveChildShapeFromCompoundShapeIndex(shape, ii);
             DereferenceAnonCollisionShape(childShape);
         }
-        BulletSimAPI.DeleteCollisionShape2(PhysicsScene.World.ptr, shape.ptr);
+        PhysicsScene.PE.DeleteCollisionShape(PhysicsScene.World, shape);
     }
 
     // Sometimes we have a pointer to a collision shape but don't know what type it is.
     // Figure out type and call the correct dereference routine.
     // Called at taint-time.
-    private void DereferenceAnonCollisionShape(IntPtr cShape)
+    private void DereferenceAnonCollisionShape(BulletShape shapeInfo)
     {
         MeshDesc meshDesc;
         HullDesc hullDesc;
 
-        BulletShape shapeInfo = new BulletShape(cShape);
-        if (TryGetMeshByPtr(cShape, out meshDesc))
+        if (TryGetMeshByPtr(shapeInfo, out meshDesc))
         {
             shapeInfo.type = BSPhysicsShapeType.SHAPE_MESH;
             shapeInfo.shapeKey = meshDesc.shapeKey;
         }
         else
         {
-            if (TryGetHullByPtr(cShape, out hullDesc))
+            if (TryGetHullByPtr(shapeInfo, out hullDesc))
             {
                 shapeInfo.type = BSPhysicsShapeType.SHAPE_HULL;
                 shapeInfo.shapeKey = hullDesc.shapeKey;
             }
             else
             {
-                if (BulletSimAPI.IsCompound2(cShape))
+                if (PhysicsScene.PE.IsCompound(shapeInfo))
                 {
                     shapeInfo.type = BSPhysicsShapeType.SHAPE_COMPOUND;
                 }
                 else
                 {
-                    if (BulletSimAPI.IsNativeShape2(cShape))
+                    if (PhysicsScene.PE.IsNativeShape(shapeInfo))
                     {
                         shapeInfo.isNativeShape = true;
                         shapeInfo.type = BSPhysicsShapeType.SHAPE_BOX; // (technically, type doesn't matter)
@@ -419,7 +384,7 @@
             }
         }
 
-        DetailLog("{0},BSShapeCollection.DereferenceAnonCollisionShape,shape={1}", BSScene.DetailLogZero, shapeInfo);
+        if (DDetail) DetailLog("{0},BSShapeCollection.DereferenceAnonCollisionShape,shape={1}", BSScene.DetailLogZero, shapeInfo);
 
         if (shapeInfo.type != BSPhysicsShapeType.SHAPE_UNKNOWN)
         {
@@ -428,7 +393,7 @@
         else
         {
             PhysicsScene.Logger.ErrorFormat("{0} Could not decypher shape type. Region={1}, addr={2}",
-                                    LogHeader, PhysicsScene.RegionName, cShape.ToString("X"));
+                                    LogHeader, PhysicsScene.RegionName, shapeInfo.AddrString);
         }
     }
 
@@ -448,19 +413,18 @@
         if (!haveShape && prim.PreferredPhysicalShape == BSPhysicsShapeType.SHAPE_CAPSULE)
         {
             // an avatar capsule is close to a native shape (it is not shared)
-            ret = GetReferenceToNativeShape(prim, BSPhysicsShapeType.SHAPE_CAPSULE,
-                            FixedShapeKey.KEY_CAPSULE, shapeCallback);
-            DetailLog("{0},BSShapeCollection.CreateGeom,avatarCapsule,shape={1}", prim.LocalID, prim.PhysShape);
+            GetReferenceToNativeShape(prim, BSPhysicsShapeType.SHAPE_CAPSULE, FixedShapeKey.KEY_CAPSULE, shapeCallback);
+            if (DDetail) DetailLog("{0},BSShapeCollection.CreateGeom,avatarCapsule,shape={1}", prim.LocalID, prim.PhysShape);
             ret = true;
             haveShape = true;
         }
 
         // Compound shapes are handled special as they are rebuilt from scratch.
-        // This isn't too great a hardship since most of the child shapes will already been created.
+        // This isn't too great a hardship since most of the child shapes will have already been created.
         if (!haveShape && prim.PreferredPhysicalShape == BSPhysicsShapeType.SHAPE_COMPOUND)
         {
             ret = GetReferenceToCompoundShape(prim, shapeCallback);
-            DetailLog("{0},BSShapeCollection.CreateGeom,compoundShape,shape={1}", prim.LocalID, prim.PhysShape);
+            if (DDetail) DetailLog("{0},BSShapeCollection.CreateGeom,compoundShape,shape={1}", prim.LocalID, prim.PhysShape);
             haveShape = true;
         }
 
@@ -472,8 +436,9 @@
         return ret;
     }
 
-    // Create a mesh/hull shape or a native shape if 'nativeShapePossible' is 'true'.
-    private bool CreateGeomNonSpecial(bool forceRebuild, BSPhysObject prim, ShapeDestructionCallback shapeCallback)
+    // Create a mesh, hull or native shape.
+    // Return 'true' if the prim's shape was changed.
+    public bool CreateGeomNonSpecial(bool forceRebuild, BSPhysObject prim, ShapeDestructionCallback shapeCallback)
     {
         bool ret = false;
         bool haveShape = false;
@@ -484,50 +449,46 @@
         if (!haveShape
                 && nativeShapePossible
                 && pbs != null
-<<<<<<< HEAD
-                && nativeShapePossible
-                && ((pbs.SculptEntry && !PhysicsScene.ShouldMeshSculptedPrim)
-                    || (pbs.ProfileBegin == 0 && pbs.ProfileEnd == 0
-                        && pbs.ProfileHollow == 0
-                        && pbs.PathTwist == 0 && pbs.PathTwistBegin == 0
-                        && pbs.PathBegin == 0 && pbs.PathEnd == 0
-                        && pbs.PathTaperX == 0 && pbs.PathTaperY == 0
-                        && pbs.PathScaleX == 100 && pbs.PathScaleY == 100
-                        && pbs.PathShearX == 0 && pbs.PathShearY == 0) ) )
-=======
                 && !pbs.SculptEntry
                 && ((pbs.SculptEntry && !BSParam.ShouldMeshSculptedPrim) || PrimHasNoCuts(pbs)) )
->>>>>>> c5de9840
-        {
-            // It doesn't look like Bullet scales spheres so make sure the scales are all equal
+        {
+            // Get the scale of any existing shape so we can see if the new shape is same native type and same size.
+            OMV.Vector3 scaleOfExistingShape = OMV.Vector3.Zero;
+            if (prim.PhysShape.HasPhysicalShape)
+                scaleOfExistingShape = PhysicsScene.PE.GetLocalScaling(prim.PhysShape);
+
+            if (DDetail) DetailLog("{0},BSShapeCollection.CreateGeom,maybeNative,force={1},primScale={2},primSize={3},primShape={4}",
+                        prim.LocalID, forceRebuild, prim.Scale, prim.Size, prim.PhysShape.type);
+
+            // It doesn't look like Bullet scales native spheres so make sure the scales are all equal
             if ((pbs.ProfileShape == ProfileShape.HalfCircle && pbs.PathCurve == (byte)Extrusion.Curve1)
                                 && pbs.Scale.X == pbs.Scale.Y && pbs.Scale.Y == pbs.Scale.Z)
             {
                 haveShape = true;
                 if (forceRebuild
-                        || prim.Scale != prim.Size
+                        || prim.Scale != scaleOfExistingShape
                         || prim.PhysShape.type != BSPhysicsShapeType.SHAPE_SPHERE
                         )
                 {
                     ret = GetReferenceToNativeShape(prim, BSPhysicsShapeType.SHAPE_SPHERE,
                                             FixedShapeKey.KEY_SPHERE, shapeCallback);
-                    DetailLog("{0},BSShapeCollection.CreateGeom,sphere,force={1},shape={2}",
-                                        prim.LocalID, forceRebuild, prim.PhysShape);
-                }
+                }
+                if (DDetail) DetailLog("{0},BSShapeCollection.CreateGeom,sphere,force={1},rebuilt={2},shape={3}",
+                                        prim.LocalID, forceRebuild, ret, prim.PhysShape);
             }
             if (!haveShape && pbs.ProfileShape == ProfileShape.Square && pbs.PathCurve == (byte)Extrusion.Straight)
             {
                 haveShape = true;
                 if (forceRebuild
-                        || prim.Scale != prim.Size
+                        || prim.Scale != scaleOfExistingShape
                         || prim.PhysShape.type != BSPhysicsShapeType.SHAPE_BOX
                         )
                 {
                     ret = GetReferenceToNativeShape( prim, BSPhysicsShapeType.SHAPE_BOX,
                                             FixedShapeKey.KEY_BOX, shapeCallback);
-                    DetailLog("{0},BSShapeCollection.CreateGeom,box,force={1},shape={2}",
-                                        prim.LocalID, forceRebuild, prim.PhysShape);
-                }
+                }
+                if (DDetail) DetailLog("{0},BSShapeCollection.CreateGeom,box,force={1},rebuilt={2},shape={3}",
+                                        prim.LocalID, forceRebuild, ret, prim.PhysShape);
             }
         }
 
@@ -540,8 +501,6 @@
         return ret;
     }
 
-<<<<<<< HEAD
-=======
     // return 'true' if this shape description does not include any cutting or twisting.
     private bool PrimHasNoCuts(PrimitiveBaseShape pbs)
     {
@@ -555,29 +514,23 @@
     }
 
     // return 'true' if the prim's shape was changed.
->>>>>>> c5de9840
     public bool CreateGeomMeshOrHull(BSPhysObject prim, ShapeDestructionCallback shapeCallback)
     {
 
         bool ret = false;
         // Note that if it's a native shape, the check for physical/non-physical is not
         //     made. Native shapes work in either case.
-        if (prim.IsPhysical && PhysicsScene.ShouldUseHullsForPhysicalObjects)
+        if (prim.IsPhysical && BSParam.ShouldUseHullsForPhysicalObjects)
         {
             // Update prim.BSShape to reference a hull of this shape.
-<<<<<<< HEAD
-            ret = GetReferenceToHull(prim,shapeCallback);
-            DetailLog("{0},BSShapeCollection.CreateGeom,hull,shape={1},key={2}",
-=======
             ret = GetReferenceToHull(prim, shapeCallback);
             if (DDetail) DetailLog("{0},BSShapeCollection.CreateGeom,hull,shape={1},key={2}",
->>>>>>> c5de9840
                                     prim.LocalID, prim.PhysShape, prim.PhysShape.shapeKey.ToString("X"));
         }
         else
         {
             ret = GetReferenceToMesh(prim, shapeCallback);
-            DetailLog("{0},BSShapeCollection.CreateGeom,mesh,shape={1},key={2}",
+            if (DDetail) DetailLog("{0},BSShapeCollection.CreateGeom,mesh,shape={1},key={2}",
                                     prim.LocalID, prim.PhysShape, prim.PhysShape.shapeKey.ToString("X"));
         }
         return ret;
@@ -595,9 +548,10 @@
         BulletShape newShape = BuildPhysicalNativeShape(prim, shapeType, shapeKey);
 
         // Don't need to do a 'ReferenceShape()' here because native shapes are not shared.
-        DetailLog("{0},BSShapeCollection.AddNativeShapeToPrim,create,newshape={1},scale={2}",
+        if (DDetail) DetailLog("{0},BSShapeCollection.AddNativeShapeToPrim,create,newshape={1},scale={2}",
                                 prim.LocalID, newShape, prim.Scale);
 
+        // native shapes are scaled by Bullet
         prim.PhysShape = newShape;
         return true;
     }
@@ -617,26 +571,17 @@
 
         if (shapeType == BSPhysicsShapeType.SHAPE_CAPSULE)
         {
-<<<<<<< HEAD
-            // The proper scale has been calculated in the prim.
-            newShape = new BulletShape(
-                        BulletSimAPI.BuildCapsuleShape2(PhysicsScene.World.ptr, 1f, 1f, prim.Scale)
-                        , shapeType);
-            DetailLog("{0},BSShapeCollection.BuiletPhysicalNativeShape,capsule,scale={1}", prim.LocalID, prim.Scale);
-=======
 
             newShape = PhysicsScene.PE.BuildCapsuleShape(PhysicsScene.World, 1f, 1f, prim.Scale);
             if (DDetail) DetailLog("{0},BSShapeCollection.BuildPhysicalNativeShape,capsule,scale={1}", prim.LocalID, prim.Scale);
->>>>>>> c5de9840
         }
         else
         {
             // Native shapes are scaled in Bullet so set the scaling to the size
-            prim.Scale = prim.Size;
-            nativeShapeData.Scale = prim.Scale;
-            newShape = new BulletShape(BulletSimAPI.BuildNativeShape2(PhysicsScene.World.ptr, nativeShapeData), shapeType);
-        }
-        if (newShape.ptr == IntPtr.Zero)
+            newShape = PhysicsScene.PE.BuildNativeShape(PhysicsScene.World, nativeShapeData);
+
+        }
+        if (!newShape.HasPhysicalShape)
         {
             PhysicsScene.Logger.ErrorFormat("{0} BuildPhysicalNativeShape failed. ID={1}, shape={2}",
                                     LogHeader, prim.LocalID, shapeType);
@@ -653,7 +598,7 @@
     // Called at taint-time!
     private bool GetReferenceToMesh(BSPhysObject prim, ShapeDestructionCallback shapeCallback)
     {
-        BulletShape newShape = new BulletShape(IntPtr.Zero);
+        BulletShape newShape = new BulletShape();
 
         float lod;
         System.UInt64 newMeshKey = ComputeShapeKey(prim.Size, prim.BaseShape, out lod);
@@ -662,13 +607,8 @@
         if (newMeshKey == prim.PhysShape.shapeKey && prim.PhysShape.type == BSPhysicsShapeType.SHAPE_MESH)
             return false;
 
-<<<<<<< HEAD
-        DetailLog("{0},BSShapeCollection.GetReferenceToMesh,create,oldKey={1},newKey={2}",
-                                prim.LocalID, prim.PhysShape.shapeKey.ToString("X"), newMeshKey.ToString("X"));
-=======
         if (DDetail) DetailLog("{0},BSShapeCollection.GetReferenceToMesh,create,oldKey={1},newKey={2},size={3},lod={4}",
                                 prim.LocalID, prim.PhysShape.shapeKey.ToString("X"), newMeshKey.ToString("X"), prim.Size, lod);
->>>>>>> c5de9840
 
         // Since we're recreating new, get rid of the reference to the previous shape
         DereferenceShape(prim.PhysShape, shapeCallback);
@@ -679,8 +619,6 @@
 
         ReferenceShape(newShape);
 
-        // meshes are already scaled by the meshmerizer
-        prim.Scale = new OMV.Vector3(1f, 1f, 1f);
         prim.PhysShape = newShape;
 
         return true;        // 'true' means a new shape has been added to this prim
@@ -688,18 +626,13 @@
 
     private BulletShape CreatePhysicalMesh(BSPhysObject prim, System.UInt64 newMeshKey, PrimitiveBaseShape pbs, OMV.Vector3 size, float lod)
     {
-<<<<<<< HEAD
-        IMesh meshData = null;
-        IntPtr meshPtr = IntPtr.Zero;
-=======
         BulletShape newShape = new BulletShape();
 
->>>>>>> c5de9840
         MeshDesc meshDesc;
         if (Meshes.TryGetValue(newMeshKey, out meshDesc))
         {
             // If the mesh has already been built just use it.
-            meshPtr = meshDesc.ptr;
+            newShape = meshDesc.shape.Clone();
         }
         else
         {
@@ -750,13 +683,6 @@
                 DetailLog("{0},BSShapeCollection.CreatePhysicalMesh,origTri={1},realTri={2},numVerts={3}",
                             BSScene.DetailLogZero, indices.Length / 3, realIndicesIndex / 3, verticesAsFloats.Length / 3);
 
-<<<<<<< HEAD
-                // m_log.DebugFormat("{0}: BSShapeCollection.CreatePhysicalMesh: calling CreateMesh. lid={1}, key={2}, indices={3}, vertices={4}",
-                //                  LogHeader, prim.LocalID, newMeshKey, indices.Length, vertices.Count);
-
-                meshPtr = BulletSimAPI.CreateMeshShape2(PhysicsScene.World.ptr,
-                                    indices.GetLength(0), indices, vertices.Count, verticesAsFloats);
-=======
                 if (realIndicesIndex != 0)
                 {
                     newShape = PhysicsScene.PE.CreateMeshShape(PhysicsScene.World,
@@ -767,10 +693,8 @@
                     PhysicsScene.Logger.DebugFormat("{0} All mesh triangles degenerate. Prim {1} at {2} in {3}",
                                         LogHeader, prim.PhysObjectName, prim.RawPosition, PhysicsScene.Name);
                 }
->>>>>>> c5de9840
-            }
-        }
-        BulletShape newShape = new BulletShape(meshPtr, BSPhysicsShapeType.SHAPE_MESH);
+            }
+        }
         newShape.shapeKey = newMeshKey;
 
         return newShape;
@@ -790,7 +714,7 @@
         if (newHullKey == prim.PhysShape.shapeKey && prim.PhysShape.type == BSPhysicsShapeType.SHAPE_HULL)
             return false;
 
-        DetailLog("{0},BSShapeCollection.GetReferenceToHull,create,oldKey={1},newKey={2}",
+        if (DDetail) DetailLog("{0},BSShapeCollection.GetReferenceToHull,create,oldKey={1},newKey={2}",
                         prim.LocalID, prim.PhysShape.shapeKey.ToString("X"), newHullKey.ToString("X"));
 
         // Remove usage of the previous shape.
@@ -802,8 +726,6 @@
 
         ReferenceShape(newShape);
 
-        // hulls are already scaled by the meshmerizer
-        prim.Scale = new OMV.Vector3(1f, 1f, 1f);
         prim.PhysShape = newShape;
         return true;        // 'true' means a new shape has been added to this prim
     }
@@ -812,17 +734,14 @@
     private BulletShape CreatePhysicalHull(BSPhysObject prim, System.UInt64 newHullKey, PrimitiveBaseShape pbs, OMV.Vector3 size, float lod)
     {
 
+        BulletShape newShape = new BulletShape();
         IntPtr hullPtr = IntPtr.Zero;
+
         HullDesc hullDesc;
         if (Hulls.TryGetValue(newHullKey, out hullDesc))
         {
-<<<<<<< HEAD
-            // If the hull shape already is created, just use it.
-            hullPtr = hullDesc.ptr;
-=======
             // If the hull shape already has been created, just use the one shared instance.
             newShape = hullDesc.shape.Clone();
->>>>>>> c5de9840
         }
         else
         {
@@ -969,23 +888,11 @@
                     // create the hull data structure in Bullet
                     newShape = PhysicsScene.PE.CreateHullShape(PhysicsScene.World, hullCount, convHulls);
                 }
-<<<<<<< HEAD
-                // create the hull data structure in Bullet
-                hullPtr = BulletSimAPI.CreateHullShape2(PhysicsScene.World.ptr, hullCount, convHulls);
-=======
->>>>>>> c5de9840
             }
             newShape.shapeKey = newHullKey;
         }
 
-<<<<<<< HEAD
-        BulletShape newShape = new BulletShape(hullPtr, BSPhysicsShapeType.SHAPE_HULL);
-        newShape.shapeKey = newHullKey;
-
-        return newShape;        // 'true' means a new shape has been added to this prim
-=======
         return newShape;
->>>>>>> c5de9840
     }
 
     // Callback from convex hull creater with a newly created hull.
@@ -1004,17 +911,12 @@
         // Don't need to do this as the shape is freed when the new root shape is created below.
         // DereferenceShape(prim.PhysShape, true, shapeCallback);
 
-<<<<<<< HEAD
-        BulletShape cShape = new BulletShape(
-            BulletSimAPI.CreateCompoundShape2(PhysicsScene.World.ptr, false), BSPhysicsShapeType.SHAPE_COMPOUND);
-=======
         BulletShape cShape = PhysicsScene.PE.CreateCompoundShape(PhysicsScene.World, false);
->>>>>>> c5de9840
 
         // Create the shape for the root prim and add it to the compound shape. Cannot be a native shape.
         CreateGeomMeshOrHull(prim, shapeCallback);
-        BulletSimAPI.AddChildShapeToCompoundShape2(cShape.ptr, prim.PhysShape.ptr, OMV.Vector3.Zero, OMV.Quaternion.Identity);
-        DetailLog("{0},BSShapeCollection.GetReferenceToCompoundShape,addRootPrim,compShape={1},rootShape={2}",
+        PhysicsScene.PE.AddChildShapeToCompoundShape(cShape, prim.PhysShape, OMV.Vector3.Zero, OMV.Quaternion.Identity);
+        if (DDetail) DetailLog("{0},BSShapeCollection.GetReferenceToCompoundShape,addRootPrim,compShape={1},rootShape={2}",
                                     prim.LocalID, cShape, prim.PhysShape);
 
         prim.PhysShape = cShape;
@@ -1027,23 +929,19 @@
     private System.UInt64 ComputeShapeKey(OMV.Vector3 size, PrimitiveBaseShape pbs, out float retLod)
     {
         // level of detail based on size and type of the object
-<<<<<<< HEAD
-        float lod = PhysicsScene.MeshLOD;
-=======
         float lod = BSParam.MeshLOD;
 
         // prims with curvy internal cuts need higher lod
         if (pbs.HollowShape == HollowShape.Circle)
             lod = BSParam.MeshCircularLOD;
 
->>>>>>> c5de9840
         if (pbs.SculptEntry)
-            lod = PhysicsScene.SculptLOD;
+            lod = BSParam.SculptLOD;
 
         // Mega prims usually get more detail because one can interact with shape approximations at this size.
         float maxAxis = Math.Max(size.X, Math.Max(size.Y, size.Z));
-        if (maxAxis > PhysicsScene.MeshMegaPrimThreshold)
-            lod = PhysicsScene.MeshMegaPrimLOD;
+        if (maxAxis > BSParam.MeshMegaPrimThreshold)
+            lod = BSParam.MeshMegaPrimLOD;
 
         retLod = lod;
         return pbs.GetMeshKey(size, lod);
@@ -1065,7 +963,7 @@
     private BulletShape VerifyMeshCreated(BulletShape newShape, BSPhysObject prim)
     {
         // If the shape was successfully created, nothing more to do
-        if (newShape.ptr != IntPtr.Zero)
+        if (newShape.HasPhysicalShape)
             return newShape;
 
         // VerifyMeshCreated is called after trying to create the mesh. If we think the asset had been
@@ -1073,16 +971,6 @@
         // Prevent trying to keep fetching the mesh by declaring failure.
         if (prim.PrimAssetState == BSPhysObject.PrimAssetCondition.Fetched)
         {
-<<<<<<< HEAD
-            prim.LastAssetBuildFailed = true;
-            BSPhysObject xprim = prim;
-            DetailLog("{0},BSShapeCollection.VerifyMeshCreated,fetchAsset,lID={1},lastFailed={2}",
-                            LogHeader, prim.LocalID, prim.LastAssetBuildFailed);
-            Util.FireAndForget(delegate
-                {
-                    RequestAssetDelegate assetProvider = PhysicsScene.RequestAssetMethod;
-                    if (assetProvider != null)
-=======
             prim.PrimAssetState = BSPhysObject.PrimAssetCondition.Failed;
             PhysicsScene.Logger.WarnFormat("{0} Fetched asset would not mesh. {1}, texture={2}",
                                             LogHeader, prim.PhysObjectName, prim.BaseShape.SculptTexture);
@@ -1102,31 +990,10 @@
 
                 BSPhysObject xprim = prim;
                 Util.FireAndForget(delegate
->>>>>>> c5de9840
                     {
                         RequestAssetDelegate assetProvider = PhysicsScene.RequestAssetMethod;
                         if (assetProvider != null)
                         {
-<<<<<<< HEAD
-                            if (!yprim.BaseShape.SculptEntry)
-                                return;
-                            if (yprim.BaseShape.SculptTexture.ToString() != asset.ID)
-                                return;
-
-                            yprim.BaseShape.SculptData = asset.Data;
-                            // This will cause the prim to see that the filler shape is not the right
-                            //    one and try again to build the object.
-                            // No race condition with the normal shape setting since the rebuild is at taint time.
-                            yprim.ForceBodyShapeRebuild(false);
-
-                        });
-                    }
-                });
-        }
-        else
-        {
-            if (prim.LastAssetBuildFailed)
-=======
                             BSPhysObject yprim = xprim; // probably not necessary, but, just in case.
                             assetProvider(yprim.BaseShape.SculptTexture, delegate(AssetBase asset)
                             {
@@ -1166,7 +1033,6 @@
                     });
             }
             else
->>>>>>> c5de9840
             {
                 if (prim.PrimAssetState == BSPhysObject.PrimAssetCondition.Failed)
                 {
@@ -1176,9 +1042,9 @@
             }
         }
 
-        // While we figure out the real problem, stick a simple native shape on the object.
-        BulletShape fillinShape =
-            BuildPhysicalNativeShape(prim, BSPhysicsShapeType.SHAPE_BOX, FixedShapeKey.KEY_BOX);
+        // While we wait for the mesh defining asset to be loaded, stick in a simple box for the object.
+        BulletShape fillinShape = BuildPhysicalNativeShape(prim, BSPhysicsShapeType.SHAPE_BOX, FixedShapeKey.KEY_BOX);
+        DetailLog("{0},BSShapeCollection.VerifyMeshCreated,boxTempShape", prim.LocalID);
 
         return fillinShape;
     }
@@ -1187,23 +1053,18 @@
     // Updates prim.BSBody with the information about the new body if one is created.
     // Returns 'true' if an object was actually created.
     // Called at taint-time.
-<<<<<<< HEAD
-    private bool CreateBody(bool forceRebuild, BSPhysObject prim, BulletSim sim, BulletShape shape,
-                            BodyDestructionCallback bodyCallback)
-=======
     private bool CreateBody(bool forceRebuild, BSPhysObject prim, BulletWorld sim, BodyDestructionCallback bodyCallback)
->>>>>>> c5de9840
     {
         bool ret = false;
 
         // the mesh, hull or native shape must have already been created in Bullet
-        bool mustRebuild = (prim.PhysBody.ptr == IntPtr.Zero);
+        bool mustRebuild = !prim.PhysBody.HasPhysicalBody;
 
         // If there is an existing body, verify it's of an acceptable type.
         // If not a solid object, body is a GhostObject. Otherwise a RigidBody.
         if (!mustRebuild)
         {
-            CollisionObjectTypes bodyType = (CollisionObjectTypes)BulletSimAPI.GetBodyType2(prim.PhysBody.ptr);
+            CollisionObjectTypes bodyType = (CollisionObjectTypes)PhysicsScene.PE.GetBodyType(prim.PhysBody);
             if (prim.IsSolid && bodyType != CollisionObjectTypes.CO_RIGID_BODY
                 || !prim.IsSolid && bodyType != CollisionObjectTypes.CO_GHOST_OBJECT)
             {
@@ -1219,20 +1080,8 @@
             DereferenceBody(prim.PhysBody, bodyCallback);
 
             BulletBody aBody;
-            IntPtr bodyPtr = IntPtr.Zero;
             if (prim.IsSolid)
             {
-<<<<<<< HEAD
-                bodyPtr = BulletSimAPI.CreateBodyFromShape2(sim.ptr, shape.ptr,
-                                        prim.LocalID, prim.RawPosition, prim.RawOrientation);
-                DetailLog("{0},BSShapeCollection.CreateBody,mesh,ptr={1}", prim.LocalID, bodyPtr.ToString("X"));
-            }
-            else
-            {
-                bodyPtr = BulletSimAPI.CreateGhostFromShape2(sim.ptr, shape.ptr,
-                                        prim.LocalID, prim.RawPosition, prim.RawOrientation);
-                DetailLog("{0},BSShapeCollection.CreateBody,ghost,ptr={1}", prim.LocalID, bodyPtr.ToString("X"));
-=======
                 aBody = PhysicsScene.PE.CreateBodyFromShape(sim, prim.PhysShape, prim.LocalID, prim.RawPosition, prim.RawOrientation);
                 if (DDetail) DetailLog("{0},BSShapeCollection.CreateBody,mesh,body={1}", prim.LocalID, aBody);
             }
@@ -1240,9 +1089,7 @@
             {
                 aBody = PhysicsScene.PE.CreateGhostFromShape(sim, prim.PhysShape, prim.LocalID, prim.RawPosition, prim.RawOrientation);
                 if (DDetail) DetailLog("{0},BSShapeCollection.CreateBody,ghost,body={1}", prim.LocalID, aBody);
->>>>>>> c5de9840
-            }
-            aBody = new BulletBody(prim.LocalID, bodyPtr);
+            }
 
             ReferenceBody(aBody);
 
@@ -1254,13 +1101,13 @@
         return ret;
     }
 
-    private bool TryGetMeshByPtr(IntPtr addr, out MeshDesc outDesc)
+    private bool TryGetMeshByPtr(BulletShape shape, out MeshDesc outDesc)
     {
         bool ret = false;
         MeshDesc foundDesc = new MeshDesc();
         foreach (MeshDesc md in Meshes.Values)
         {
-            if (md.ptr == addr)
+            if (md.shape.ReferenceSame(shape))
             {
                 foundDesc = md;
                 ret = true;
@@ -1272,13 +1119,13 @@
         return ret;
     }
 
-    private bool TryGetHullByPtr(IntPtr addr, out HullDesc outDesc)
+    private bool TryGetHullByPtr(BulletShape shape, out HullDesc outDesc)
     {
         bool ret = false;
         HullDesc foundDesc = new HullDesc();
         foreach (HullDesc hd in Hulls.Values)
         {
-            if (hd.ptr == addr)
+            if (hd.shape.ReferenceSame(shape))
             {
                 foundDesc = hd;
                 ret = true;
