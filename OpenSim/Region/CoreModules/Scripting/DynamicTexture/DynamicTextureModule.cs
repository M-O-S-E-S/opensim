--- conflicted
+++ resolved
@@ -124,9 +124,6 @@
             {
                 if (RegisteredScenes.ContainsKey(updater.SimUUID))
                 {
-<<<<<<< HEAD
-                    updater.DataReceived(data, RegisteredScenes[updater.SimUUID]);
-=======
                     Scene scene = RegisteredScenes[updater.SimUUID];
                     UUID newTextureID = updater.DataReceived(texture.Data, scene);
 
@@ -138,26 +135,19 @@
                         m_reuseableDynamicTextures.Store(
                             GenerateReusableTextureKey(texture.InputCommands, texture.InputParams), newTextureID);
                     }
->>>>>>> 9c99ed26
-                }
-                
-                if (updater.UpdateTimer == 0)
-                {
-                    lock (Updaters)
-                    {
-                        if (!Updaters.ContainsKey(updater.UpdaterID))
-                        {
-                            UUID idRemove = updater.UpdaterID;
-
-                            Updaters[idRemove] = null;
-                            updater = null;
-
-                            Updaters.Remove(idRemove);
-                        }
-                    }
-                }
-            }
-
+                }
+            }
+
+            if (updater.UpdateTimer == 0)
+            {
+                lock (Updaters)
+                {
+                    if (!Updaters.ContainsKey(updater.UpdaterID))
+                    {
+                        Updaters.Remove(updater.UpdaterID);
+                    }
+                }
+            }
         }
 
         /// <summary>
@@ -201,17 +191,18 @@
         {
             if (RenderPlugins.ContainsKey(contentType))
             {
-                DynamicTextureUpdater updater = new DynamicTextureUpdater() { SimUUID = simID, 
-                                                                                PrimID = primID, 
-                                                                                ContentType = contentType, 
-                                                                                Url = url, 
-                                                                                UpdateTimer = updateTimer, 
-                                                                                UpdaterID = UUID.Random(), 
-                                                                                Params = extraParams, 
-                                                                                BlendWithOldTexture = SetBlending, 
-                                                                                FrontAlpha = AlphaValue, 
-                                                                                Face = face, 
-                                                                                Disp = disp };
+                DynamicTextureUpdater updater = new DynamicTextureUpdater();
+                updater.SimUUID = simID;
+                updater.PrimID = primID;
+                updater.ContentType = contentType;
+                updater.Url = url;
+                updater.UpdateTimer = updateTimer;
+                updater.UpdaterID = UUID.Random();
+                updater.Params = extraParams;
+                updater.BlendWithOldTexture = SetBlending;
+                updater.FrontAlpha = AlphaValue;
+                updater.Face = face;
+                updater.Disp = disp;
 
                 lock (Updaters)
                 {
@@ -280,23 +271,8 @@
 
             if (ReuseTextures && !updater.BlendWithOldTexture)
             {
-<<<<<<< HEAD
-                DynamicTextureUpdater updater = new DynamicTextureUpdater() { SimUUID = simID, 
-                                                                                PrimID = primID, 
-                                                                                ContentType = contentType, 
-                                                                                BodyData = data, 
-                                                                                UpdateTimer = updateTimer, 
-                                                                                UpdaterID = UUID.Random(), 
-                                                                                Params = extraParams, 
-                                                                                BlendWithOldTexture = SetBlending, 
-                                                                                FrontAlpha = AlphaValue, 
-                                                                                Face = face, 
-                                                                                Url = "Local image", 
-                                                                                Disp = disp };
-=======
                 string reuseableTextureKey = GenerateReusableTextureKey(data, extraParams);
                 objReusableTextureUUID = m_reuseableDynamicTextures.Get(reuseableTextureKey);
->>>>>>> 9c99ed26
 
                 if (objReusableTextureUUID != null)
                 {
@@ -532,10 +508,14 @@
                 }
 
                 // Create a new asset for user
-                AssetBase asset = new AssetBase(UUID.Random(), "DynamicImage" + Util.RandomClass.Next(1, 10000), (sbyte)AssetType.Texture, scene.RegionInfo.RegionID.ToString()) { Data = assetData, 
-                                      Description = String.Format("URL image : {0}", Url), 
-                                      Local = false, 
-                                      Temporary = ((Disp & DISP_TEMP) != 0) };
+                AssetBase asset
+                    = new AssetBase(
+                        UUID.Random(), "DynamicImage" + Util.RandomClass.Next(1, 10000), (sbyte)AssetType.Texture,
+                        scene.RegionInfo.RegionID.ToString());
+                asset.Data = assetData;
+                asset.Description = String.Format("URL image : {0}", Url);
+                asset.Local = false;
+                asset.Temporary = ((Disp & DISP_TEMP) != 0);
                 scene.AssetService.Store(asset);
 
                 IJ2KDecoder cacheLayerDecode = scene.RequestModuleInterface<IJ2KDecoder>();
@@ -582,19 +562,22 @@
                         if (setNewAlpha)
                             SetAlpha(ref image1, newAlpha);
 
-                        using (Bitmap joint = MergeBitMaps(image1, image2))
+                        Bitmap joint = MergeBitMaps(image1, image2);
+
+                        byte[] result = new byte[0];
+
+                        try
                         {
-                            byte[] result = new byte[0];
-                            try
-                            {
-                                result = OpenJPEG.EncodeFromImage(joint, true);
-                            }
-                            catch (Exception e)
-                            {
-                                m_log.ErrorFormat("[DYNAMICTEXTUREMODULE]: OpenJpeg Encode Failed.  Exception {0}{1}", e.Message, e.StackTrace);
-                            }
-                            return result;
+                            result = OpenJPEG.EncodeFromImage(joint, true);
                         }
+                        catch (Exception e)
+                        {
+                            m_log.ErrorFormat(
+                                "[DYNAMICTEXTUREMODULE]: OpenJpeg Encode Failed.  Exception {0}{1}",
+                                e.Message, e.StackTrace);
+                        }
+
+                        return result;
                     }
                 }
 
@@ -603,12 +586,14 @@
 
             public Bitmap MergeBitMaps(Bitmap front, Bitmap back)
             {
-                Bitmap joint = new Bitmap(back.Width, back.Height, PixelFormat.Format32bppArgb);
-                using (Graphics jG = Graphics.FromImage(joint))
-                {
-                    jG.DrawImage(back, 0, 0, back.Width, back.Height);
-                    jG.DrawImage(front, 0, 0, back.Width, back.Height);
-                }
+                Bitmap joint;
+                Graphics jG;
+
+                joint = new Bitmap(back.Width, back.Height, PixelFormat.Format32bppArgb);
+                jG = Graphics.FromImage(joint);
+
+                jG.DrawImage(back, 0, 0, back.Width, back.Height);
+                jG.DrawImage(front, 0, 0, back.Width, back.Height);
 
                 return joint;
             }
