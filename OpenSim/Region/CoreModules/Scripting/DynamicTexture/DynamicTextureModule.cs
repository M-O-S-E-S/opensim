--- conflicted
+++ resolved
@@ -37,18 +37,12 @@
 using OpenSim.Region.Framework.Scenes;
 using log4net;
 using System.Reflection;
-using Mono.Addins;
 
 namespace OpenSim.Region.CoreModules.Scripting.DynamicTexture
 {
-    [Extension(Path = "/OpenSim/RegionModules", NodeName = "RegionModule", Id = "DynamicTextureModule")]
-    public class DynamicTextureModule : ISharedRegionModule, IDynamicTextureManager
+    public class DynamicTextureModule : IRegionModule, IDynamicTextureManager
     {
-<<<<<<< HEAD
-//        private static readonly ILog m_log = LogManager.GetLogger(MethodBase.GetCurrentMethod().DeclaringType);
-=======
         //private static readonly ILog m_log = LogManager.GetLogger(MethodBase.GetCurrentMethod().DeclaringType);
->>>>>>> 31a43c7f
 
         private const int ALL_SIDES = -1;
 
@@ -62,28 +56,6 @@
 
         private Dictionary<UUID, DynamicTextureUpdater> Updaters = new Dictionary<UUID, DynamicTextureUpdater>();
 
-<<<<<<< HEAD
-        /// <summary>
-        /// Record dynamic textures that we can reuse for a given data and parameter combination rather than
-        /// regenerate.
-        /// </summary>
-        /// <remarks>
-        /// Key is string.Format("{0}{1}", data
-        /// </remarks>
-        private Cache m_reuseableDynamicTextures;
-
-        /// <summary>
-        /// This constructor is only here because of the Unit Tests...
-        /// Don't use it.
-        /// </summary>
-        public DynamicTextureModule()
-        {
-            m_reuseableDynamicTextures = new Cache(CacheMedium.Memory, CacheStrategy.Conservative);
-            m_reuseableDynamicTextures.DefaultTTL = new TimeSpan(24, 0, 0);
-        }
-
-=======
->>>>>>> 31a43c7f
         #region IDynamicTextureManager Members
 
         public void RegisterRender(string handleType, IDynamicTextureRender render)
@@ -242,33 +214,10 @@
 
         #endregion
 
-        #region ISharedRegionModule Members
-
-        public void Initialise(IConfigSource config)
-        {
-<<<<<<< HEAD
-            IConfig texturesConfig = config.Configs["Textures"];
-            if (texturesConfig != null)
-            {
-                ReuseTextures = texturesConfig.GetBoolean("ReuseDynamicTextures", false);
-                ReuseLowDataTextures = texturesConfig.GetBoolean("ReuseDynamicLowDataTextures", false);
-
-                if (ReuseTextures)
-                {
-                    m_reuseableDynamicTextures = new Cache(CacheMedium.Memory, CacheStrategy.Conservative);
-                    m_reuseableDynamicTextures.DefaultTTL = new TimeSpan(24, 0, 0);
-                }
-            }
-        }
-
-        public void PostInitialise()
-        {
-        }
-
-        public void AddRegion(Scene scene)
-        {
-=======
->>>>>>> 31a43c7f
+        #region IRegionModule Members
+
+        public void Initialise(Scene scene, IConfigSource config)
+        {
             if (!RegisteredScenes.ContainsKey(scene.RegionInfo.RegionID))
             {
                 RegisteredScenes.Add(scene.RegionInfo.RegionID, scene);
@@ -276,17 +225,8 @@
             }
         }
 
-        public void RegionLoaded(Scene scene)
-        {
-<<<<<<< HEAD
-        }
-
-        public void RemoveRegion(Scene scene)
-        {
-            if (RegisteredScenes.ContainsKey(scene.RegionInfo.RegionID))
-                RegisteredScenes.Remove(scene.RegionInfo.RegionID);
-=======
->>>>>>> 31a43c7f
+        public void PostInitialise()
+        {
         }
 
         public void Close()
@@ -298,9 +238,9 @@
             get { return "DynamicTextureModule"; }
         }
 
-        public Type ReplaceableInterface
-        {
-            get { return null; }
+        public bool IsSharedModule
+        {
+            get { return true; }
         }
 
         #endregion
