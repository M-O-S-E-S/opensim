--- conflicted
+++ resolved
@@ -27,9 +27,12 @@
 
 using System;
 using System.Collections.Generic;
+using System.IO;
+using System.Linq;
 using System.Reflection;
 using System.Text;
 using System.Text.RegularExpressions;
+using System.Xml;
 using log4net;
 using Mono.Addins;
 using NDesk.Options;
@@ -40,6 +43,7 @@
 using OpenSim.Framework.Monitoring;
 using OpenSim.Region.Framework.Interfaces;
 using OpenSim.Region.Framework.Scenes;
+using OpenSim.Region.Framework.Scenes.Serialization;
 
 namespace OpenSim.Region.CoreModules.World.Objects.Commands
 {
@@ -83,52 +87,85 @@
             m_console.Commands.AddCommand(
                 "Objects", false, "delete object owner",
                 "delete object owner <UUID>",
-                "Delete a scene object by owner", HandleDeleteObject);
+                "Delete scene objects by owner",
+                "Command will ask for confirmation before proceeding.",
+                HandleDeleteObject);
 
             m_console.Commands.AddCommand(
                 "Objects", false, "delete object creator",
                 "delete object creator <UUID>",
-                "Delete a scene object by creator", HandleDeleteObject);
-
-            m_console.Commands.AddCommand(
-                "Objects", false, "delete object uuid",
-                "delete object uuid <UUID>",
-                "Delete a scene object by uuid", HandleDeleteObject);
+                "Delete scene objects by creator",
+                "Command will ask for confirmation before proceeding.",
+                HandleDeleteObject);
+
+            m_console.Commands.AddCommand(
+                "Objects", false, "delete object id",
+                "delete object id <UUID-or-localID>",
+                "Delete a scene object by uuid or localID",
+                HandleDeleteObject);
 
             m_console.Commands.AddCommand(
                 "Objects", false, "delete object name",
                 "delete object name [--regex] <name>",
                 "Delete a scene object by name.",
-                "If --regex is specified then the name is treatead as a regular expression",
+                "Command will ask for confirmation before proceeding.\n"
+                  + "If --regex is specified then the name is treatead as a regular expression",
                 HandleDeleteObject);
 
             m_console.Commands.AddCommand(
                 "Objects", false, "delete object outside",
                 "delete object outside",
-                "Delete all scene objects outside region boundaries", HandleDeleteObject);
+                "Delete all scene objects outside region boundaries",
+                "Command will ask for confirmation before proceeding.",
+                HandleDeleteObject);
 
             m_console.Commands.AddCommand(
                 "Objects",
                 false,
-                "show object uuid",
-                "show object uuid <UUID>",
-                "Show details of a scene object with the given UUID", HandleShowObjectByUuid);
+                "delete object pos",
+                "delete object pos <start-coord> to <end-coord>",
+                "Delete scene objects within the given area.",
+                ConsoleUtil.CoordHelp,
+                HandleDeleteObject);
+
+            m_console.Commands.AddCommand(
+                "Objects",
+                false,
+                "show object id",
+                "show object id [--full] <UUID-or-localID>",
+                "Show details of a scene object with the given UUID or localID",
+                "The --full option will print out information on all the parts of the object.\n"
+                    + "For yet more detailed part information, use the \"show part\" commands.",
+                HandleShowObjectById);
 
             m_console.Commands.AddCommand(
                 "Objects",
                 false,
                 "show object name",
-                "show object name [--regex] <name>",
+                "show object name [--full] [--regex] <name>",
                 "Show details of scene objects with the given name.",
-                "If --regex is specified then the name is treatead as a regular expression",
+                "The --full option will print out information on all the parts of the object.\n"
+                    + "For yet more detailed part information, use the \"show part\" commands.\n"
+                    + "If --regex is specified then the name is treatead as a regular expression.",
                 HandleShowObjectByName);
 
             m_console.Commands.AddCommand(
                 "Objects",
                 false,
-                "show part uuid",
-                "show part uuid <UUID>",
-                "Show details of a scene object parts with the given UUID", HandleShowPartByUuid);
+                "show object pos",
+                "show object pos [--full] <start-coord> to <end-coord>",
+                "Show details of scene objects within the given area.",
+                "The --full option will print out information on all the parts of the object.\n"
+                    + "For yet more detailed part information, use the \"show part\" commands.\n"
+                    + ConsoleUtil.CoordHelp,
+                HandleShowObjectByPos);
+
+            m_console.Commands.AddCommand(
+                "Objects",
+                false,
+                "show part id",
+                "show part id <UUID-or-localID>",
+                "Show details of a scene object part with the given UUID or localID", HandleShowPartById);
 
             m_console.Commands.AddCommand(
                 "Objects",
@@ -136,8 +173,28 @@
                 "show part name",
                 "show part name [--regex] <name>",
                 "Show details of scene object parts with the given name.",
-                "If --regex is specified then the name is treatead as a regular expression",
+                "If --regex is specified then the name is treated as a regular expression",
                 HandleShowPartByName);
+
+            m_console.Commands.AddCommand(
+                "Objects",
+                false,
+                "show part pos",
+                "show part pos <start-coord> to <end-coord>",
+                "Show details of scene object parts within the given area.",
+                ConsoleUtil.CoordHelp,
+                HandleShowPartByPos);
+
+            m_console.Commands.AddCommand(
+                "Objects",
+                false,
+                "dump object id",
+                "dump object id <UUID-or-localID>",
+                "Dump the formatted serialization of the given object to the file <UUID>.xml",
+                "e.g. dump object uuid c1ed6809-cc24-4061-a4c2-93082a2d1f1d will dump serialization to c1ed6809-cc24-4061-a4c2-93082a2d1f1d.xml\n"
+                    + "To locate the UUID or localID in the first place, you need to use the other show object commands.\n"
+                    + "If a local ID is given then the filename used is still that for the UUID",
+                HandleDumpObjectById);
         }
 
         public void RemoveRegion(Scene scene)
@@ -150,25 +207,75 @@
 //            m_log.DebugFormat("[OBJECTS COMMANDS MODULE]: REGION {0} LOADED", scene.RegionInfo.RegionName);
         }
 
-        private void HandleShowObjectByUuid(string module, string[] cmd)
+        /// <summary>
+        /// Outputs the sogs to console.
+        /// </summary>
+        /// <param name='searchPredicate'></param>
+        /// <param name='showFull'>If true then output all part details.  If false then output summary.</param>
+        private void OutputSogsToConsole(Predicate<SceneObjectGroup> searchPredicate, bool showFull)
+        {
+            List<SceneObjectGroup> sceneObjects = m_scene.GetSceneObjectGroups().FindAll(searchPredicate);
+
+            StringBuilder sb = new StringBuilder();
+
+            foreach (SceneObjectGroup so in sceneObjects)
+            {
+                AddSceneObjectReport(sb, so, showFull);
+                sb.Append("\n");
+            }
+
+            sb.AppendFormat("{0} object(s) found in {1}\n", sceneObjects.Count, m_scene.Name);
+
+            m_console.OutputFormat(sb.ToString());
+        }
+
+        private void OutputSopsToConsole(Predicate<SceneObjectPart> searchPredicate, bool showFull)
+        {
+            List<SceneObjectGroup> sceneObjects = m_scene.GetSceneObjectGroups();
+            List<SceneObjectPart> parts = new List<SceneObjectPart>();
+
+            sceneObjects.ForEach(so => parts.AddRange(Array.FindAll<SceneObjectPart>(so.Parts, searchPredicate)));
+
+            StringBuilder sb = new StringBuilder();
+
+            foreach (SceneObjectPart part in parts)
+            {
+                AddScenePartReport(sb, part, showFull);
+                sb.Append("\n");
+            }
+
+            sb.AppendFormat("{0} parts found in {1}\n", parts.Count, m_scene.Name);
+
+            m_console.OutputFormat(sb.ToString());
+        }
+
+        private void HandleShowObjectById(string module, string[] cmdparams)
         {
             if (!(m_console.ConsoleScene == null || m_console.ConsoleScene == m_scene))
                 return;
 
-            if (cmd.Length < 4)
+            bool showFull = false;
+            OptionSet options = new OptionSet().Add("full", v => showFull = v != null );
+
+            List<string> mainParams = options.Parse(cmdparams);
+
+            if (mainParams.Count < 4)
             {
                 m_console.OutputFormat("Usage: show object uuid <uuid>");
                 return;
             }
 
-            UUID objectUuid;
-            if (!UUID.TryParse(cmd[3], out objectUuid))
-            {
-                m_console.OutputFormat("{0} is not a valid uuid", cmd[3]);
-                return;
-            }
-
-            SceneObjectGroup so = m_scene.GetSceneObjectGroup(objectUuid);
+            UUID uuid;
+            uint localId;
+            if (!ConsoleUtil.TryParseConsoleId(m_console, mainParams[3], out uuid, out localId))
+                return;
+
+            SceneObjectGroup so;
+
+            if (localId != ConsoleUtil.LocalIdNotFound)
+                so = m_scene.GetSceneObjectGroup(localId);
+            else
+                so = m_scene.GetSceneObjectGroup(uuid);
 
             if (so == null)
             {
@@ -177,7 +284,7 @@
             }
 
             StringBuilder sb = new StringBuilder();
-            AddSceneObjectReport(sb, so);
+            AddSceneObjectReport(sb, so, showFull);
 
             m_console.OutputFormat(sb.ToString());
         }
@@ -187,86 +294,65 @@
             if (!(m_console.ConsoleScene == null || m_console.ConsoleScene == m_scene))
                 return;
 
+            bool showFull = false;
             bool useRegex = false;
-            OptionSet options = new OptionSet().Add("regex", v=> useRegex = v != null );
+            OptionSet options = new OptionSet();
+            options.Add("full", v => showFull = v != null );
+            options.Add("regex", v => useRegex = v != null );
 
             List<string> mainParams = options.Parse(cmdparams);
 
             if (mainParams.Count < 4)
             {
-                m_console.OutputFormat("Usage: show object name [--regex] <name>");
+                m_console.OutputFormat("Usage: show object name [--full] [--regex] <name>");
                 return;
             }
 
             string name = mainParams[3];
 
-            List<SceneObjectGroup> sceneObjects = new List<SceneObjectGroup>();
-            Action<SceneObjectGroup> searchAction;
+            Predicate<SceneObjectGroup> searchPredicate;
 
             if (useRegex)
             {
                 Regex nameRegex = new Regex(name);
-                searchAction = so => { if (nameRegex.IsMatch(so.Name)) { sceneObjects.Add(so); }};
+                searchPredicate = so => nameRegex.IsMatch(so.Name);
             }
             else
             {
-                searchAction = so => { if (so.Name == name) { sceneObjects.Add(so); }};
-            }
-
-            m_scene.ForEachSOG(searchAction);
-
-            if (sceneObjects.Count == 0)
-            {
-                m_console.OutputFormat("No objects with name {0} found in {1}", name, m_scene.RegionInfo.RegionName);
-                return;
-            }
-
-            StringBuilder sb = new StringBuilder();
-
-            foreach (SceneObjectGroup so in sceneObjects)
-            {
-                AddSceneObjectReport(sb, so);
-                sb.Append("\n");
-            }
-
-            m_console.OutputFormat(sb.ToString());
-        }
-
-        private void HandleShowPartByUuid(string module, string[] cmd)
+                searchPredicate = so => so.Name == name;
+            }
+
+            OutputSogsToConsole(searchPredicate, showFull);
+        }
+
+        private void HandleShowObjectByPos(string module, string[] cmdparams)
         {
             if (!(m_console.ConsoleScene == null || m_console.ConsoleScene == m_scene))
                 return;
 
-            if (cmd.Length < 4)
-            {
-                m_console.OutputFormat("Usage: show part uuid <uuid>");
-                return;
-            }
-
-            UUID objectUuid;
-            if (!UUID.TryParse(cmd[3], out objectUuid))
-            {
-                m_console.OutputFormat("{0} is not a valid uuid", cmd[3]);
-                return;
-            }
-
-            SceneObjectPart sop = m_scene.GetSceneObjectPart(objectUuid);
-
-            if (sop == null)
-            {
-//                m_console.OutputFormat("No part found with uuid {0}", objectUuid);
-                return;
-            }
-
-            StringBuilder sb = new StringBuilder();
-            AddScenePartReport(sb, sop);
-
-            m_console.OutputFormat(sb.ToString());
-        }
-
-<<<<<<< HEAD
-=======
-        private void HandleShowPartByPos(string module, string[] cmdparams)
+            bool showFull = false;
+            OptionSet options = new OptionSet().Add("full", v => showFull = v != null );
+
+            List<string> mainParams = options.Parse(cmdparams);
+
+            if (mainParams.Count < 5)
+            {
+                m_console.OutputFormat("Usage: show object pos [--full] <start-coord> to <end-coord>");
+                return;
+            }
+
+            Vector3 startVector, endVector;
+
+            if (!TryParseVectorRange(cmdparams.Skip(3).Take(3), out startVector, out endVector))
+                return;
+
+            Predicate<SceneObjectGroup> searchPredicate
+                = so => Util.IsInsideBox(so.AbsolutePosition, startVector, endVector);
+
+            OutputSogsToConsole(searchPredicate, showFull);
+        }
+
+        private void HandleShowPartById(string module, string[] cmdparams)
         {
             if (!(m_console.ConsoleScene == null || m_console.ConsoleScene == m_scene))
                 return;
@@ -277,6 +363,47 @@
 
             List<string> mainParams = options.Parse(cmdparams);
 
+            if (mainParams.Count < 4)
+            {
+                //m_console.OutputFormat("Usage: show part id [--full] <UUID-or-localID>");
+                m_console.OutputFormat("Usage: show part id <UUID-or-localID>");
+                return;
+            }
+
+            UUID objectUuid;
+            uint localId;
+            if (!ConsoleUtil.TryParseConsoleId(m_console, mainParams[3], out objectUuid, out localId))
+                return;
+
+            SceneObjectPart sop;
+            if (localId == ConsoleUtil.LocalIdNotFound)
+                sop = m_scene.GetSceneObjectPart(objectUuid);
+            else
+                sop = m_scene.GetSceneObjectPart(localId);
+
+            if (sop == null)
+            {
+//                m_console.OutputFormat("No part found with uuid {0}", objectUuid);
+                return;
+            }
+
+            StringBuilder sb = new StringBuilder();
+            AddScenePartReport(sb, sop, true);
+
+            m_console.OutputFormat(sb.ToString());
+        }
+
+        private void HandleShowPartByPos(string module, string[] cmdparams)
+        {
+            if (!(m_console.ConsoleScene == null || m_console.ConsoleScene == m_scene))
+                return;
+
+//            bool showFull = false;
+            OptionSet options = new OptionSet();
+//            options.Add("full", v => showFull = v != null );
+
+            List<string> mainParams = options.Parse(cmdparams);
+
             if (mainParams.Count < 5)
             {
                 //m_console.OutputFormat("Usage: show part pos <start-coord> to <end-coord>");
@@ -305,80 +432,142 @@
             OutputSopsToConsole(sop => Util.IsInsideBox(sop.AbsolutePosition, startVector, endVector), true);
         }
 
->>>>>>> c5de9840
         private void HandleShowPartByName(string module, string[] cmdparams)
         {
             if (!(m_console.ConsoleScene == null || m_console.ConsoleScene == m_scene))
                 return;
 
+//            bool showFull = false;
             bool useRegex = false;
-            OptionSet options = new OptionSet().Add("regex", v=> useRegex = v != null );
+            OptionSet options = new OptionSet();
+//            options.Add("full", v => showFull = v != null );
+            options.Add("regex", v => useRegex = v != null );
 
             List<string> mainParams = options.Parse(cmdparams);
 
             if (mainParams.Count < 4)
             {
                 m_console.OutputFormat("Usage: show part name [--regex] <name>");
+                //m_console.OutputFormat("Usage: show part name [--full] [--regex] <name>");
                 return;
             }
 
             string name = mainParams[3];
 
-            List<SceneObjectPart> parts = new List<SceneObjectPart>();
-
-            Action<SceneObjectGroup> searchAction;
+            Predicate<SceneObjectPart> searchPredicate;
 
             if (useRegex)
             {
                 Regex nameRegex = new Regex(name);
-                searchAction = so => so.ForEachPart(sop => { if (nameRegex.IsMatch(sop.Name)) { parts.Add(sop); } });
+                searchPredicate = sop => nameRegex.IsMatch(sop.Name);
             }
             else
             {
-                searchAction = so => so.ForEachPart(sop => { if (sop.Name == name) { parts.Add(sop); } });
-            }
-
-            m_scene.ForEachSOG(searchAction);
-
-            if (parts.Count == 0)
-            {
-                m_console.OutputFormat("No parts with name {0} found in {1}", name, m_scene.RegionInfo.RegionName);
-                return;
-            }
-
-            StringBuilder sb = new StringBuilder();
-
-            foreach (SceneObjectPart part in parts)
-            {
-                AddScenePartReport(sb, part);
-                sb.Append("\n");
-            }
-
-            m_console.OutputFormat(sb.ToString());
-        }
-
-        private StringBuilder AddSceneObjectReport(StringBuilder sb, SceneObjectGroup so)
-        {
-            sb.AppendFormat("Name:        {0}\n", so.Name);
-            sb.AppendFormat("Description: {0}\n", so.Description);
-            sb.AppendFormat("Location:    {0} @ {1}\n", so.AbsolutePosition, so.Scene.RegionInfo.RegionName);
-            sb.AppendFormat("Parts:       {0}\n", so.PrimCount);
-            sb.AppendFormat("Flags:       {0}\n", so.RootPart.Flags);
+                searchPredicate = sop => sop.Name == name;
+            }
+
+            OutputSopsToConsole(searchPredicate, true);
+        }
+
+        private void HandleDumpObjectById(string module, string[] cmdparams)
+        {
+            if (!(m_console.ConsoleScene == null || m_console.ConsoleScene == m_scene))
+                return;
+
+            if (cmdparams.Length < 4)
+            {
+                m_console.OutputFormat("Usage: dump object id <UUID-or-localID>");
+                return;
+            }
+
+            UUID objectUuid;
+            uint localId;
+            if (!ConsoleUtil.TryParseConsoleId(m_console, cmdparams[3], out objectUuid, out localId))
+                return;
+
+            SceneObjectGroup so;
+            if (localId == ConsoleUtil.LocalIdNotFound)
+                so = m_scene.GetSceneObjectGroup(objectUuid);
+            else
+                so = m_scene.GetSceneObjectGroup(localId);
+
+            if (so == null)
+            {
+//                m_console.OutputFormat("No part found with uuid {0}", objectUuid);
+                return;
+            }
+
+            // In case we found it via local ID.
+            objectUuid = so.UUID;
+
+            string fileName = string.Format("{0}.xml", objectUuid);
+
+            if (!ConsoleUtil.CheckFileDoesNotExist(m_console, fileName))
+                return;
+            
+            using (XmlTextWriter xtw = new XmlTextWriter(fileName, Encoding.UTF8))
+            {
+                xtw.Formatting = Formatting.Indented;
+                SceneObjectSerializer.ToOriginalXmlFormat(so, xtw, true);
+            }
+            
+            m_console.OutputFormat("Object dumped to file {0}", fileName);
+        }
+
+        /// <summary>
+        /// Append a scene object report to an input StringBuilder
+        /// </summary>
+        /// <returns></returns>
+        /// <param name='sb'></param>
+        /// <param name='so'</param>
+        /// <param name='showFull'>
+        /// If true then information on all parts of an object is appended.
+        /// If false then only summary information about an object is appended.
+        /// </param>
+        private StringBuilder AddSceneObjectReport(StringBuilder sb, SceneObjectGroup so, bool showFull)
+        {
+            if (showFull)
+            {
+                foreach (SceneObjectPart sop in so.Parts)
+                {
+                    AddScenePartReport(sb, sop, false);
+                    sb.Append("\n");
+                }
+            }
+            else
+            {
+                AddSummarySceneObjectReport(sb, so);
+            }
 
             return sb;
         }
 
-        private StringBuilder AddScenePartReport(StringBuilder sb, SceneObjectPart sop)
-        {
-<<<<<<< HEAD
-            sb.AppendFormat("Name:        {0}\n", sop.Name);
-            sb.AppendFormat("Description: {0}\n", sop.Description);
-            sb.AppendFormat("Location:    {0} @ {1}\n", sop.AbsolutePosition, sop.ParentGroup.Scene.RegionInfo.RegionName);
-            sb.AppendFormat("Parent:      {0}",
-                sop.IsRoot ? "Is Root\n" : string.Format("{0} {1}\n", sop.ParentGroup.Name, sop.ParentGroup.UUID));
-            sb.AppendFormat("Link number: {0}\n", sop.LinkNum);
-            sb.AppendFormat("Flags:       {0}\n", sop.Flags);
-=======
+        private StringBuilder AddSummarySceneObjectReport(StringBuilder sb, SceneObjectGroup so)
+        {
+            ConsoleDisplayList cdl = new ConsoleDisplayList();
+            cdl.AddRow("Name", so.Name);
+            cdl.AddRow("Descrition", so.Description);
+            cdl.AddRow("Local ID", so.LocalId);
+            cdl.AddRow("UUID", so.UUID);
+            cdl.AddRow("Location", string.Format("{0} @ {1}", so.AbsolutePosition, so.Scene.Name));
+            cdl.AddRow("Parts", so.PrimCount);
+            cdl.AddRow("Flags", so.RootPart.Flags);
+
+            return sb.Append(cdl.ToString());
+        }
+
+        /// <summary>
+        /// Append a scene object part report to an input StringBuilder
+        /// </summary>
+        /// <returns></returns>
+        /// <param name='sb'></param>
+        /// <param name='sop'</param>
+        /// <param name='showFull'>
+        /// If true then information on each inventory item will be shown.
+        /// If false then only summary inventory information is shown.
+        /// </param>
+        private StringBuilder AddScenePartReport(StringBuilder sb, SceneObjectPart sop, bool showFull)
+        {
             ConsoleDisplayList cdl = new ConsoleDisplayList();
             cdl.AddRow("Name", sop.Name);
             cdl.AddRow("Description", sop.Description);
@@ -445,9 +634,49 @@
                 // TODO, unpack and display texture entries
                 //cdl.AddRow("Textures", string.Format("{0} entries", s.Textures.
             }
->>>>>>> c5de9840
-
-            return sb;
+
+            object itemsOutput;
+            if (showFull)
+            {
+                StringBuilder itemsSb = new StringBuilder("\n");
+                itemsOutput = AddScenePartItemsReport(itemsSb, sop.Inventory).ToString();
+            }
+            else
+            {
+                itemsOutput = sop.Inventory.Count;
+            }
+
+            cdl.AddRow("Items", itemsOutput);
+
+            return sb.Append(cdl.ToString());
+        }
+
+        private StringBuilder AddScenePartItemsReport(StringBuilder sb, IEntityInventory inv)
+        {
+            ConsoleDisplayTable cdt = new ConsoleDisplayTable();
+            cdt.Indent = 2;
+
+            cdt.AddColumn("Name", 50);
+            cdt.AddColumn("Type", 12);
+            cdt.AddColumn("Running", 7);
+            cdt.AddColumn("Item UUID", 36);
+            cdt.AddColumn("Asset UUID", 36);
+
+            foreach (TaskInventoryItem item in inv.GetInventoryItems())
+            {
+                bool foundScriptInstance, scriptRunning;
+                foundScriptInstance
+                    = SceneObjectPartInventory.TryGetScriptInstanceRunning(m_scene, item, out scriptRunning);
+
+                cdt.AddRow(
+                    item.Name,
+                    ((InventoryType)item.InvType).ToString(),
+                    foundScriptInstance ? scriptRunning.ToString() : "n/a",
+                    item.ItemID.ToString(),
+                    item.AssetID.ToString());
+            }
+
+            return sb.Append(cdt.ToString());
         }
 
         private void HandleDeleteObject(string module, string[] cmd)
@@ -509,19 +738,24 @@
         
                     break;
         
-                case "uuid":
-                    if (!UUID.TryParse(o, out match))
+                case "id":
+                    UUID uuid;
+                    uint localId;
+                    if (!ConsoleUtil.TryParseConsoleId(m_console, o, out uuid, out localId))
                         return;
 
                     requireConfirmation = false;
                     deletes = new List<SceneObjectGroup>();
-        
-                    m_scene.ForEachSOG(delegate (SceneObjectGroup g)
-                    {
-                        if (g.UUID == match && !g.IsAttachment)
-                            deletes.Add(g);
-                    });
-        
+
+                    SceneObjectGroup so;
+                    if (localId == ConsoleUtil.LocalIdNotFound)
+                        so = m_scene.GetSceneObjectGroup(uuid);
+                    else
+                        so = m_scene.GetSceneObjectGroup(localId);
+
+                    if (!so.IsAttachment)
+                       deletes.Add(so);
+
         //                if (deletes.Count == 0)
         //                    m_console.OutputFormat("No objects were found with uuid {0}", match);
         
@@ -561,6 +795,10 @@
         
                     break;
 
+                case "pos":
+                    deletes = GetDeleteCandidatesByPos(module, cmd);
+                    break;
+
                 default:
                     m_console.OutputFormat("Unrecognized mode {0}", mode);
                     return;
@@ -575,7 +813,7 @@
                     string.Format(
                         "Are you sure that you want to delete {0} objects from {1}",
                         deletes.Count, m_scene.RegionInfo.RegionName),
-                    "n");
+                    "y/N");
     
                 if (response.ToLower() != "y")
                 {
@@ -597,9 +835,6 @@
 
         private List<SceneObjectGroup> GetDeleteCandidatesByName(string module, string[] cmdparams)
         {
-            if (!(m_console.ConsoleScene == null || m_console.ConsoleScene == m_scene))
-                return null;
-
             bool useRegex = false;
             OptionSet options = new OptionSet().Add("regex", v=> useRegex = v != null );
 
@@ -633,8 +868,6 @@
 
             return sceneObjects;
         }
-<<<<<<< HEAD
-=======
 
         /// <summary>
         /// Get scene object delete candidates by position
@@ -682,6 +915,5 @@
 
             return true;
         }
->>>>>>> c5de9840
     }
 }