--- conflicted
+++ resolved
@@ -880,11 +880,6 @@
 
                 CrossAttachmentsIntoNewRegion(neighbourRegion, agent, true);
 
-<<<<<<< HEAD
-                //                    m_scene.SendKillObject(m_localId);
-
-=======
->>>>>>> ae496405
                 // the user may change their profile information in other region,
                 // so the userinfo in UserProfileCache is not reliable any more, delete it
                 // REFACTORING PROBLEM. Well, not a problem, but this method is HORRIBLE!
