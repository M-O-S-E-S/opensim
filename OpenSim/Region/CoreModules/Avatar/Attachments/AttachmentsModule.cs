--- conflicted
+++ resolved
@@ -320,11 +320,6 @@
             sp.ClearAttachments();
         }
         
-<<<<<<< HEAD
-        public bool AttachObject(IScenePresence sp, SceneObjectGroup group, uint attachmentPt, bool silent, bool temp)
-        {
-            lock (sp.AttachmentsSyncLock)
-=======
         public bool AttachObject(
             IScenePresence sp, SceneObjectGroup group, uint attachmentPt, bool silent, bool addToInventory, bool append)
         {
@@ -363,7 +358,6 @@
             // set it's offset position = 0 so that it appears on the attachment point
             // and not in a weird location somewhere unknown.
             if (attachmentPt != (uint)AttachmentPoint.Default && attachmentPt != group.AttachmentPoint)
->>>>>>> c5de9840
             {
                 attachPos = Vector3.Zero;
             }
@@ -507,6 +501,11 @@
 
         public void DetachSingleAttachmentToGround(IScenePresence sp, uint soLocalId)
         {
+            DetachSingleAttachmentToGround(sp, soLocalId, sp.AbsolutePosition, Quaternion.Identity);
+        }
+
+        public void DetachSingleAttachmentToGround(IScenePresence sp, uint soLocalId, Vector3 absolutePos, Quaternion absoluteRot)
+        {
             if (!Enabled)
                 return;
 
@@ -550,7 +549,11 @@
                 so.FromItemID = UUID.Zero;
 
                 SceneObjectPart rootPart = so.RootPart;
-                so.AbsolutePosition = sp.AbsolutePosition;
+                so.AbsolutePosition = absolutePos;
+                if (absoluteRot != Quaternion.Identity)
+                {
+                    so.UpdateGroupRotationR(absoluteRot);
+                }
                 so.AttachedAvatar = UUID.Zero;
                 rootPart.SetParentLocalId(0);
                 so.ClearPartAttachmentData();
@@ -677,9 +680,9 @@
 
             if (grp.HasGroupChanged)
             {
-//                m_log.DebugFormat(
-//                    "[ATTACHMENTS MODULE]: Updating asset for attachment {0}, attachpoint {1}",
-//                    grp.UUID, grp.AttachmentPoint);
+                m_log.DebugFormat(
+                    "[ATTACHMENTS MODULE]: Updating asset for attachment {0}, attachpoint {1}",
+                    grp.UUID, grp.AttachmentPoint);
 
                 string sceneObjectXml = SceneObjectSerializer.ToOriginalXmlFormat(grp, scriptedState);
 
@@ -894,41 +897,6 @@
 
             SceneObjectGroup objatt;
 
-<<<<<<< HEAD
-                if (objatt != null)
-                {
-//                    m_log.DebugFormat(
-//                        "[ATTACHMENTS MODULE]: Rezzed single object {0} for attachment to {1} on point {2} in {3}",
-//                        objatt.Name, sp.Name, attachmentPt, m_scene.Name);
-
-                    // HasGroupChanged is being set from within RezObject.  Ideally it would be set by the caller.
-                    objatt.HasGroupChanged = false;
-                    bool tainted = false;
-                    if (attachmentPt != 0 && attachmentPt != objatt.AttachmentPoint)
-                        tainted = true;
-
-                    // FIXME: Detect whether it's really likely for AttachObject to throw an exception in the normal
-                    // course of events.  If not, then it's probably not worth trying to recover the situation
-                    // since this is more likely to trigger further exceptions and confuse later debugging.  If
-                    // exceptions can be thrown in expected error conditions (not NREs) then make this consistent
-                    // since other normal error conditions will simply return false instead.
-                    // This will throw if the attachment fails
-                    try
-                    {
-                        AttachObject(sp, objatt, attachmentPt, false, false);
-                    }
-                    catch (Exception e)
-                    {
-                        m_log.ErrorFormat(
-                            "[ATTACHMENTS MODULE]: Failed to attach {0} {1} for {2}, exception {3}{4}",
-                            objatt.Name, objatt.UUID, sp.Name, e.Message, e.StackTrace);
-
-                        // Make sure the object doesn't stick around and bail
-                        sp.RemoveAttachment(objatt);
-                        m_scene.DeleteSceneObject(objatt, false);
-                        return null;
-                    }
-=======
             if (itemID != UUID.Zero)
                 objatt = m_invAccessModule.RezObject(sp.ControllingClient,
                     itemID, Vector3.Zero, Vector3.Zero, UUID.Zero, (byte)1, true,
@@ -937,7 +905,6 @@
                 objatt = m_invAccessModule.RezObject(sp.ControllingClient,
                     null, assetID, Vector3.Zero, Vector3.Zero, UUID.Zero, (byte)1, true,
                     false, false, sp.UUID, true);
->>>>>>> c5de9840
 
             if (objatt == null)
             {
@@ -1014,15 +981,11 @@
 
             InventoryItemBase item = new InventoryItemBase(itemID, sp.UUID);
             item = m_scene.InventoryService.GetItem(item);
-<<<<<<< HEAD
-            bool changed = sp.Appearance.SetAttachment((int)AttachmentPt, itemID, item.AssetID);
-=======
             if (item == null)
                 return;
 
             int attFlag = append ? 0x80 : 0;
             bool changed = sp.Appearance.SetAttachment((int)AttachmentPt | attFlag, itemID, item.AssetID);
->>>>>>> c5de9840
             if (changed && m_scene.AvatarFactory != null)
             {
                 if (DebugLevel > 0)
@@ -1113,20 +1076,12 @@
                 AttachmentPt &= 0x7f;
 
                 // Calls attach with a Zero position
-<<<<<<< HEAD
-                if (AttachObject(sp, part.ParentGroup, AttachmentPt, false, false))
-                {
-//                    m_log.Debug(
-//                        "[ATTACHMENTS MODULE]: Saving avatar attachment. AgentID: " + remoteClient.AgentId
-//                        + ", AttachmentPoint: " + AttachmentPt);
-=======
                 if (AttachObject(sp, part.ParentGroup, AttachmentPt, false, true, append))
                 {
                     if (DebugLevel > 0)
                         m_log.Debug(
                             "[ATTACHMENTS MODULE]: Saving avatar attachment. AgentID: " + remoteClient.AgentId
                             + ", AttachmentPoint: " + AttachmentPt);
->>>>>>> c5de9840
 
                     // Save avatar attachment information
                     m_scene.EventManager.TriggerOnAttach(objectLocalID, part.ParentGroup.FromItemID, remoteClient.AgentId);
