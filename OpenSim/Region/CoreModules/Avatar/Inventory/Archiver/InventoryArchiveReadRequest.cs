--- conflicted
+++ resolved
@@ -100,38 +100,6 @@
         /// </returns>
         public HashSet<InventoryNodeBase> Execute()
         {
-<<<<<<< HEAD
-=======
-            string filePath = "ERROR";
-            int successfulAssetRestores = 0;
-            int failedAssetRestores = 0;
-            int successfulItemRestores = 0;
-            
-            HashSet<InventoryNodeBase> loadedNodes = new HashSet<InventoryNodeBase>();
-           
-            List<InventoryFolderBase> folderCandidates
-                = InventoryArchiveUtils.FindFolderByPath(
-                    m_scene.InventoryService, m_userInfo.PrincipalID, m_invPath);
-
-            if (folderCandidates.Count == 0)
-            {
-                // Possibly provide an option later on to automatically create this folder if it does not exist
-                m_log.ErrorFormat("[INVENTORY ARCHIVER]: Inventory path {0} does not exist", m_invPath);
-
-                return loadedNodes;
-            }
-            
-            InventoryFolderBase rootDestinationFolder = folderCandidates[0];
-            archive = new TarArchiveReader(m_loadStream);
-
-            // In order to load identically named folders, we need to keep track of the folders that we have already
-            // resolved
-            Dictionary <string, InventoryFolderBase> resolvedFolders = new Dictionary<string, InventoryFolderBase>();
-
-            byte[] data;
-            TarArchiveReader.TarEntryType entryType;
-
->>>>>>> 5925aac8
             try
             {
                 string filePath = "ERROR";
@@ -139,7 +107,7 @@
                 int failedAssetRestores = 0;
                 int successfulItemRestores = 0;
                 
-                List<InventoryNodeBase> loadedNodes = new List<InventoryNodeBase>();
+                HashSet<InventoryNodeBase> loadedNodes = new HashSet<InventoryNodeBase>();
                
                 List<InventoryFolderBase> folderCandidates
                     = InventoryArchiveUtils.FindFolderByPath(
@@ -297,11 +265,8 @@
                 
                 if (resolvedFolders.ContainsKey(archivePath))
                 {
-<<<<<<< HEAD
-//                    m_log.DebugFormat("[INVENTORY ARCHIVER]: Trying to resolve destination folder {0}", archivePath);
-=======
-                    m_log.DebugFormat(
-                        "[INVENTORY ARCHIVER]: Found previously created folder from archive path {0}", archivePath);
+//                    m_log.DebugFormat(
+//                        "[INVENTORY ARCHIVER]: Found previously created folder from archive path {0}", archivePath);
                     return resolvedFolders[archivePath];
                 }
                 else
@@ -322,48 +287,22 @@
                             return destFolder;
                         }
                     }
->>>>>>> 5925aac8
                     
                     // Don't include the last slash so find the penultimate one
                     int penultimateSlashIndex = archivePath.LastIndexOf("/", archivePath.Length - 2);
 
                     if (penultimateSlashIndex >= 0)
                     {
-<<<<<<< HEAD
-//                        m_log.DebugFormat(
-//                            "[INVENTORY ARCHIVER]: Found previously created folder from archive path {0}", archivePath);
-                        destFolder = resolvedFolders[archivePath];
-                    }
-                    else
-                    {
-                        // Don't include the last slash so find the penultimate one
-                        int penultimateSlashIndex = archivePath.LastIndexOf("/", archivePath.Length - 2);
-
-                        if (penultimateSlashIndex >= 0)
-                        {
-                            // Remove the last section of path so that we can see if we've already resolved the parent
-                            archivePath = archivePath.Remove(penultimateSlashIndex + 1);
-                        }
-                        else
-                        {
-//                            m_log.DebugFormat(
-//                                "[INVENTORY ARCHIVER]: Found no previously created folder for archive path {0}",
-//                                originalArchivePath);
-                            archivePath = string.Empty;
-                            destFolder = rootDestFolder;
-                        }
-=======
                         // Remove the last section of path so that we can see if we've already resolved the parent
                         archivePath = archivePath.Remove(penultimateSlashIndex + 1);
                     }
                     else
                     {
-                        m_log.DebugFormat(
-                            "[INVENTORY ARCHIVER]: Found no previously created folder for archive path {0}",
-                            originalArchivePath);
+//                        m_log.DebugFormat(
+//                            "[INVENTORY ARCHIVER]: Found no previously created folder for archive path {0}",
+//                            originalArchivePath);
                         archivePath = string.Empty;
                         return rootDestFolder;
->>>>>>> 5925aac8
                     }
                 }
             }
