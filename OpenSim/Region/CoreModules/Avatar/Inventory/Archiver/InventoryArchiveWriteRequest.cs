--- conflicted
+++ resolved
@@ -315,10 +315,6 @@
                 // XXX: I know this is a weak way of doing it since external non-OAR aware tar executables will not do this
                 // not sure how to fix this though, short of going with a completely different file format.
                 m_archiveWriter.WriteFile(ArchiveConstants.CONTROL_FILE_PATH, CreateControlFile(options));
-<<<<<<< HEAD
-                m_log.InfoFormat("[INVENTORY ARCHIVER]: Added control file to archive.");
-=======
->>>>>>> 25592bbd
 
                 if (inventoryFolder != null)
                 {
