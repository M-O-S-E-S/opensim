--- conflicted
+++ resolved
@@ -30,6 +30,7 @@
 using System.Reflection;
 using log4net;
 using Nini.Config;
+using Mono.Addins;
 using OpenMetaverse;
 using OpenSim.Framework;
 using OpenSim.Region.Framework.Interfaces;
@@ -37,6 +38,7 @@
 
 namespace OpenSim.Region.CoreModules.Avatar.Chat
 {
+    [Extension(Path = "/OpenSim/RegionModules", NodeName = "RegionModule", Id = "ChatModule")]
     public class ChatModule : ISharedRegionModule
     {
         private static readonly ILog m_log =
@@ -173,6 +175,7 @@
         {
             string fromName = c.From;
             UUID fromID = UUID.Zero;
+            UUID ownerID = UUID.Zero;
             UUID targetID = c.TargetUUID;
             string message = c.Message;
             Scene scene = (Scene)c.Scene;
@@ -189,11 +192,15 @@
                 fromPos = avatar.AbsolutePosition;
                 fromName = avatar.Name;
                 fromID = c.Sender.AgentId;
+                ownerID = c.Sender.AgentId;
 
                 break;
 
             case ChatSourceType.Object:
                 fromID = c.SenderUUID;
+
+                if (c.SenderObject != null && c.SenderObject is SceneObjectPart)
+                    ownerID = ((SceneObjectPart)c.SenderObject).OwnerID;
 
                 break;
             }
@@ -210,29 +217,6 @@
 
             if (targetID == UUID.Zero)
             {
-<<<<<<< HEAD
-                if (targetID == UUID.Zero)
-                {
-                    // This should use ForEachClient, but clients don't have a position.
-                    // If camera is moved into client, then camera position can be used
-                    s.ForEachRootScenePresence(
-                        delegate(ScenePresence presence)
-                        {
-                            if (TrySendChatMessage(presence, fromPos, regionPos, fromID, fromName, c.Type, message, sourceType, false))
-                                receiverIDs.Add(presence.UUID);
-                        }
-                    );
-                }
-                else
-                {
-                    // This is a send to a specific client eg from llRegionSayTo
-                    // no need to check distance etc, jand send is as say
-                    ScenePresence presence = s.GetScenePresence(targetID);
-                    if (presence != null && !presence.IsChildAgent)
-                    {
-                        if (TrySendChatMessage(presence, fromPos, regionPos, fromID, fromName, ChatTypeEnum.Say, message, sourceType, true))
-                                receiverIDs.Add(presence.UUID);
-=======
                 // This should use ForEachClient, but clients don't have a position.
                 // If camera is moved into client, then camera position can be used
                 scene.ForEachScenePresence(
@@ -241,7 +225,6 @@
                         if (TrySendChatMessage(
                             presence, fromPos, regionPos, fromID, ownerID, fromName, c.Type, message, sourceType, false))
                             receiverIDs.Add(presence.UUID);
->>>>>>> c5de9840
                     }
                 );
             }
@@ -309,9 +292,11 @@
                         (null != c.SenderObject) &&
                         (((SceneObjectPart)c.SenderObject).OwnerID != client.AgentId))
                         return;
-                    
-                    client.SendChatMessage(c.Message, (byte)cType, CenterOfRegion, fromName, fromID, 
-                                            (byte)sourceType, (byte)ChatAudibleLevel.Fully);
+
+                    client.SendChatMessage(
+                        c.Message, (byte)cType, CenterOfRegion, fromName, fromID, fromID,
+                        (byte)sourceType, (byte)ChatAudibleLevel.Fully);
+
                     receiverIDs.Add(client.AgentId);
                 });
             
@@ -326,15 +311,20 @@
         /// <param name="fromPos"></param>
         /// <param name="regionPos">/param>
         /// <param name="fromAgentID"></param>
+        /// <param name='ownerID'>
+        /// Owner of the message.  For at least some messages from objects, this has to be correctly filled with the owner's UUID.
+        /// This is the case for script error messages in viewer 3 since LLViewer change EXT-7762
+        /// </param>
         /// <param name="fromName"></param>
         /// <param name="type"></param>
         /// <param name="message"></param>
         /// <param name="src"></param>
         /// <returns>true if the message was sent to the receiver, false if it was not sent due to failing a 
         /// precondition</returns>
-        protected virtual bool TrySendChatMessage(ScenePresence presence, Vector3 fromPos, Vector3 regionPos,
-                                                  UUID fromAgentID, string fromName, ChatTypeEnum type,
-                                                  string message, ChatSourceType src, bool ignoreDistance)
+        protected virtual bool TrySendChatMessage(
+            ScenePresence presence, Vector3 fromPos, Vector3 regionPos,
+            UUID fromAgentID, UUID ownerID, string fromName, ChatTypeEnum type,
+            string message, ChatSourceType src, bool ignoreDistance)
         {
             Vector3 fromRegionPos = fromPos + regionPos;
             Vector3 toRegionPos = presence.AbsolutePosition +
@@ -354,8 +344,9 @@
             }
 
             // TODO: should change so the message is sent through the avatar rather than direct to the ClientView
-            presence.ControllingClient.SendChatMessage(message, (byte) type, fromPos, fromName,
-                                                       fromAgentID, (byte)src, (byte)ChatAudibleLevel.Fully);
+            presence.ControllingClient.SendChatMessage(
+                message, (byte) type, fromPos, fromName,
+                fromAgentID, ownerID, (byte)src, (byte)ChatAudibleLevel.Fully);
             
             return true;
         }
