/*
 * Copyright (c) Contributors, http://opensimulator.org/
 * See CONTRIBUTORS.TXT for a full list of copyright holders.
 *
 * Redistribution and use in source and binary forms, with or without
 * modification, are permitted provided that the following conditions are met:
 *     * Redistributions of source code must retain the above copyright
 *       notice, this list of conditions and the following disclaimer.
 *     * Redistributions in binary form must reproduce the above copyright
 *       notice, this list of conditions and the following disclaimer in the
 *       documentation and/or other materials provided with the distribution.
 *     * Neither the name of the OpenSimulator Project nor the
 *       names of its contributors may be used to endorse or promote products
 *       derived from this software without specific prior written permission.
 *
 * THIS SOFTWARE IS PROVIDED BY THE DEVELOPERS ``AS IS'' AND ANY
 * EXPRESS OR IMPLIED WARRANTIES, INCLUDING, BUT NOT LIMITED TO, THE IMPLIED
 * WARRANTIES OF MERCHANTABILITY AND FITNESS FOR A PARTICULAR PURPOSE ARE
 * DISCLAIMED. IN NO EVENT SHALL THE CONTRIBUTORS BE LIABLE FOR ANY
 * DIRECT, INDIRECT, INCIDENTAL, SPECIAL, EXEMPLARY, OR CONSEQUENTIAL DAMAGES
 * (INCLUDING, BUT NOT LIMITED TO, PROCUREMENT OF SUBSTITUTE GOODS OR SERVICES;
 * LOSS OF USE, DATA, OR PROFITS; OR BUSINESS INTERRUPTION) HOWEVER CAUSED AND
 * ON ANY THEORY OF LIABILITY, WHETHER IN CONTRACT, STRICT LIABILITY, OR TORT
 * (INCLUDING NEGLIGENCE OR OTHERWISE) ARISING IN ANY WAY OUT OF THE USE OF THIS
 * SOFTWARE, EVEN IF ADVISED OF THE POSSIBILITY OF SUCH DAMAGE.
 */

using System;
using System.Collections.Generic;
using System.Drawing;
using System.Reflection;
using System.Runtime.Serialization;
using System.Security.Permissions;
using System.Xml;
using System.Xml.Serialization;
using log4net;
using OpenMetaverse;
using OpenMetaverse.Packets;
using OpenMetaverse.StructuredData;
using OpenSim.Framework;
using OpenSim.Region.Framework.Interfaces;
using OpenSim.Region.Framework.Scenes.Scripting;
using OpenSim.Region.Framework.Scenes.Serialization;
using OpenSim.Region.Physics.Manager;

namespace OpenSim.Region.Framework.Scenes
{
    #region Enumerations

    [Flags]
    public enum Changed : uint
    {
        INVENTORY = 1,
        COLOR = 2,
        SHAPE = 4,
        SCALE = 8,
        TEXTURE = 16,
        LINK = 32,
        ALLOWED_DROP = 64,
        OWNER = 128,
        REGION = 256,
        TELEPORT = 512,
        REGION_RESTART = 1024,
        MEDIA = 2048,
        ANIMATION = 16384
    }

    // I don't really know where to put this except here.
    // Can't access the OpenSim.Region.ScriptEngine.Common.LSL_BaseClass.Changed constants
    [Flags]
    public enum ExtraParamType
    {
        Something1 = 1,
        Something2 = 2,
        Something3 = 4,
        Something4 = 8,
        Flexible = 16,
        Light = 32,
        Sculpt = 48,
        Something5 = 64,
        Something6 = 128
    }

    [Flags]
    public enum TextureAnimFlags : byte
    {
        NONE = 0x00,
        ANIM_ON = 0x01,
        LOOP = 0x02,
        REVERSE = 0x04,
        PING_PONG = 0x08,
        SMOOTH = 0x10,
        ROTATE = 0x20,
        SCALE = 0x40
    }

    public enum PrimType : int
    {
        BOX = 0,
        CYLINDER = 1,
        PRISM = 2,
        SPHERE = 3,
        TORUS = 4,
        TUBE = 5,
        RING = 6,
        SCULPT = 7
    }

    #endregion Enumerations

    //public class SceneObjectPart : IScriptHost, ISceneEntity
    public abstract class SceneObjectPartBase : IScriptHost, ISceneEntity
    {
        /// <value>
        /// Denote all sides of the prim
        /// </value>
        public const int ALL_SIDES = -1;
        
        protected static readonly ILog m_log = LogManager.GetLogger(MethodBase.GetCurrentMethod().DeclaringType);

        /// <value>
        /// Is this sop a root part?
        /// </value>
        
        public bool IsRoot 
        {
           get { return ParentGroup.RootPart == this; } 
        }

        #region Fields

        //SYMMETRIC SYNC
        //public bool AllowedDrop;
        private bool m_allowedDrop;
        public bool AllowedDrop
        {
            get { return m_allowedDrop; }
            set
            {
                m_allowedDrop = value;
            }
        }

        
        public bool DIE_AT_EDGE;

        
        public bool RETURN_AT_EDGE;

        
        public bool BlockGrab;

        
        public bool StatusSandbox;

        
        public Vector3 StatusSandboxPos;

        // TODO: This needs to be persisted in next XML version update!
        
        public readonly int[] PayPrice = {-2,-2,-2,-2,-2};
        
        
        public PhysicsActor PhysActor
        {
            get { return m_physActor; }
            set
            {
                //m_log.DebugFormat("[SCENE OBJECT PART]: PhysActor set to {0} for {1} {2}", value, Name, UUID);
                m_physActor = value;
            }
        }

        //Xantor 20080528 Sound stuff:
        //  Note: This isn't persisted in the database right now, as the fields for that aren't just there yet.
        //        Not a big problem as long as the script that sets it remains in the prim on startup.
        //        for SL compatibility it should be persisted though (set sound / displaytext / particlesystem, kill script)
        
        public UUID Sound;
        
        
        public byte SoundFlags;
        
        
        public double SoundGain;
        
        
        public double SoundRadius;
        
        
        public uint TimeStampFull;
        
        
        public uint TimeStampLastActivity; // Will be used for AutoReturn
        
        
        public uint TimeStampTerse;

        
        public UUID FromItemID;

        
        public UUID FromFolderID;

        
        public int STATUS_ROTATE_X;

        
        public int STATUS_ROTATE_Y;

        
        public int STATUS_ROTATE_Z;
        
        
        private Dictionary<int, string> m_CollisionFilter = new Dictionary<int, string>();
               
        /// <value>
        /// The UUID of the user inventory item from which this object was rezzed if this is a root part.
        /// If UUID.Zero then either this is not a root part or there is no connection with a user inventory item.
        /// </value>
        private UUID m_fromUserInventoryItemID;
        
        
        public UUID FromUserInventoryItemID
        {
            get { return m_fromUserInventoryItemID; }
        }

        
        //public bool IsAttachment;
        private bool m_isAttachment;
        public bool IsAttachment
        {
            get { return m_isAttachment; }
            set { m_isAttachment = value; }
        }

        
        //public scriptEvents AggregateScriptEvents;
        private scriptEvents m_aggregateScriptEvents;
        public scriptEvents AggregateScriptEvents
        {
            get { return m_aggregateScriptEvents; }
            set { m_aggregateScriptEvents = value; }
        }
        
        
        //public UUID AttachedAvatar;
        private UUID m_attachedAvatar;
        public UUID AttachedAvatar
        {
            get { return m_attachedAvatar; }
            set { m_attachedAvatar = value; }
        }

        
        //public Vector3 AttachedPos;
        private Vector3 m_attachedPos;
        public Vector3 AttachedPos
        {
            get { return m_attachedPos; }
            set { m_attachedPos = value; }
        }

        
        //public uint AttachmentPoint;
        private uint m_attachmentPoint;
        public uint AttachmentPoint
        {
            get { return m_attachmentPoint; }
            set { m_attachmentPoint = value; }
        }

        
        public Vector3 RotationAxis = Vector3.One;

        
        public bool VolumeDetectActive; // XmlIgnore set to avoid problems with persistance until I come to care for this
                                        // Certainly this must be a persistant setting finally

        
        public bool IsWaitingForFirstSpinUpdatePacket;

        
        public Quaternion SpinOldOrientation = Quaternion.Identity;

        
        public Quaternion m_APIDTarget = Quaternion.Identity;

        
        public float m_APIDDamp = 0;

        
        public float m_APIDStrength = 0;

        /// <summary>
        /// This part's inventory
        /// </summary>
        
        public IEntityInventory Inventory
        {
            get { return m_inventory; }
        }
        //protected SceneObjectPartInventory m_inventory;
        protected SceneObjectPartInventoryBase m_inventory;

        
        public bool Undoing;

        
        public bool IgnoreUndoUpdate = false;

        public PrimFlags LocalFlags;
        private float m_damage = -1.0f;
        private byte[] m_TextureAnimation;
        private byte m_clickAction;
        private Color m_color = Color.Black;
        private string m_description = String.Empty;
        private readonly List<uint> m_lastColliders = new List<uint>();
        private int m_linkNum;
        
        private int m_scriptAccessPin;
        
        private readonly Dictionary<UUID, scriptEvents> m_scriptEvents = new Dictionary<UUID, scriptEvents>();
        private string m_sitName = String.Empty;
        private Quaternion m_sitTargetOrientation = Quaternion.Identity;
        private Vector3 m_sitTargetPosition;
        private string m_sitAnimation = "SIT";
        private string m_text = String.Empty;
        private string m_touchName = String.Empty;
        private readonly UndoStack<UndoState> m_undo = new UndoStack<UndoState>(5);
        private readonly UndoStack<UndoState> m_redo = new UndoStack<UndoState>(5);
        private UUID _creatorID;

        private bool m_passTouches;

        /// <summary>
        /// Only used internally to schedule client updates.
        /// 0 - no update is scheduled
        /// 1 - terse update scheduled
        /// 2 - full update scheduled
        ///
        /// TODO - This should be an enumeration
        /// </summary>
        //private byte m_updateFlag;
        protected byte m_updateFlag;

        private PhysicsActor m_physActor;
        protected Vector3 m_acceleration;
        protected Vector3 m_angularVelocity;

        //unkown if this will be kept, added as a way of removing the group position from the group class
        protected Vector3 m_groupPosition;
        protected uint m_localId;
        protected Material m_material = OpenMetaverse.Material.Wood;
        protected string m_name;
        protected Vector3 m_offsetPosition;

        // FIXME, TODO, ERROR: 'ParentGroup' can't be in here, move it out.
        protected SceneObjectGroup m_parentGroup;
        protected byte[] m_particleSystem = Utils.EmptyBytes;
        protected ulong m_regionHandle;
        protected Quaternion m_rotationOffset = Quaternion.Identity;
        protected PrimitiveBaseShape m_shape;
        protected UUID m_uuid;
        protected Vector3 m_velocity;

        protected Vector3 m_lastPosition;
        protected Quaternion m_lastRotation;
        protected Vector3 m_lastVelocity;
        protected Vector3 m_lastAcceleration;
        protected Vector3 m_lastAngularVelocity;
        protected int m_lastTerseSent;
        
        /// <summary>
        /// Stores media texture data
        /// </summary>
        protected string m_mediaUrl;

        // TODO: Those have to be changed into persistent properties at some later point,
        // or sit-camera on vehicles will break on sim-crossing.
        private Vector3 m_cameraEyeOffset;
        private Vector3 m_cameraAtOffset;
        private bool m_forceMouselook;

        // TODO: Collision sound should have default.
        //private UUID m_collisionSound;
        protected UUID m_collisionSound;
        private float m_collisionSoundVolume;

        #endregion Fields

        #region Constructors

        /// <summary>
        /// No arg constructor called by region restore db code
        /// </summary>
        //public SceneObjectPart()
        public SceneObjectPartBase()
        {
            // It's not necessary to persist this
            m_TextureAnimation = Utils.EmptyBytes;
            m_particleSystem = Utils.EmptyBytes;
            Rezzed = DateTime.UtcNow;
            
            //m_inventory = new SceneObjectPartInventory(this);
            m_inventory = new SceneObjectPartInventoryBase(this);
        }

        /// <summary>
        /// Create a completely new SceneObjectPart (prim).  This will need to be added separately to a SceneObjectGroup
        /// </summary>
        /// <param name="ownerID"></param>
        /// <param name="shape"></param>
        /// <param name="position"></param>
        /// <param name="rotationOffset"></param>
        /// <param name="offsetPosition"></param>
        //public SceneObjectPart(
        public SceneObjectPartBase(
            UUID ownerID, PrimitiveBaseShape shape, Vector3 groupPosition, 
            Quaternion rotationOffset, Vector3 offsetPosition)
        {
            m_name = "Primitive";

            Rezzed = DateTime.UtcNow;
            _creationDate = (int)Utils.DateTimeToUnixTime(Rezzed);
            _ownerID = ownerID;
            _creatorID = _ownerID;
            _lastOwnerID = UUID.Zero;
            UUID = UUID.Random();
            Shape = shape;
            // Todo: Add More Object Parameter from above!
            _ownershipCost = 0;
            _objectSaleType = 0;
            _salePrice = 0;
            _category = 0;
            _lastOwnerID = _creatorID;
            // End Todo: ///
            GroupPosition = groupPosition;
            OffsetPosition = offsetPosition;
            RotationOffset = rotationOffset;
            Velocity = Vector3.Zero;
            AngularVelocity = Vector3.Zero;
            Acceleration = Vector3.Zero;
            m_TextureAnimation = Utils.EmptyBytes;
            m_particleSystem = Utils.EmptyBytes;

            // Prims currently only contain a single folder (Contents).  From looking at the Second Life protocol,
            // this appears to have the same UUID (!) as the prim.  If this isn't the case, one can't drag items from
            // the prim into an agent inventory (Linden client reports that the "Object not found for drop" in its log

            Flags = 0;
            CreateSelected = true;

            TrimPermissions();
            //m_undo = new UndoStack<UndoState>(ParentGroup.GetSceneMaxUndo());
            
            //m_inventory = new SceneObjectPartInventory(this);
            m_inventory = new SceneObjectPartInventoryBase(this);
        }

        #endregion Constructors

        #region XML Schema

        private UUID _lastOwnerID;
        private UUID _ownerID;
        private UUID _groupID;
        private int _ownershipCost;
        private byte _objectSaleType;
        private int _salePrice;
        private uint _category;
        private Int32 _creationDate;
        private uint _parentID = 0;
        private UUID m_sitTargetAvatar = UUID.Zero;
        private uint _baseMask = (uint)PermissionMask.All;
        private uint _ownerMask = (uint)PermissionMask.All;
        private uint _groupMask = (uint)PermissionMask.None;
        private uint _everyoneMask = (uint)PermissionMask.None;
        private uint _nextOwnerMask = (uint)PermissionMask.All;
        private PrimFlags _flags = PrimFlags.None;
        private DateTime m_expires;
        private DateTime m_rezzed;
        private bool m_createSelected = false;
        private string m_creatorData = string.Empty;

        public UUID CreatorID 
        {
            get
            {
                return _creatorID;
            }
            set
            {
                _creatorID = value;
            }
        }

        /// <summary>
        /// Data about the creator in the form profile_url;name
        /// </summary>
        public string CreatorData 
        {
            get { return m_creatorData; }
            set { m_creatorData = value; }
        }

        /// <summary>
        /// Used by the DB layer to retrieve / store the entire user identification.
        /// The identification can either be a simple UUID or a string of the form
        /// uuid[;profile_url[;name]]
        /// </summary>
        public string CreatorIdentification
        {
            get
            {
                if (m_creatorData != null && m_creatorData != string.Empty)
                    return _creatorID.ToString() + ';' + m_creatorData;
                else
                    return _creatorID.ToString();
            }
            set
            {
                if ((value == null) || (value != null && value == string.Empty))
                {
                    m_creatorData = string.Empty;
                    return;
                }

                if (!value.Contains(";")) // plain UUID
                {
                    UUID uuid = UUID.Zero;
                    UUID.TryParse(value, out uuid);
                    _creatorID = uuid;
                }
                else // <uuid>[;<endpoint>[;name]]
                {
                    string name = "Unknown User";
                    string[] parts = value.Split(';');
                    if (parts.Length >= 1)
                    {
                        UUID uuid = UUID.Zero;
                        UUID.TryParse(parts[0], out uuid);
                        _creatorID = uuid;
                    }
                    if (parts.Length >= 2)
                        m_creatorData = parts[1];
                    if (parts.Length >= 3)
                        name = parts[2];

                    m_creatorData += ';' + name;
                    
                }
            }
        }

        /// <summary>
        /// A relic from when we we thought that prims contained folder objects. In 
        /// reality, prim == folder
        /// Exposing this is not particularly good, but it's one of the least evils at the moment to see
        /// folder id from prim inventory item data, since it's not (yet) actually stored with the prim.
        /// </summary>
        public UUID FolderID
        {
            get { return UUID; }
            set { } // Don't allow assignment, or legacy prims wil b0rk - but we need the setter for legacy serialization.
        }

        /// <value>
        /// Access should be via Inventory directly - this property temporarily remains for xml serialization purposes
        /// </value>
        public uint InventorySerial
        {
            get { return m_inventory.Serial; }
            set { m_inventory.Serial = value; }
        }

        /// <value>
        /// Access should be via Inventory directly - this property temporarily remains for xml serialization purposes
        /// </value>
        public TaskInventoryDictionary TaskInventory
        {
            get { return m_inventory.Items; }
            set { m_inventory.Items = value; }
        }

        /// <summary>
        /// This is idential to the Flags property, except that the returned value is uint rather than PrimFlags
        /// </summary>
        [Obsolete("Use Flags property instead")]
        public uint ObjectFlags
        {
            get { return (uint)Flags; }
            set { Flags = (PrimFlags)value; }
        }

        public UUID UUID
        {
            get { return m_uuid; }
            set 
            { 
                m_uuid = value; 
                
                // This is necessary so that TaskInventoryItem parent ids correctly reference the new uuid of this part
                if (Inventory != null)
                    Inventory.ResetObjectID();
            }
        }

        public uint LocalId
        {
            get { return m_localId; }
            set { m_localId = value; }
        }

        public virtual string Name
        {
            get { return m_name; }
            set 
            { 
                m_name = value;
                if (PhysActor != null)
                {
                    PhysActor.SOPName = value;
                }
            }
        }

        public byte Material
        {
            get { return (byte) m_material; }
            set
            {
                m_material = (Material)value;
                if (PhysActor != null)
                {
                    PhysActor.SetMaterial((int)value);
                }
            }
        }

        public bool PassTouches
        {
            get { return m_passTouches; }
            set
            {
                m_passTouches = value;
                if (ParentGroup != null)
                    ParentGroup.HasGroupChanged = true;
            }
        }

        
        
        public Dictionary<int, string> CollisionFilter
        {
            get { return m_CollisionFilter; }
            set
            {
                m_CollisionFilter = value;
            }
        }

        
        public Quaternion APIDTarget
        {
            get { return m_APIDTarget; }
            set { m_APIDTarget = value; }
        }

        
        public float APIDDamp
        {
            get { return m_APIDDamp; }
            set { m_APIDDamp = value; }
        }

        
        public float APIDStrength
        {
            get { return m_APIDStrength; }
            set { m_APIDStrength = value; }
        }

        public ulong RegionHandle
        {
            get { return m_regionHandle; }
            set { m_regionHandle = value; }
        }

        public int ScriptAccessPin
        {
            get { return m_scriptAccessPin; }
            set { m_scriptAccessPin = (int)value; }
        }
        private SceneObjectPart m_PlaySoundMasterPrim = null;
        public SceneObjectPart PlaySoundMasterPrim
        {
            get { return m_PlaySoundMasterPrim; }
            set { m_PlaySoundMasterPrim = value; }
        }

        private List<SceneObjectPart> m_PlaySoundSlavePrims = new List<SceneObjectPart>();
        public List<SceneObjectPart> PlaySoundSlavePrims
        {
            get { return m_PlaySoundSlavePrims; }
            set { m_PlaySoundSlavePrims = value; }
        }

        private SceneObjectPart m_LoopSoundMasterPrim = null;
        public SceneObjectPart LoopSoundMasterPrim
        {
            get { return m_LoopSoundMasterPrim; }
            set { m_LoopSoundMasterPrim = value; }
        }

        private List<SceneObjectPart> m_LoopSoundSlavePrims = new List<SceneObjectPart>();
        public List<SceneObjectPart> LoopSoundSlavePrims
        {
            get { return m_LoopSoundSlavePrims; }
            set { m_LoopSoundSlavePrims = value; }
        }

        
        public Byte[] TextureAnimation
        {
            get { return m_TextureAnimation; }
            set { m_TextureAnimation = value; }
        }

        
        public Byte[] ParticleSystem
        {
            get { return m_particleSystem; }
            set { m_particleSystem = value; }
        }

        
        public DateTime Expires
        {
            get { return m_expires; }
            set { m_expires = value; }
        }

        
        public DateTime Rezzed
        {
            get { return m_rezzed; }
            set { m_rezzed = value; }
        }

        
        public float Damage
        {
            get { return m_damage; }
            set { m_damage = value; }
        }

        /// <summary>
        /// The position of the entire group that this prim belongs to.
        /// </summary>
        public Vector3 GroupPosition
        {
            get
            {
                // If this is a linkset, we don't want the physics engine mucking up our group position here.
                PhysicsActor actor = PhysActor;
                if (actor != null && _parentID == 0)
                {
                    m_groupPosition = actor.Position;
                }

                if (IsAttachment)
                {
                    if (m_parentGroup != null) //need to check this, it would be null while deserialization -- IsAttachment is now serialized
                    {
                        ScenePresence sp = m_parentGroup.Scene.GetScenePresence(AttachedAvatar);
                        if (sp != null)
                            return sp.AbsolutePosition;
                    }
                }

                return m_groupPosition;
            }
            set
            {
                m_groupPosition = value;

                PhysicsActor actor = PhysActor;
                if (actor != null)
                {
                    try
                    {
                        // Root prim actually goes at Position
                        if (_parentID == 0)
                        {
                            actor.Position = value;
                        }
                        else
                        {
                            // To move the child prim in respect to the group position and rotation we have to calculate
                            actor.Position = GetWorldPosition();
                            actor.Orientation = GetWorldRotation();
                        }

                        // Tell the physics engines that this prim changed.
                        m_parentGroup.Scene.PhysicsScene.AddPhysicsActorTaint(actor);
                    }
                    catch (Exception e)
                    {
                        m_log.Error("[SCENEOBJECTPART]: GROUP POSITION. " + e.Message);
                    }
                }
                
                // TODO if we decide to do sitting in a more SL compatible way (multiple avatars per prim), this has to be fixed, too
                if (m_sitTargetAvatar != UUID.Zero)
                {
                    if (m_parentGroup != null) // TODO can there be a SOP without a SOG?
                    {
                        ScenePresence avatar;
                        if (m_parentGroup.Scene.TryGetScenePresence(m_sitTargetAvatar, out avatar))
                        {
                            avatar.ParentPosition = GetWorldPosition();
                        }
                    }
                }
            }
        }

        public Vector3 OffsetPosition
        {
            get { return m_offsetPosition; }
            set
            {
                StoreUndoState();
                m_offsetPosition = value;

                if (ParentGroup != null && !ParentGroup.IsDeleted)
                {
                    PhysicsActor actor = PhysActor;
                    if (_parentID != 0 && actor != null)
                    {
                        actor.Position = GetWorldPosition();
                        actor.Orientation = GetWorldRotation();

                        // Tell the physics engines that this prim changed.
                        m_parentGroup.Scene.PhysicsScene.AddPhysicsActorTaint(actor);
                    }
                }
            }
        }

        public Vector3 RelativePosition
        {
            get
            {
                if (IsRoot)
                {
                    if (IsAttachment)
                        return AttachedPos;
                    else
                        return AbsolutePosition;
                }
                else
                {
                    return OffsetPosition;
                }
            }
        }

        public Quaternion RotationOffset
        {
            get
            {
                // We don't want the physics engine mucking up the rotations in a linkset
                PhysicsActor actor = PhysActor;
                if (_parentID == 0 && (Shape.PCode != 9 || Shape.State == 0)  && actor != null)
                {
                    if (actor.Orientation.X != 0f || actor.Orientation.Y != 0f
                        || actor.Orientation.Z != 0f || actor.Orientation.W != 0f)
                    {
                        m_rotationOffset = actor.Orientation;
                    }
                }
                
                return m_rotationOffset;
            }
            
            set
            {
                StoreUndoState();
                m_rotationOffset = value;

                PhysicsActor actor = PhysActor;
                if (actor != null)
                {
                    try
                    {
                        // Root prim gets value directly
                        if (_parentID == 0)
                        {
                            actor.Orientation = value;
                            //m_log.Info("[PART]: RO1:" + actor.Orientation.ToString());
                        }
                        else
                        {
                            // Child prim we have to calculate it's world rotationwel
                            Quaternion resultingrotation = GetWorldRotation();
                            actor.Orientation = resultingrotation;
                            //m_log.Info("[PART]: RO2:" + actor.Orientation.ToString());
                        }
                        m_parentGroup.Scene.PhysicsScene.AddPhysicsActorTaint(actor);
                        //}
                    }
                    catch (Exception ex)
                    {
                        m_log.Error("[SCENEOBJECTPART]: ROTATIONOFFSET" + ex.Message);
                    }
                }

            }
        }

        /// <summary></summary>
        public Vector3 Velocity
        {
            get
            {
                PhysicsActor actor = PhysActor;
                if (actor != null)
                {
                    if (actor.IsPhysical)
                    {
                        m_velocity = actor.Velocity;
                    }
                }

                return m_velocity;
            }

            set
            {
                m_velocity = value;

                PhysicsActor actor = PhysActor;
                if (actor != null)
                {
                    if (actor.IsPhysical)
                    {
                        actor.Velocity = value;
                        m_parentGroup.Scene.PhysicsScene.AddPhysicsActorTaint(actor);
                    }
                }
            }
        }

        /// <summary></summary>
        public Vector3 AngularVelocity
        {
            get
            {
                PhysicsActor actor = PhysActor;
                if ((actor != null) && actor.IsPhysical)
                {
                    m_angularVelocity = actor.RotationalVelocity;
                }
                return m_angularVelocity;
            }
            set { m_angularVelocity = value; }
        }

        /// <summary></summary>
        public Vector3 Acceleration
        {
            get { return m_acceleration; }
            set { m_acceleration = value; }
        }

        public string Description
        {
            get { return m_description; }
            set 
            {
                m_description = value;
                PhysicsActor actor = PhysActor;
                if (actor != null)
                {
                    actor.SOPDescription = value;
                }
            }
        }

        /// <value>
        /// Text color.
        /// </value>
        public Color Color
        {
            get { return m_color; }
            set
            {
                m_color = value;

                /* ScheduleFullUpdate() need not be called b/c after
                 * setting the color, the text will be set, so then
                 * ScheduleFullUpdate() will be called. */
                //ScheduleFullUpdate();
            }
        }

        public string Text
        {
            get
            {
                string returnstr = m_text;
                if (returnstr.Length > 255)
                {
                    returnstr = returnstr.Substring(0, 254);
                }
                return returnstr;
            }
            set
            {
                m_text = value;
            }
        }


        public string SitName
        {
            get { return m_sitName; }
            set { m_sitName = value; }
        }

        public string TouchName
        {
            get { return m_touchName; }
            set { m_touchName = value; }
        }

        public int LinkNum
        {
            get { return m_linkNum; }
            set { m_linkNum = value; }
        }

        public byte ClickAction
        {
            get { return m_clickAction; }
            set
            {
                m_clickAction = value;
            }
        }

        public PrimitiveBaseShape Shape
        {
            get { return m_shape; }
            set { m_shape = value; }
        }
        
        public Vector3 Scale
        {
            get { return m_shape.Scale; }
            set
            {
                StoreUndoState();
                if (m_shape != null)
                {
                    m_shape.Scale = value;

                    PhysicsActor actor = PhysActor;
                    if (actor != null && m_parentGroup != null)
                    {
                        if (m_parentGroup.Scene != null)
                        {
                            if (m_parentGroup.Scene.PhysicsScene != null)
                            {
                                actor.Size = m_shape.Scale;
                                m_parentGroup.Scene.PhysicsScene.AddPhysicsActorTaint(actor);
                            }
                        }
                    }
                }
                TriggerScriptChangedEvent(Changed.SCALE);
            }
        }
        
        public byte UpdateFlag
        {
            get { return m_updateFlag; }
            set { m_updateFlag = value; }
        }
        
        /// <summary>
        /// Used for media on a prim.
        /// </summary>
        /// Do not change this value directly - always do it through an IMoapModule.
        public string MediaUrl 
        { 
            get
            {
                return m_mediaUrl; 
            }
            
            set
            {
                m_mediaUrl = value;
                
                if (ParentGroup != null)
                    ParentGroup.HasGroupChanged = true;
            }
        }

        
        public bool CreateSelected
        {
            get { return m_createSelected; }
            set 
            { 
//                m_log.DebugFormat("[SOP]: Setting CreateSelected to {0} for {1} {2}", value, Name, UUID);
                m_createSelected = value; 
            }
        }

        #endregion

//---------------
#region Public Properties with only Get

        public Vector3 AbsolutePosition
        {
            get {
                if (IsAttachment)
                    return GroupPosition;

                return m_offsetPosition + m_groupPosition; }
        }

        public SceneObjectGroup ParentGroup
        {
            get { return m_parentGroup; }
        }

        public scriptEvents ScriptEvents
        {
            get { return AggregateScriptEvents; }
        }

        public Quaternion SitTargetOrientation
        {
            get { return m_sitTargetOrientation; }
            set { m_sitTargetOrientation = value; }
        }


        public Vector3 SitTargetPosition
        {
            get { return m_sitTargetPosition; }
            set { m_sitTargetPosition = value; }
        }

        // This sort of sucks, but I'm adding these in to make some of
        // the mappings more consistant.
        public Vector3 SitTargetPositionLL
        {
            get { return new Vector3(m_sitTargetPosition.X, m_sitTargetPosition.Y,m_sitTargetPosition.Z); }
            set { m_sitTargetPosition = value; }
        }

        public Quaternion SitTargetOrientationLL
        {
            get
            {
                return new Quaternion(
                                        m_sitTargetOrientation.X,
                                        m_sitTargetOrientation.Y,
                                        m_sitTargetOrientation.Z,
                                        m_sitTargetOrientation.W
                                        );
            }

            set { m_sitTargetOrientation = new Quaternion(value.X, value.Y, value.Z, value.W); }
        }

        public bool Stopped
        {
            get {
                double threshold = 0.02;
                return (Math.Abs(Velocity.X) < threshold &&
                        Math.Abs(Velocity.Y) < threshold &&
                        Math.Abs(Velocity.Z) < threshold &&
                        Math.Abs(AngularVelocity.X) < threshold &&
                        Math.Abs(AngularVelocity.Y) < threshold &&
                        Math.Abs(AngularVelocity.Z) < threshold);
            }
        }

        public uint ParentID
        {
            get { return _parentID; }
            set { _parentID = value; }
        }

        public int CreationDate
        {
            get { return _creationDate; }
            set { _creationDate = value; }
        }

        public uint Category
        {
            get { return _category; }
            set { _category = value; }
        }

        public int SalePrice
        {
            get { return _salePrice; }
            set { _salePrice = value; }
        }

        public byte ObjectSaleType
        {
            get { return _objectSaleType; }
            set { _objectSaleType = value; }
        }

        public int OwnershipCost
        {
            get { return _ownershipCost; }
            set { _ownershipCost = value; }
        }

        public UUID GroupID
        {
            get { return _groupID; }
            set { _groupID = value; }
        }

        public UUID OwnerID
        {
            get { return _ownerID; }
            set { _ownerID = value; }
        }

        public UUID LastOwnerID
        {
            get { return _lastOwnerID; }
            set { _lastOwnerID = value; }
        }

        public uint BaseMask
        {
            get { return _baseMask; }
            set { _baseMask = value; }
        }

        public uint OwnerMask
        {
            get { return _ownerMask; }
            set { _ownerMask = value; }
        }

        public uint GroupMask
        {
            get { return _groupMask; }
            set { _groupMask = value; }
        }

        public uint EveryoneMask
        {
            get { return _everyoneMask; }
            set { _everyoneMask = value; }
        }

        public uint NextOwnerMask
        {
            get { return _nextOwnerMask; }
            set { _nextOwnerMask = value; }
        }

        /// <summary>
        /// Property flags.  See OpenMetaverse.PrimFlags 
        /// </summary>
        /// Example properties are PrimFlags.Phantom and PrimFlags.DieAtEdge
        public PrimFlags Flags
        {
            get { return _flags; }
            set 
            { 
//                m_log.DebugFormat("[SOP]: Setting flags for {0} {1} to {2}", UUID, Name, value);
                _flags = value; 
            }
        }

        
        public UUID SitTargetAvatar
        {
            get { return m_sitTargetAvatar; }
            set { m_sitTargetAvatar = value; }
        }

        
        public virtual UUID RegionID
        {
            get
            {
                if (ParentGroup != null && ParentGroup.Scene != null)
                    return ParentGroup.Scene.RegionInfo.RegionID;
                else
                    return UUID.Zero;
            }
            set {} // read only
        }

        private UUID _parentUUID = UUID.Zero;
        
        public UUID ParentUUID
        {
            get
            {
                if (ParentGroup != null)
                {
                    _parentUUID = ParentGroup.UUID;
                }
                return _parentUUID;
            }
            set { _parentUUID = value; }
        }

        
        public string SitAnimation
        {
            get { return m_sitAnimation; }
            set { m_sitAnimation = value; }
        }

        public UUID CollisionSound
        {
            get { return m_collisionSound; }
            set
            {
                m_collisionSound = value;
                aggregateScriptEvents();
            }
        }

        public float CollisionSoundVolume
        {
            get { return m_collisionSoundVolume; }
            set { m_collisionSoundVolume = value; }
        }

        #endregion Public Properties with only Get

        #region Private Methods

        private uint ApplyMask(uint val, bool set, uint mask)
        {
            if (set)
            {
                return val |= mask;
            }
            else
            {
                return val &= ~mask;
            }
        }

        /// <summary>
        /// Clear all pending updates of parts to clients
        /// </summary>
        private void ClearUpdateSchedule()
        {
            m_updateFlag = 0;
        }

        private void SendObjectPropertiesToClient(UUID AgentID)
        {
            m_parentGroup.Scene.ForEachScenePresence(delegate(ScenePresence avatar)
            {
                // Ugly reference :(
                if (avatar.UUID == AgentID)
                {
                    m_parentGroup.GetProperties(avatar.ControllingClient);
                }
            });
        }

        // TODO: unused:
        // private void handleTimerAccounting(uint localID, double interval)
        // {
        //     if (localID == LocalId)
        //     {
        //         float sec = (float)interval;
        //         if (m_parentGroup != null)
        //         {
        //             if (sec == 0)
        //             {
        //                 if (m_parentGroup.scriptScore + 0.001f >= float.MaxValue - 0.001)
        //                     m_parentGroup.scriptScore = 0;
        //
        //                 m_parentGroup.scriptScore += 0.001f;
        //                 return;
        //             }
        //
        //             if (m_parentGroup.scriptScore + (0.001f / sec) >= float.MaxValue - (0.001f / sec))
        //                 m_parentGroup.scriptScore = 0;
        //             m_parentGroup.scriptScore += (0.001f / sec);
        //         }
        //     }
        // }

        #endregion Private Methods

        #region Public Methods

        public void ResetExpire()
        {
            Expires = DateTime.Now + new TimeSpan(600000000);
        }

        public void AddFlag(PrimFlags flag)
        {
            // PrimFlags prevflag = Flags;
            if ((Flags & flag) == 0)
            {
                //m_log.Debug("Adding flag: " + ((PrimFlags) flag).ToString());
                Flags |= flag;

                if (flag == PrimFlags.TemporaryOnRez)
                    ResetExpire();
            }
            // m_log.Debug("Aprev: " + prevflag.ToString() + " curr: " + Flags.ToString());
        }

        /// <summary>
        /// Tell all scene presences that they should send updates for this part to their clients
        /// </summary>
        public void AddFullUpdateToAllAvatars()
        {
            m_parentGroup.Scene.ForEachScenePresence(delegate(ScenePresence avatar)
            {
                AddFullUpdateToAvatar(avatar);
            });
            // REGION SYNC
            if (m_parentGroup.Scene.IsSyncedServer())
                m_parentGroup.Scene.RegionSyncServerModule.QueuePartForUpdate((SceneObjectPart)this);
        }

        /// <summary>
        /// Tell the scene presence that it should send updates for this part to its client
        /// </summary>
        public void AddFullUpdateToAvatar(ScenePresence presence)
        {
            presence.SceneViewer.QueuePartForUpdate((SceneObjectPart)this);
        }

        public void AddNewParticleSystem(Primitive.ParticleSystem pSystem)
        {
            m_particleSystem = pSystem.GetBytes();
        }

        public void RemoveParticleSystem()
        {
            m_particleSystem = new byte[0];
        }

        /// Terse updates
        public void AddTerseUpdateToAllAvatars()
        {
            m_parentGroup.Scene.ForEachScenePresence(delegate(ScenePresence avatar)
            {
                AddTerseUpdateToAvatar(avatar);
            });
            // REGION SYNC
            if (m_parentGroup.Scene.IsSyncedServer())
                m_parentGroup.Scene.RegionSyncServerModule.QueuePartForUpdate((SceneObjectPart)this);
        }

        public void AddTerseUpdateToAvatar(ScenePresence presence)
        {
            presence.SceneViewer.QueuePartForUpdate((SceneObjectPart)this);
        }

        public void AddTextureAnimation(Primitive.TextureAnimation pTexAnim)
        {
            byte[] data = new byte[16];
            int pos = 0;

            // The flags don't like conversion from uint to byte, so we have to do
            // it the crappy way.  See the above function :(

            data[pos] = ConvertScriptUintToByte((uint)pTexAnim.Flags); pos++;
            data[pos] = (byte)pTexAnim.Face; pos++;
            data[pos] = (byte)pTexAnim.SizeX; pos++;
            data[pos] = (byte)pTexAnim.SizeY; pos++;

            Utils.FloatToBytes(pTexAnim.Start).CopyTo(data, pos);
            Utils.FloatToBytes(pTexAnim.Length).CopyTo(data, pos + 4);
            Utils.FloatToBytes(pTexAnim.Rate).CopyTo(data, pos + 8);

            m_TextureAnimation = data;
        }

        public void AdjustSoundGain(double volume)
        {
            if (volume > 1)
                volume = 1;
            if (volume < 0)
                volume = 0;

            m_parentGroup.Scene.ForEachScenePresence(delegate(ScenePresence sp)
            {
                if (!sp.IsChildAgent)
                    sp.ControllingClient.SendAttachedSoundGainChange(UUID, (float)volume);
            });
        }

        /// <summary>
        /// hook to the physics scene to apply impulse
        /// This is sent up to the group, which then finds the root prim
        /// and applies the force on the root prim of the group
        /// </summary>
        /// <param name="impulsei">Vector force</param>
        /// <param name="localGlobalTF">true for the local frame, false for the global frame</param>
        public void ApplyImpulse(Vector3 impulsei, bool localGlobalTF)
        {
            Vector3 impulse = impulsei;

            if (localGlobalTF)
            {
                Quaternion grot = GetWorldRotation();
                Quaternion AXgrot = grot;
                Vector3 AXimpulsei = impulsei;
                Vector3 newimpulse = AXimpulsei * AXgrot;
                impulse = newimpulse;
            }

            if (m_parentGroup != null)
            {
                m_parentGroup.applyImpulse(impulse);
            }
        }

        /// <summary>
        /// hook to the physics scene to apply angular impulse
        /// This is sent up to the group, which then finds the root prim
        /// and applies the force on the root prim of the group
        /// </summary>
        /// <param name="impulsei">Vector force</param>
        /// <param name="localGlobalTF">true for the local frame, false for the global frame</param>
        public void ApplyAngularImpulse(Vector3 impulsei, bool localGlobalTF)
        {
            Vector3 impulse = impulsei;

            if (localGlobalTF)
            {
                Quaternion grot = GetWorldRotation();
                Quaternion AXgrot = grot;
                Vector3 AXimpulsei = impulsei;
                Vector3 newimpulse = AXimpulsei * AXgrot;
                impulse = newimpulse;
            }

            if (m_parentGroup != null)
            {
                m_parentGroup.applyAngularImpulse(impulse);
            }
        }

        /// <summary>
        /// hook to the physics scene to apply angular impulse
        /// This is sent up to the group, which then finds the root prim
        /// and applies the force on the root prim of the group
        /// </summary>
        /// <param name="impulsei">Vector force</param>
        /// <param name="localGlobalTF">true for the local frame, false for the global frame</param>
        public void SetAngularImpulse(Vector3 impulsei, bool localGlobalTF)
        {
            Vector3 impulse = impulsei;

            if (localGlobalTF)
            {
                Quaternion grot = GetWorldRotation();
                Quaternion AXgrot = grot;
                Vector3 AXimpulsei = impulsei;
                Vector3 newimpulse = AXimpulsei * AXgrot;
                impulse = newimpulse;
            }

            if (m_parentGroup != null)
            {
                m_parentGroup.setAngularImpulse(impulse);
            }
        }

        public Vector3 GetTorque()
        {
            if (m_parentGroup != null)
            {
                m_parentGroup.GetTorque();
            }
            return Vector3.Zero;
        }

        /// <summary>
        /// Apply physics to this part.
        /// </summary>
        /// <param name="rootObjectFlags"></param>
        /// <param name="m_physicalPrim"></param>
        public void ApplyPhysics(uint rootObjectFlags, bool VolumeDetectActive, bool m_physicalPrim)
        {
            bool isPhysical = (((rootObjectFlags & (uint) PrimFlags.Physics) != 0) && m_physicalPrim);
            bool isPhantom = ((rootObjectFlags & (uint) PrimFlags.Phantom) != 0);

            if (IsJoint())
            {
                DoPhysicsPropertyUpdate(isPhysical, true);
            }
            else
            {
                // Special case for VolumeDetection: If VolumeDetection is set, the phantom flag is locally ignored
                if (VolumeDetectActive)
                    isPhantom = false;

                // Added clarification..   since A rigid body is an object that you can kick around, etc.
                bool RigidBody = isPhysical && !isPhantom;

                // The only time the physics scene shouldn't know about the prim is if it's phantom or an attachment, which is phantom by definition
                // or flexible
                if (!isPhantom && !IsAttachment && !(Shape.PathCurve == (byte) Extrusion.Flexible))
                {
                    PhysActor = m_parentGroup.Scene.PhysicsScene.AddPrimShape(
                        string.Format("{0}/{1}", Name, UUID),
                        Shape,
                        AbsolutePosition,
                        Scale,
                        RotationOffset,
                        RigidBody);

                    // Basic Physics returns null..  joy joy joy.
                    if (PhysActor != null)
                    {
                        PhysActor.SOPName = this.Name; // save object name and desc into the PhysActor so ODE internals know the joint/body info
                        PhysActor.SOPDescription = this.Description;
                        PhysActor.LocalID = LocalId;
                        PhysActor.UUID = UUID;
                        DoPhysicsPropertyUpdate(RigidBody, true);
                        PhysActor.SetVolumeDetect(VolumeDetectActive ? 1 : 0);
                    }
                    else
                    {
                        //m_log.DebugFormat("[SOP]: physics actor is null for {0} with parent {1}", UUID, this.ParentGroup.UUID);
                    }
                }
            }
        }

        public void ClearUndoState()
        {
            lock (m_undo)
            {
                m_undo.Clear();
            }
            lock (m_redo)
            {
                m_redo.Clear();
            }
            StoreUndoState();
        }

        public byte ConvertScriptUintToByte(uint indata)
        {
            byte outdata = (byte)TextureAnimFlags.NONE;
            if ((indata & 1) != 0) outdata |= (byte)TextureAnimFlags.ANIM_ON;
            if ((indata & 2) != 0) outdata |= (byte)TextureAnimFlags.LOOP;
            if ((indata & 4) != 0) outdata |= (byte)TextureAnimFlags.REVERSE;
            if ((indata & 8) != 0) outdata |= (byte)TextureAnimFlags.PING_PONG;
            if ((indata & 16) != 0) outdata |= (byte)TextureAnimFlags.SMOOTH;
            if ((indata & 32) != 0) outdata |= (byte)TextureAnimFlags.ROTATE;
            if ((indata & 64) != 0) outdata |= (byte)TextureAnimFlags.SCALE;
            return outdata;
        }

        /// <summary>
        /// Duplicates this part.
        /// </summary>
        /// <param name="localID"></param>
        /// <param name="AgentID"></param>
        /// <param name="GroupID"></param>
        /// <param name="linkNum"></param>
        /// <param name="userExposed">True if the duplicate will immediately be in the scene, false otherwise</param>
        /// <returns></returns>
        public SceneObjectPart Copy(uint localID, UUID AgentID, UUID GroupID, int linkNum, bool userExposed)
        {
            SceneObjectPart dupe = (SceneObjectPart)MemberwiseClone();
            dupe.m_shape = m_shape.Copy();
            dupe.m_regionHandle = m_regionHandle;
            if (userExposed)
                dupe.UUID = UUID.Random();

            //memberwiseclone means it also clones the physics actor reference
            // This will make physical prim 'bounce' if not set to null.
            if (!userExposed)
                dupe.PhysActor = null;

            dupe._ownerID = AgentID;
            dupe._groupID = GroupID;
            dupe.GroupPosition = GroupPosition;
            dupe.OffsetPosition = OffsetPosition;
            dupe.RotationOffset = RotationOffset;
            dupe.Velocity = new Vector3(0, 0, 0);
            dupe.Acceleration = new Vector3(0, 0, 0);
            dupe.AngularVelocity = new Vector3(0, 0, 0);
            dupe.Flags = Flags;

            dupe._ownershipCost = _ownershipCost;
            dupe._objectSaleType = _objectSaleType;
            dupe._salePrice = _salePrice;
            dupe._category = _category;
            dupe.m_rezzed = m_rezzed;

            dupe.m_inventory = new SceneObjectPartInventory(dupe);
            dupe.m_inventory.Items = (TaskInventoryDictionary)m_inventory.Items.Clone();

            if (userExposed)
            {
                dupe.ResetIDs(linkNum);
                dupe.m_inventory.HasInventoryChanged = true;
            }
            else
            {
                dupe.m_inventory.HasInventoryChanged = m_inventory.HasInventoryChanged;
            }

            // Move afterwards ResetIDs as it clears the localID
            dupe.LocalId = localID;
            // This may be wrong...    it might have to be applied in SceneObjectGroup to the object that's being duplicated.
            dupe._lastOwnerID = OwnerID;

            byte[] extraP = new byte[Shape.ExtraParams.Length];
            Array.Copy(Shape.ExtraParams, extraP, extraP.Length);
            dupe.Shape.ExtraParams = extraP;

            if (userExposed)
            {
                if (dupe.m_shape.SculptEntry && dupe.m_shape.SculptTexture != UUID.Zero)
                {
                    m_parentGroup.Scene.AssetService.Get(dupe.m_shape.SculptTexture.ToString(), dupe, AssetReceived); 
                }
                
                bool UsePhysics = ((dupe.Flags & PrimFlags.Physics) != 0);
                dupe.DoPhysicsPropertyUpdate(UsePhysics, true);
            }
            
            ParentGroup.Scene.EventManager.TriggerOnSceneObjectPartCopy(dupe, (SceneObjectPart) this, userExposed);

//            m_log.DebugFormat("[SCENE OBJECT PART]: Clone of {0} {1} finished", Name, UUID);
                          
            return dupe;
        }

        protected void AssetReceived(string id, Object sender, AssetBase asset)
        {
            if (asset != null)
            {
                SceneObjectPart sop = (SceneObjectPart)sender;
                if (sop != null)
                    sop.SculptTextureCallback(asset.FullID, asset);
            }
        }

        public static SceneObjectPart Create()
        {
            SceneObjectPart part = new SceneObjectPart();
            part.UUID = UUID.Random();

            PrimitiveBaseShape shape = PrimitiveBaseShape.Create();
            part.Shape = shape;

            part.Name = "Primitive";
            part._ownerID = UUID.Random();

            return part;
        }

        public void DoPhysicsPropertyUpdate(bool UsePhysics, bool isNew)
        {
            if (IsJoint())
            {
                if (UsePhysics)
                {
                    // by turning a joint proxy object physical, we cause creation of a joint in the ODE scene.
                    // note that, as a special case, joints have no bodies or geoms in the physics scene, even though they are physical.

                    PhysicsJointType jointType;
                    if (IsHingeJoint())
                    {
                        jointType = PhysicsJointType.Hinge;
                    }
                    else if (IsBallJoint())
                    {
                        jointType = PhysicsJointType.Ball;
                    }
                    else
                    {
                        jointType = PhysicsJointType.Ball;
                    }

                    List<string> bodyNames = new List<string>();
                    string RawParams = Description;
                    string[] jointParams = RawParams.Split(" ".ToCharArray(), System.StringSplitOptions.RemoveEmptyEntries);
                    string trackedBodyName = null;
                    if (jointParams.Length >= 2)
                    {
                        for (int iBodyName = 0; iBodyName < 2; iBodyName++)
                        {
                            string bodyName = jointParams[iBodyName];
                            bodyNames.Add(bodyName);
                            if (bodyName != "NULL")
                            {
                                if (trackedBodyName == null)
                                {
                                    trackedBodyName = bodyName;
                                }
                            }
                        }
                    }

                    SceneObjectPart trackedBody = m_parentGroup.Scene.GetSceneObjectPart(trackedBodyName); // FIXME: causes a sequential lookup
                    Quaternion localRotation = Quaternion.Identity;
                    if (trackedBody != null)
                    {
                        localRotation = Quaternion.Inverse(trackedBody.RotationOffset) * this.RotationOffset;
                    }
                    else
                    {
                        // error, output it below
                    }

                    PhysicsJoint joint;

                    joint = m_parentGroup.Scene.PhysicsScene.RequestJointCreation(Name, jointType,
                        AbsolutePosition,
                        this.RotationOffset,
                        Description,
                        bodyNames,
                        trackedBodyName,
                        localRotation);

                    if (trackedBody == null)
                    {
                        ParentGroup.Scene.jointErrorMessage(joint, "warning: tracked body name not found! joint location will not be updated properly. joint: " + Name);
                    }

                }
                else
                {
                    if (isNew)
                    {
                        // if the joint proxy is new, and it is not physical, do nothing. There is no joint in ODE to
                        // delete, and if we try to delete it, due to asynchronous processing, the deletion request
                        // will get processed later at an indeterminate time, which could cancel a later-arriving
                        // joint creation request.
                    }
                    else
                    {
                        // here we turn off the joint object, so remove the joint from the physics scene
                        m_parentGroup.Scene.PhysicsScene.RequestJointDeletion(Name); // FIXME: what if the name changed?

                        // make sure client isn't interpolating the joint proxy object
                        Velocity = Vector3.Zero;
                        AngularVelocity = Vector3.Zero;
                        Acceleration = Vector3.Zero;
                    }
                }
            }
            else
            {
                if (PhysActor != null)
                {
                    if (UsePhysics != PhysActor.IsPhysical || isNew)
                    {
                        if (PhysActor.IsPhysical) // implies UsePhysics==false for this block
                        {
                            if (!isNew)
                                ParentGroup.Scene.RemovePhysicalPrim(1);

                            PhysActor.OnRequestTerseUpdate -= PhysicsRequestingTerseUpdate;
                            PhysActor.OnOutOfBounds -= PhysicsOutOfBounds;
                            PhysActor.delink();

                            if (ParentGroup.Scene.PhysicsScene.SupportsNINJAJoints && (!isNew))
                            {
                                // destroy all joints connected to this now deactivated body
                                m_parentGroup.Scene.PhysicsScene.RemoveAllJointsConnectedToActorThreadLocked(PhysActor);
                            }

                            // stop client-side interpolation of all joint proxy objects that have just been deleted
                            // this is done because RemoveAllJointsConnectedToActor invokes the OnJointDeactivated callback,
                            // which stops client-side interpolation of deactivated joint proxy objects.
                        }

                        if (!UsePhysics && !isNew)
                        {
                            // reset velocity to 0 on physics switch-off. Without that, the client thinks the
                            // prim still has velocity and continues to interpolate its position along the old
                            // velocity-vector.
                            Velocity = new Vector3(0, 0, 0);
                            Acceleration = new Vector3(0, 0, 0);
                            AngularVelocity = new Vector3(0, 0, 0);
                            //RotationalVelocity = new Vector3(0, 0, 0);
                        }

                        PhysActor.IsPhysical = UsePhysics;


                        // If we're not what we're supposed to be in the physics scene, recreate ourselves.
                        //m_parentGroup.Scene.PhysicsScene.RemovePrim(PhysActor);
                        /// that's not wholesome.  Had to make Scene public
                        //PhysActor = null;

                        if ((Flags & PrimFlags.Phantom) == 0)
                        {
                            if (UsePhysics)
                            {
                                ParentGroup.Scene.AddPhysicalPrim(1);

                                PhysActor.OnRequestTerseUpdate += PhysicsRequestingTerseUpdate;
                                PhysActor.OnOutOfBounds += PhysicsOutOfBounds;
                                if (_parentID != 0 && _parentID != LocalId)
                                {
                                    if (ParentGroup.RootPart.PhysActor != null)
                                    {
                                        PhysActor.link(ParentGroup.RootPart.PhysActor);
                                    }
                                }
                            }
                        }
                    }
                    m_parentGroup.Scene.PhysicsScene.AddPhysicsActorTaint(PhysActor);
                }
            }
        }

        /// <summary>
        /// Restore this part from the serialized xml representation.
        /// </summary>
        /// <param name="xmlReader"></param>
        /// <returns></returns>
        public static SceneObjectPart FromXml(XmlTextReader xmlReader)
        {
            return FromXml(UUID.Zero, xmlReader);
        }

        /// <summary>
        /// Restore this part from the serialized xml representation.
        /// </summary>
        /// <param name="fromUserInventoryItemId">The inventory id from which this part came, if applicable</param>
        /// <param name="xmlReader"></param>
        /// <returns></returns>
        public static SceneObjectPart FromXml(UUID fromUserInventoryItemId, XmlTextReader xmlReader)
        {
            SceneObjectPart part = SceneObjectSerializer.Xml2ToSOP(xmlReader);
            part.m_fromUserInventoryItemID = fromUserInventoryItemId;

            // for tempOnRez objects, we have to fix the Expire date.
            if ((part.Flags & PrimFlags.TemporaryOnRez) != 0) part.ResetExpire();

            return part;
        }

        public UUID GetAvatarOnSitTarget()
        {
            return m_sitTargetAvatar;
        }

        public bool GetDieAtEdge()
        {
            if (m_parentGroup == null)
                return false;
            if (m_parentGroup.IsDeleted)
                return false;

            return m_parentGroup.RootPart.DIE_AT_EDGE;
        }

        public bool GetReturnAtEdge()
        {
            if (m_parentGroup == null)
                return false;
            if (m_parentGroup.IsDeleted)
                return false;

            return m_parentGroup.RootPart.RETURN_AT_EDGE;
        }

        public void SetReturnAtEdge(bool p)
        {
            if (m_parentGroup == null)
                return;
            if (m_parentGroup.IsDeleted)
                return;

            m_parentGroup.RootPart.RETURN_AT_EDGE = p;
        }

        public bool GetBlockGrab()
        {
            if (m_parentGroup == null)
                return false;
            if (m_parentGroup.IsDeleted)
                return false;

            return m_parentGroup.RootPart.BlockGrab;
        }

        public void SetBlockGrab(bool p)
        {
            if (m_parentGroup == null)
                return;
            if (m_parentGroup.IsDeleted)
                return;

            m_parentGroup.RootPart.BlockGrab = p;
        }

        public void SetStatusSandbox(bool p)
        {
            if (m_parentGroup == null)
                return;
            if (m_parentGroup.IsDeleted)
                return;
            StatusSandboxPos = m_parentGroup.RootPart.AbsolutePosition;
            m_parentGroup.RootPart.StatusSandbox = p;
        }

        public bool GetStatusSandbox()
        {
            if (m_parentGroup == null)
                return false;
            if (m_parentGroup.IsDeleted)
                return false;

            return m_parentGroup.RootPart.StatusSandbox;
        }

        public int GetAxisRotation(int axis)
        {
            //Cannot use ScriptBaseClass constants as no referance to it currently.
            if (axis == 2)//STATUS_ROTATE_X
                return STATUS_ROTATE_X;
            if (axis == 4)//STATUS_ROTATE_Y
                return STATUS_ROTATE_Y;
            if (axis == 8)//STATUS_ROTATE_Z
                return STATUS_ROTATE_Z;

            return 0;
        }

        public double GetDistanceTo(Vector3 a, Vector3 b)
        {
            float dx = a.X - b.X;
            float dy = a.Y - b.Y;
            float dz = a.Z - b.Z;
            return Math.Sqrt(dx * dx + dy * dy + dz * dz);
        }

        public uint GetEffectiveObjectFlags()
        {
            // Commenting this section of code out since it doesn't actually do anything, as enums are handled by 
            // value rather than reference
//            PrimFlags f = _flags;
//            if (m_parentGroup == null || m_parentGroup.RootPart == this)
//                f &= ~(PrimFlags.Touch | PrimFlags.Money);

            return (uint)Flags | (uint)LocalFlags;
        }

        public Vector3 GetGeometricCenter()
        {
            if (PhysActor != null)
            {
                return new Vector3(PhysActor.CenterOfMass.X, PhysActor.CenterOfMass.Y, PhysActor.CenterOfMass.Z);
            }
            else
            {
                return new Vector3(0, 0, 0);
            }
        }

        public float GetMass()
        {
            if (PhysActor != null)
            {
                return PhysActor.Mass;
            }
            else
            {
                return 0;
            }
        }

        public Vector3 GetForce()
        {
            if (PhysActor != null)
                return PhysActor.Force;
            else
                return Vector3.Zero;
        }

        public void GetProperties(IClientAPI client)
        {
            //Viewer wants date in microseconds so multiply it by 1,000,000.
            client.SendObjectPropertiesReply(
                m_fromUserInventoryItemID, (ulong)_creationDate*(ulong)1e6, _creatorID, UUID.Zero, UUID.Zero,
                _groupID, (short)InventorySerial, _lastOwnerID, UUID, _ownerID,
                ParentGroup.RootPart.TouchName, new byte[0], ParentGroup.RootPart.SitName, Name, Description,
                ParentGroup.RootPart._ownerMask, ParentGroup.RootPart._nextOwnerMask, ParentGroup.RootPart._groupMask, ParentGroup.RootPart._everyoneMask,
                ParentGroup.RootPart._baseMask,
                ParentGroup.RootPart.ObjectSaleType,
                ParentGroup.RootPart.SalePrice);
        }

        public UUID GetRootPartUUID()
        {
            if (m_parentGroup != null)
            {
                return m_parentGroup.UUID;
            }
            return UUID.Zero;
        }

        /// <summary>
        /// Method for a prim to get it's world position from the group.
        /// Remember, the Group Position simply gives the position of the group itself
        /// </summary>
        /// <returns>A Linked Child Prim objects position in world</returns>
        public Vector3 GetWorldPosition()
        {
            Quaternion parentRot = ParentGroup.RootPart.RotationOffset;

            Vector3 axPos = OffsetPosition;

            axPos *= parentRot;
            Vector3 translationOffsetPosition = axPos;
            return GroupPosition + translationOffsetPosition;
        }

        /// <summary>
        /// Gets the rotation of this prim offset by the group rotation
        /// </summary>
        /// <returns></returns>
        public Quaternion GetWorldRotation()
        {
            Quaternion newRot;

            if (this.LinkNum == 0 || this.LinkNum == 1)
            {
                newRot = RotationOffset;
            }
            else
            {
                Quaternion parentRot = ParentGroup.RootPart.RotationOffset;
                Quaternion oldRot = RotationOffset;
                newRot = parentRot * oldRot;
            }

            return newRot;
        }

        public void MoveToTarget(Vector3 target, float tau)
        {
            if (tau > 0)
            {
                m_parentGroup.moveToTarget(target, tau);
            }
            else
            {
                StopMoveToTarget();
            }
        }

        /// <summary>
        /// Uses a PID to attempt to clamp the object on the Z axis at the given height over tau seconds.
        /// </summary>
        /// <param name="height">Height to hover.  Height of zero disables hover.</param>
        /// <param name="hoverType">Determines what the height is relative to </param>
        /// <param name="tau">Number of seconds over which to reach target</param>
        public void SetHoverHeight(float height, PIDHoverType hoverType, float tau)
        {
            m_parentGroup.SetHoverHeight(height, hoverType, tau);
        }

        public void StopHover()
        {
            m_parentGroup.SetHoverHeight(0f, PIDHoverType.Ground, 0f);
        }

        public virtual void OnGrab(Vector3 offsetPos, IClientAPI remoteClient)
        {
        }

        public void PhysicsCollision(EventArgs e)
        {
            // single threaded here
            if (e == null)
            {
                return;
            }

            CollisionEventUpdate a = (CollisionEventUpdate)e;
            Dictionary<uint, ContactPoint> collissionswith = a.m_objCollisionList;
            List<uint> thisHitColliders = new List<uint>();
            List<uint> endedColliders = new List<uint>();
            List<uint> startedColliders = new List<uint>();

            // calculate things that started colliding this time
            // and build up list of colliders this time
            foreach (uint localid in collissionswith.Keys)
            {
                thisHitColliders.Add(localid);
                if (!m_lastColliders.Contains(localid))
                {
                    startedColliders.Add(localid);
                }
                //m_log.Debug("[OBJECT]: Collided with:" + localid.ToString() + " at depth of: " + collissionswith[localid].ToString());
            }

            // calculate things that ended colliding
            foreach (uint localID in m_lastColliders)
            {
                if (!thisHitColliders.Contains(localID))
                {
                    endedColliders.Add(localID);
                }
            }

            //add the items that started colliding this time to the last colliders list.
            foreach (uint localID in startedColliders)
            {
                m_lastColliders.Add(localID);
            }
            // remove things that ended colliding from the last colliders list
            foreach (uint localID in endedColliders)
            {
                m_lastColliders.Remove(localID);
            }

            if (m_parentGroup == null)
                return;
            if (m_parentGroup.IsDeleted)
                return;

            // play the sound.
            if (startedColliders.Count > 0 && CollisionSound != UUID.Zero && CollisionSoundVolume > 0.0f)
            {
                SendSound(CollisionSound.ToString(), CollisionSoundVolume, true, (byte)0, 0, false, false);
            }

            if ((m_parentGroup.RootPart.ScriptEvents & scriptEvents.collision_start) != 0)
            {
                // do event notification
                if (startedColliders.Count > 0)
                {
                    ColliderArgs StartCollidingMessage = new ColliderArgs();
                    List<DetectedObject> colliding = new List<DetectedObject>();
                    foreach (uint localId in startedColliders)
                    {
                        if (localId == 0)
                            continue;
                        // always running this check because if the user deletes the object it would return a null reference.
                        if (m_parentGroup == null)
                            return;
                        
                        if (m_parentGroup.Scene == null)
                            return;
                        
                        SceneObjectPart obj = m_parentGroup.Scene.GetSceneObjectPart(localId);
                        string data = "";
                        if (obj != null)
                        {
                            if (m_parentGroup.RootPart.CollisionFilter.ContainsValue(obj.UUID.ToString()) || m_parentGroup.RootPart.CollisionFilter.ContainsValue(obj.Name))
                            {
                                bool found = m_parentGroup.RootPart.CollisionFilter.TryGetValue(1,out data);
                                //If it is 1, it is to accept ONLY collisions from this object
                                if (found)
                                {
                                    DetectedObject detobj = new DetectedObject();
                                    detobj.keyUUID = obj.UUID;
                                    detobj.nameStr = obj.Name;
                                    detobj.ownerUUID = obj._ownerID;
                                    detobj.posVector = obj.AbsolutePosition;
                                    detobj.rotQuat = obj.GetWorldRotation();
                                    detobj.velVector = obj.Velocity;
                                    detobj.colliderType = 0;
                                    detobj.groupUUID = obj._groupID;
                                    colliding.Add(detobj);
                                }
                                //If it is 0, it is to not accept collisions from this object
                                else
                                {
                                }
                            }
                            else
                            {
                                bool found = m_parentGroup.RootPart.CollisionFilter.TryGetValue(1,out data);
                                //If it is 1, it is to accept ONLY collisions from this object, so this other object will not work
                                if (!found)
                                {
                                    DetectedObject detobj = new DetectedObject();
                                    detobj.keyUUID = obj.UUID;
                                    detobj.nameStr = obj.Name;
                                    detobj.ownerUUID = obj._ownerID;
                                    detobj.posVector = obj.AbsolutePosition;
                                    detobj.rotQuat = obj.GetWorldRotation();
                                    detobj.velVector = obj.Velocity;
                                    detobj.colliderType = 0;
                                    detobj.groupUUID = obj._groupID;
                                    colliding.Add(detobj);
                                }
                            }
                        }
                        else
                        {
                            m_parentGroup.Scene.ForEachScenePresence(delegate(ScenePresence av)
                            {
                                if (av.LocalId == localId)
                                {
                                    if (m_parentGroup.RootPart.CollisionFilter.ContainsValue(av.UUID.ToString()) || m_parentGroup.RootPart.CollisionFilter.ContainsValue(av.Name))
                                    {
                                        bool found = m_parentGroup.RootPart.CollisionFilter.TryGetValue(1, out data);
                                        //If it is 1, it is to accept ONLY collisions from this avatar
                                        if (found)
                                        {
                                            DetectedObject detobj = new DetectedObject();
                                            detobj.keyUUID = av.UUID;
                                            detobj.nameStr = av.ControllingClient.Name;
                                            detobj.ownerUUID = av.UUID;
                                            detobj.posVector = av.AbsolutePosition;
                                            detobj.rotQuat = av.Rotation;
                                            detobj.velVector = av.Velocity;
                                            detobj.colliderType = 0;
                                            detobj.groupUUID = av.ControllingClient.ActiveGroupId;
                                            colliding.Add(detobj);
                                        }
                                        //If it is 0, it is to not accept collisions from this avatar
                                        else
                                        {
                                        }
                                    }
                                    else
                                    {
                                        bool found = m_parentGroup.RootPart.CollisionFilter.TryGetValue(1, out data);
                                        //If it is 1, it is to accept ONLY collisions from this avatar, so this other avatar will not work
                                        if (!found)
                                        {
                                            DetectedObject detobj = new DetectedObject();
                                            detobj.keyUUID = av.UUID;
                                            detobj.nameStr = av.ControllingClient.Name;
                                            detobj.ownerUUID = av.UUID;
                                            detobj.posVector = av.AbsolutePosition;
                                            detobj.rotQuat = av.Rotation;
                                            detobj.velVector = av.Velocity;
                                            detobj.colliderType = 0;
                                            detobj.groupUUID = av.ControllingClient.ActiveGroupId;
                                            colliding.Add(detobj);
                                        }
                                    }

                                }
                            });
                        }
                    }
                    if (colliding.Count > 0)
                    {
                        StartCollidingMessage.Colliders = colliding;
                        // always running this check because if the user deletes the object it would return a null reference.
                        if (m_parentGroup == null)
                            return;
                        
                        if (m_parentGroup.Scene == null)
                            return;
                        if (m_parentGroup.PassCollision == true)
                        {
                            //TODO: Add pass to root prim!
                        }
                        m_parentGroup.Scene.EventManager.TriggerScriptCollidingStart(LocalId, StartCollidingMessage);
                    }
                }
            }
            
            if ((m_parentGroup.RootPart.ScriptEvents & scriptEvents.collision) != 0)
            {
                if (m_lastColliders.Count > 0)
                {
                    ColliderArgs CollidingMessage = new ColliderArgs();
                    List<DetectedObject> colliding = new List<DetectedObject>();
                    foreach (uint localId in m_lastColliders)
                    {
                        // always running this check because if the user deletes the object it would return a null reference.
                        if (localId == 0)
                            continue;

                        if (m_parentGroup == null)
                            return;
                        
                        if (m_parentGroup.Scene == null)
                            return;
                        
                        SceneObjectPart obj = m_parentGroup.Scene.GetSceneObjectPart(localId);
                        string data = "";
                        if (obj != null)
                        {
                            if (m_parentGroup.RootPart.CollisionFilter.ContainsValue(obj.UUID.ToString()) || m_parentGroup.RootPart.CollisionFilter.ContainsValue(obj.Name))
                            {
                                bool found = m_parentGroup.RootPart.CollisionFilter.TryGetValue(1,out data);
                                //If it is 1, it is to accept ONLY collisions from this object
                                if (found)
                                {
                                    DetectedObject detobj = new DetectedObject();
                                    detobj.keyUUID = obj.UUID;
                                    detobj.nameStr = obj.Name;
                                    detobj.ownerUUID = obj._ownerID;
                                    detobj.posVector = obj.AbsolutePosition;
                                    detobj.rotQuat = obj.GetWorldRotation();
                                    detobj.velVector = obj.Velocity;
                                    detobj.colliderType = 0;
                                    detobj.groupUUID = obj._groupID;
                                    colliding.Add(detobj);
                                }
                                //If it is 0, it is to not accept collisions from this object
                                else
                                {
                                }
                            }
                            else
                            {
                                bool found = m_parentGroup.RootPart.CollisionFilter.TryGetValue(1,out data);
                                //If it is 1, it is to accept ONLY collisions from this object, so this other object will not work
                                if (!found)
                                {
                                    DetectedObject detobj = new DetectedObject();
                                    detobj.keyUUID = obj.UUID;
                                    detobj.nameStr = obj.Name;
                                    detobj.ownerUUID = obj._ownerID;
                                    detobj.posVector = obj.AbsolutePosition;
                                    detobj.rotQuat = obj.GetWorldRotation();
                                    detobj.velVector = obj.Velocity;
                                    detobj.colliderType = 0;
                                    detobj.groupUUID = obj._groupID;
                                    colliding.Add(detobj);
                                }
                            }
                        }
                        else
                        {
                            m_parentGroup.Scene.ForEachScenePresence(delegate(ScenePresence av)
                            {
                                if (av.LocalId == localId)
                                {
                                    if (m_parentGroup.RootPart.CollisionFilter.ContainsValue(av.UUID.ToString()) || m_parentGroup.RootPart.CollisionFilter.ContainsValue(av.Name))
                                    {
                                        bool found = m_parentGroup.RootPart.CollisionFilter.TryGetValue(1, out data);
                                        //If it is 1, it is to accept ONLY collisions from this avatar
                                        if (found)
                                        {
                                            DetectedObject detobj = new DetectedObject();
                                            detobj.keyUUID = av.UUID;
                                            detobj.nameStr = av.ControllingClient.Name;
                                            detobj.ownerUUID = av.UUID;
                                            detobj.posVector = av.AbsolutePosition;
                                            detobj.rotQuat = av.Rotation;
                                            detobj.velVector = av.Velocity;
                                            detobj.colliderType = 0;
                                            detobj.groupUUID = av.ControllingClient.ActiveGroupId;
                                            colliding.Add(detobj);
                                        }
                                        //If it is 0, it is to not accept collisions from this avatar
                                        else
                                        {
                                        }
                                    }
                                    else
                                    {
                                        bool found = m_parentGroup.RootPart.CollisionFilter.TryGetValue(1, out data);
                                        //If it is 1, it is to accept ONLY collisions from this avatar, so this other avatar will not work
                                        if (!found)
                                        {
                                            DetectedObject detobj = new DetectedObject();
                                            detobj.keyUUID = av.UUID;
                                            detobj.nameStr = av.ControllingClient.Name;
                                            detobj.ownerUUID = av.UUID;
                                            detobj.posVector = av.AbsolutePosition;
                                            detobj.rotQuat = av.Rotation;
                                            detobj.velVector = av.Velocity;
                                            detobj.colliderType = 0;
                                            detobj.groupUUID = av.ControllingClient.ActiveGroupId;
                                            colliding.Add(detobj);
                                        }
                                    }

                                }
                            });
                        }
                    }
                    if (colliding.Count > 0)
                    {
                        CollidingMessage.Colliders = colliding;
                        // always running this check because if the user deletes the object it would return a null reference.
                        if (m_parentGroup == null)
                            return;
                        
                        if (m_parentGroup.Scene == null)
                            return;
                        
                        m_parentGroup.Scene.EventManager.TriggerScriptColliding(LocalId, CollidingMessage);
                    }
                }
            }
            
            if ((m_parentGroup.RootPart.ScriptEvents & scriptEvents.collision_end) != 0)
            {
                if (endedColliders.Count > 0)
                {
                    ColliderArgs EndCollidingMessage = new ColliderArgs();
                    List<DetectedObject> colliding = new List<DetectedObject>();
                    foreach (uint localId in endedColliders)
                    {
                        if (localId == 0)
                            continue;

                        // always running this check because if the user deletes the object it would return a null reference.
                        if (m_parentGroup == null)
                            return;
                        if (m_parentGroup.Scene == null)
                            return;
                        SceneObjectPart obj = m_parentGroup.Scene.GetSceneObjectPart(localId);
                        string data = "";
                        if (obj != null)
                        {
                            if (m_parentGroup.RootPart.CollisionFilter.ContainsValue(obj.UUID.ToString()) || m_parentGroup.RootPart.CollisionFilter.ContainsValue(obj.Name))
                            {
                                bool found = m_parentGroup.RootPart.CollisionFilter.TryGetValue(1,out data);
                                //If it is 1, it is to accept ONLY collisions from this object
                                if (found)
                                {
                                    DetectedObject detobj = new DetectedObject();
                                    detobj.keyUUID = obj.UUID;
                                    detobj.nameStr = obj.Name;
                                    detobj.ownerUUID = obj._ownerID;
                                    detobj.posVector = obj.AbsolutePosition;
                                    detobj.rotQuat = obj.GetWorldRotation();
                                    detobj.velVector = obj.Velocity;
                                    detobj.colliderType = 0;
                                    detobj.groupUUID = obj._groupID;
                                    colliding.Add(detobj);
                                }
                                //If it is 0, it is to not accept collisions from this object
                                else
                                {
                                }
                            }
                            else
                            {
                                bool found = m_parentGroup.RootPart.CollisionFilter.TryGetValue(1,out data);
                                //If it is 1, it is to accept ONLY collisions from this object, so this other object will not work
                                if (!found)
                                {
                                    DetectedObject detobj = new DetectedObject();
                                    detobj.keyUUID = obj.UUID;
                                    detobj.nameStr = obj.Name;
                                    detobj.ownerUUID = obj._ownerID;
                                    detobj.posVector = obj.AbsolutePosition;
                                    detobj.rotQuat = obj.GetWorldRotation();
                                    detobj.velVector = obj.Velocity;
                                    detobj.colliderType = 0;
                                    detobj.groupUUID = obj._groupID;
                                    colliding.Add(detobj);
                                }
                            }
                        }
                        else
                        {
                            m_parentGroup.Scene.ForEachScenePresence(delegate(ScenePresence av)
                            {
                                if (av.LocalId == localId)
                                {
                                    if (m_parentGroup.RootPart.CollisionFilter.ContainsValue(av.UUID.ToString()) || m_parentGroup.RootPart.CollisionFilter.ContainsValue(av.Name))
                                    {
                                        bool found = m_parentGroup.RootPart.CollisionFilter.TryGetValue(1, out data);
                                        //If it is 1, it is to accept ONLY collisions from this avatar
                                        if (found)
                                        {
                                            DetectedObject detobj = new DetectedObject();
                                            detobj.keyUUID = av.UUID;
                                            detobj.nameStr = av.ControllingClient.Name;
                                            detobj.ownerUUID = av.UUID;
                                            detobj.posVector = av.AbsolutePosition;
                                            detobj.rotQuat = av.Rotation;
                                            detobj.velVector = av.Velocity;
                                            detobj.colliderType = 0;
                                            detobj.groupUUID = av.ControllingClient.ActiveGroupId;
                                            colliding.Add(detobj);
                                        }
                                        //If it is 0, it is to not accept collisions from this avatar
                                        else
                                        {
                                        }
                                    }
                                    else
                                    {
                                        bool found = m_parentGroup.RootPart.CollisionFilter.TryGetValue(1, out data);
                                        //If it is 1, it is to accept ONLY collisions from this avatar, so this other avatar will not work
                                        if (!found)
                                        {
                                            DetectedObject detobj = new DetectedObject();
                                            detobj.keyUUID = av.UUID;
                                            detobj.nameStr = av.ControllingClient.Name;
                                            detobj.ownerUUID = av.UUID;
                                            detobj.posVector = av.AbsolutePosition;
                                            detobj.rotQuat = av.Rotation;
                                            detobj.velVector = av.Velocity;
                                            detobj.colliderType = 0;
                                            detobj.groupUUID = av.ControllingClient.ActiveGroupId;
                                            colliding.Add(detobj);
                                        }
                                    }

                                }
                            });
                        }
                    }
                    
                    if (colliding.Count > 0)
                    {
                        EndCollidingMessage.Colliders = colliding;
                        // always running this check because if the user deletes the object it would return a null reference.
                        if (m_parentGroup == null)
                            return;
                        
                        if (m_parentGroup.Scene == null)
                            return;
                        
                        m_parentGroup.Scene.EventManager.TriggerScriptCollidingEnd(LocalId, EndCollidingMessage);
                    }
                }
            }
            if ((m_parentGroup.RootPart.ScriptEvents & scriptEvents.land_collision_start) != 0)
            {
                if (startedColliders.Count > 0)
                {
                    ColliderArgs LandStartCollidingMessage = new ColliderArgs();
                    List<DetectedObject> colliding = new List<DetectedObject>();
                    foreach (uint localId in startedColliders)
                    {
                        if (localId == 0)
                        {
                            //Hope that all is left is ground!
                            DetectedObject detobj = new DetectedObject();
                            detobj.keyUUID = UUID.Zero;
                            detobj.nameStr = "";
                            detobj.ownerUUID = UUID.Zero;
                            detobj.posVector = m_parentGroup.RootPart.AbsolutePosition;
                            detobj.rotQuat = Quaternion.Identity;
                            detobj.velVector = Vector3.Zero;
                            detobj.colliderType = 0;
                            detobj.groupUUID = UUID.Zero;
                            colliding.Add(detobj);
                        }
                    }

                    if (colliding.Count > 0)
                    {
                        LandStartCollidingMessage.Colliders = colliding;
                        // always running this check because if the user deletes the object it would return a null reference.
                        if (m_parentGroup == null)
                            return;

                        if (m_parentGroup.Scene == null)
                            return;

                        m_parentGroup.Scene.EventManager.TriggerScriptLandCollidingStart(LocalId, LandStartCollidingMessage);
                    }
                }
            }
            if ((m_parentGroup.RootPart.ScriptEvents & scriptEvents.land_collision) != 0)
            {
                if (m_lastColliders.Count > 0)
                {
                    ColliderArgs LandCollidingMessage = new ColliderArgs();
                    List<DetectedObject> colliding = new List<DetectedObject>();
                    foreach (uint localId in startedColliders)
                    {
                        if (localId == 0)
                        {
                            //Hope that all is left is ground!
                            DetectedObject detobj = new DetectedObject();
                            detobj.keyUUID = UUID.Zero;
                            detobj.nameStr = "";
                            detobj.ownerUUID = UUID.Zero;
                            detobj.posVector = m_parentGroup.RootPart.AbsolutePosition;
                            detobj.rotQuat = Quaternion.Identity;
                            detobj.velVector = Vector3.Zero;
                            detobj.colliderType = 0;
                            detobj.groupUUID = UUID.Zero;
                            colliding.Add(detobj);
                        }
                    }

                    if (colliding.Count > 0)
                    {
                        LandCollidingMessage.Colliders = colliding;
                        // always running this check because if the user deletes the object it would return a null reference.
                        if (m_parentGroup == null)
                            return;

                        if (m_parentGroup.Scene == null)
                            return;

                        m_parentGroup.Scene.EventManager.TriggerScriptLandColliding(LocalId, LandCollidingMessage);
                    }
                }
            }
            if ((m_parentGroup.RootPart.ScriptEvents & scriptEvents.land_collision_end) != 0)
            {
                if (endedColliders.Count > 0)
                {
                    ColliderArgs LandEndCollidingMessage = new ColliderArgs();
                    List<DetectedObject> colliding = new List<DetectedObject>();
                    foreach (uint localId in startedColliders)
                    {
                        if (localId == 0)
                        {
                            //Hope that all is left is ground!
                            DetectedObject detobj = new DetectedObject();
                            detobj.keyUUID = UUID.Zero;
                            detobj.nameStr = "";
                            detobj.ownerUUID = UUID.Zero;
                            detobj.posVector = m_parentGroup.RootPart.AbsolutePosition;
                            detobj.rotQuat = Quaternion.Identity;
                            detobj.velVector = Vector3.Zero;
                            detobj.colliderType = 0;
                            detobj.groupUUID = UUID.Zero;
                            colliding.Add(detobj);
                        }
                    }

                    if (colliding.Count > 0)
                    {
                        LandEndCollidingMessage.Colliders = colliding;
                        // always running this check because if the user deletes the object it would return a null reference.
                        if (m_parentGroup == null)
                            return;

                        if (m_parentGroup.Scene == null)
                            return;

                        m_parentGroup.Scene.EventManager.TriggerScriptLandCollidingEnd(LocalId, LandEndCollidingMessage);
                    }
                }
            }
        }

        public void PhysicsOutOfBounds(Vector3 pos)
        {
            m_log.Error("[PHYSICS]: Physical Object went out of bounds.");
            
            RemFlag(PrimFlags.Physics);
            DoPhysicsPropertyUpdate(false, true);
            //m_parentGroup.Scene.PhysicsScene.AddPhysicsActorTaint(PhysActor);
        }

        public void PhysicsRequestingTerseUpdate()
        {
            if (PhysActor != null)
            {
                
                // Vector3 newpos = new Vector3(PhysActor.Position.GetBytes(), 0);
                Vector3 newpos = new Vector3(PhysActor.Position);

                if (m_parentGroup == null)
                {
                    m_log.Error("[SCENE OBJECT PART]: PhysicsRequestingTerseUpdate: m_parentGroup is null!");
                    return;
                }
                if (m_parentGroup.Scene == null)
                {
                    m_log.Error("[SCENE OBJECT PART]: PhysicsRequestingTerseUpdate: m_parentGroup.Scene is null!");
                    return;
                }
                if (m_parentGroup.Scene.TestBorderCross(newpos, Cardinals.N) | m_parentGroup.Scene.TestBorderCross(newpos, Cardinals.S) | m_parentGroup.Scene.TestBorderCross(newpos, Cardinals.E) | m_parentGroup.Scene.TestBorderCross(newpos, Cardinals.W))
                {
                    m_parentGroup.AbsolutePosition = newpos;
                    return;
                }
                // m_log.DebugFormat("[PHYSICS]: TerseUpdate: UUID={0}, newpos={1}", PhysActor.UUID.ToString(), newpos.ToString());
                //m_parentGroup.RootPart.m_groupPosition = newpos;
            }
            //ScheduleTerseUpdate();
            ScheduleTerseUpdate(new List<SceneObjectPartProperties>(){SceneObjectPartProperties.Position});

            //SendTerseUpdateToAllClients();
        }

        public void PreloadSound(string sound)
        {
            // UUID ownerID = OwnerID;
            UUID objectID = ParentGroup.RootPart.UUID;
            UUID soundID = UUID.Zero;

            if (!UUID.TryParse(sound, out soundID))
            {
                //Trys to fetch sound id from prim's inventory.
                //Prim's inventory doesn't support non script items yet
                
                lock (TaskInventory)
                {
                    foreach (KeyValuePair<UUID, TaskInventoryItem> item in TaskInventory)
                    {
                        if (item.Value.Name == sound)
                        {
                            soundID = item.Value.ItemID;
                            break;
                        }
                    }
                }
            }

            m_parentGroup.Scene.ForEachScenePresence(delegate(ScenePresence sp)
            {
                if (sp.IsChildAgent)
                    return;
                if (!(Util.GetDistanceTo(sp.AbsolutePosition, AbsolutePosition) >= 100))
                    sp.ControllingClient.SendPreLoadSound(objectID, objectID, soundID);
            });
        }

        public void RemFlag(PrimFlags flag)
        {
            // PrimFlags prevflag = Flags;
            if ((Flags & flag) != 0)
            {
                //m_log.Debug("Removing flag: " + ((PrimFlags)flag).ToString());
                Flags &= ~flag;
            }
            //m_log.Debug("prev: " + prevflag.ToString() + " curr: " + Flags.ToString());
            //ScheduleFullUpdate();
        }
        
        public void RemoveScriptEvents(UUID scriptid)
        {
            lock (m_scriptEvents)
            {
                if (m_scriptEvents.ContainsKey(scriptid))
                {
                    scriptEvents oldparts = scriptEvents.None;
                    oldparts = (scriptEvents) m_scriptEvents[scriptid];

                    // remove values from aggregated script events
                    AggregateScriptEvents &= ~oldparts;
                    m_scriptEvents.Remove(scriptid);
                    aggregateScriptEvents();
                }
            }
        }

        /// <summary>
        /// Reset UUIDs for this part.  This involves generate this part's own UUID and
        /// generating new UUIDs for all the items in the inventory.
        /// </summary>
        /// <param name="linkNum">Link number for the part</param>
        public void ResetIDs(int linkNum)
        {
            UUID = UUID.Random();
            LinkNum = linkNum;
            LocalId = 0;
            Inventory.ResetInventoryIDs();
        }

        /// <summary>
        /// Resize this part.
        /// </summary>
        /// <param name="scale"></param>
        public void Resize(Vector3 scale)
        {
            StoreUndoState();
            m_shape.Scale = scale;

            ParentGroup.HasGroupChanged = true;
            //ScheduleFullUpdate();
            ScheduleFullUpdate(new List<SceneObjectPartProperties>(){SceneObjectPartProperties.Scale});
        }
        
        public void RotLookAt(Quaternion target, float strength, float damping)
        {
            rotLookAt(target, strength, damping);
        }

        public void rotLookAt(Quaternion target, float strength, float damping)
        {
            if (IsAttachment)
            {
                /*
                    ScenePresence avatar = m_scene.GetScenePresence(rootpart.AttachedAvatar);
                    if (avatar != null)
                    {
                    Rotate the Av?
                    } */
            }
            else
            {
                APIDDamp = damping;
                APIDStrength = strength;
                APIDTarget = target;
            }
        }

        public void startLookAt(Quaternion rot, float damp, float strength)
        {
            APIDDamp = damp;
            APIDStrength = strength;
            APIDTarget = rot;
        }

        public void stopLookAt()
        {
            APIDTarget = Quaternion.Identity;
        }

        /// <summary>
        /// Schedules this prim for a full update
        /// </summary>
        //public void ScheduleFullUpdate() :: SYMMETRIC SYNC: changed the interface so that we can identify which property triggers calling this function
        public virtual void ScheduleFullUpdate(List<SceneObjectPartProperties> updatedProperties)
        {
//            m_log.DebugFormat("[SCENE OBJECT PART]: Scheduling full update for {0} {1}", Name, LocalId);
            
            if (m_parentGroup != null)
            {
                m_parentGroup.QueueForUpdateCheck();
            }

            int timeNow = Util.UnixTimeSinceEpoch();

            // If multiple updates are scheduled on the same second, we still need to perform all of them
            // So we'll force the issue by bumping up the timestamp so that later processing sees these need
            // to be performed.
            if (timeNow <= TimeStampFull)
            {
                TimeStampFull += 1;
            }
            else
            {
                TimeStampFull = (uint)timeNow;
            }

            m_updateFlag = 2;

            //            m_log.DebugFormat(
            //                "[SCENE OBJECT PART]: Scheduling full  update for {0}, {1} at {2}",
            //                UUID, Name, TimeStampFull);
        }

        /// <summary>
        /// Schedule a terse update for this prim.  Terse updates only send position,
        /// rotation, velocity, rotational velocity and shape information.
        /// </summary>
        //public void ScheduleTerseUpdate()
        public virtual void ScheduleTerseUpdate(List<SceneObjectPartProperties> updatedProperties)
        {
            if (m_updateFlag < 1)
            {
                if (m_parentGroup != null)
                {
                    m_parentGroup.HasGroupChanged = true;
                    m_parentGroup.QueueForUpdateCheck();
                }
                TimeStampTerse = (uint) Util.UnixTimeSinceEpoch();
                m_updateFlag = 1;

                            //m_log.DebugFormat(
                            //    "[SCENE OBJECT PART]: Scheduling terse update for {0}, {1} at {2}",
                            //    UUID, Name, TimeStampTerse);
            }
        }

        public void ScriptSetPhantomStatus(bool Phantom)
        {
            if (m_parentGroup != null)
            {
                m_parentGroup.ScriptSetPhantomStatus(Phantom);
            }
        }

        public void ScriptSetTemporaryStatus(bool Temporary)
        {
            if (m_parentGroup != null)
            {
                m_parentGroup.ScriptSetTemporaryStatus(Temporary);
            }
        }

        public void ScriptSetPhysicsStatus(bool UsePhysics)
        {
            if (m_parentGroup == null)
                DoPhysicsPropertyUpdate(UsePhysics, false);
            else
                m_parentGroup.ScriptSetPhysicsStatus(UsePhysics);
        }

        public void ScriptSetVolumeDetect(bool SetVD)
        {

            if (m_parentGroup != null)
            {
                m_parentGroup.ScriptSetVolumeDetect(SetVD);
            }
        }


        public void SculptTextureCallback(UUID textureID, AssetBase texture)
        {
            if (m_shape.SculptEntry)
            {
                // commented out for sculpt map caching test - null could mean a cached sculpt map has been found
                //if (texture != null)
                {
                    if (texture != null)
                        m_shape.SculptData = texture.Data;

                    if (PhysActor != null)
                    {
                        // Tricks physics engine into thinking we've changed the part shape.
                        PrimitiveBaseShape m_newshape = m_shape.Copy();
                        PhysActor.Shape = m_newshape;
                        m_shape = m_newshape;

                        m_parentGroup.Scene.PhysicsScene.AddPhysicsActorTaint(PhysActor);
                    }
                }
            }
        }

//        /// <summary>
//        ///
//        /// </summary>
//        /// <param name="remoteClient"></param>
//        public void SendFullUpdate(IClientAPI remoteClient, uint clientFlags)
//        {
//            m_parentGroup.SendPartFullUpdate(remoteClient, this, clientFlags);
//        }


        /// <summary>
        /// Send a full update to the client for the given part
        /// </summary>
        /// <param name="remoteClient"></param>
        /// <param name="clientFlags"></param>
        protected internal void SendFullUpdate(IClientAPI remoteClient, uint clientFlags)
        {
//            m_log.DebugFormat(
//                "[SOG]: Sendinging part full update to {0} for {1} {2}", remoteClient.Name, part.Name, part.LocalId);
            
            if (IsRoot)
            {
                if (IsAttachment)
                {
                    SendFullUpdateToClient(remoteClient, AttachedPos, clientFlags);
                }
                else
                {
                    SendFullUpdateToClient(remoteClient, AbsolutePosition, clientFlags);
                }
            }
            else
            {
                SendFullUpdateToClient(remoteClient, clientFlags);
            }
        }

        /// <summary>
        /// Send a full update for this part to all clients.
        /// </summary>
        public void SendFullUpdateToAllClients()
        {
            m_parentGroup.Scene.ForEachScenePresence(delegate(ScenePresence avatar)
            {
                SendFullUpdate(avatar.ControllingClient, avatar.GenerateClientFlags(UUID));
            });
        }

        /// <summary>
        /// Send a full update to all clients except the one nominated.
        /// </summary>
        /// <param name="agentID"></param>
        public void SendFullUpdateToAllClientsExcept(UUID agentID)
        {
            m_parentGroup.Scene.ForEachScenePresence(delegate(ScenePresence avatar)
            {
                // Ugly reference :(
                if (avatar.UUID != agentID)
                    SendFullUpdate(avatar.ControllingClient, avatar.GenerateClientFlags(UUID));
            });
        }

        /// <summary>
        /// Sends a full update to the client
        /// </summary>
        /// <param name="remoteClient"></param>
        /// <param name="clientFlags"></param>
        public void SendFullUpdateToClient(IClientAPI remoteClient, uint clientflags)
        {
            Vector3 lPos;
            lPos = OffsetPosition;
            SendFullUpdateToClient(remoteClient, lPos, clientflags);
        }

        /// <summary>
        /// Sends a full update to the client
        /// </summary>
        /// <param name="remoteClient"></param>
        /// <param name="lPos"></param>
        /// <param name="clientFlags"></param>
        public void SendFullUpdateToClient(IClientAPI remoteClient, Vector3 lPos, uint clientFlags)
        {
            // Suppress full updates during attachment editing
            //
            if (ParentGroup.IsSelected && IsAttachment)
                return;
            
            if (ParentGroup.IsDeleted)
                return;

            clientFlags &= ~(uint) PrimFlags.CreateSelected;

            if (remoteClient.AgentId == _ownerID)
            {
                if ((Flags & PrimFlags.CreateSelected) != 0)
                {
                    clientFlags |= (uint) PrimFlags.CreateSelected;
                    Flags &= ~PrimFlags.CreateSelected;
                }
            }
            //bool isattachment = IsAttachment;
            //if (LocalId != ParentGroup.RootPart.LocalId)
                //isattachment = ParentGroup.RootPart.IsAttachment;

            remoteClient.SendPrimUpdate(this, PrimUpdateFlags.FullUpdate);
        }

        /// <summary>
        /// Tell all the prims which have had updates scheduled
        /// </summary>
        public void SendScheduledUpdates()
        {
            const float ROTATION_TOLERANCE = 0.01f;
            const float VELOCITY_TOLERANCE = 0.001f;
            const float POSITION_TOLERANCE = 0.05f;
            const int TIME_MS_TOLERANCE = 3000;

            if (m_updateFlag == 1)
            {
                // Throw away duplicate or insignificant updates
                if (!RotationOffset.ApproxEquals(m_lastRotation, ROTATION_TOLERANCE) ||
                    !Acceleration.Equals(m_lastAcceleration) ||
                    !Velocity.ApproxEquals(m_lastVelocity, VELOCITY_TOLERANCE) ||
                    Velocity.ApproxEquals(Vector3.Zero, VELOCITY_TOLERANCE) ||
                    !AngularVelocity.ApproxEquals(m_lastAngularVelocity, VELOCITY_TOLERANCE) ||
                    !OffsetPosition.ApproxEquals(m_lastPosition, POSITION_TOLERANCE) ||
                    Environment.TickCount - m_lastTerseSent > TIME_MS_TOLERANCE)
                {
                    AddTerseUpdateToAllAvatars();
                    ClearUpdateSchedule();

                    // This causes the Scene to 'poll' physical objects every couple of frames
                    // bad, so it's been replaced by an event driven method.
                    //if ((ObjectFlags & (uint)PrimFlags.Physics) != 0)
                    //{
                    // Only send the constant terse updates on physical objects!
                    //ScheduleTerseUpdate();
                    //}

                    // Update the "last" values
                    m_lastPosition = OffsetPosition;
                    m_lastRotation = RotationOffset;
                    m_lastVelocity = Velocity;
                    m_lastAcceleration = Acceleration;
                    m_lastAngularVelocity = AngularVelocity;
                    m_lastTerseSent = Environment.TickCount;
                }
            }
            else
            {
                if (m_updateFlag == 2) // is a new prim, just created/reloaded or has major changes
                {
                    AddFullUpdateToAllAvatars();
                    ClearUpdateSchedule();
                }
            }
            ClearUpdateSchedule();

            //SYMMETRIC SYNC
            if (m_parentGroup.Scene.RegionSyncModule != null)
            {                
                m_parentGroup.Scene.RegionSyncModule.QueueSceneObjectPartForUpdate((SceneObjectPart)this);
            }
            //end of SYMMETRIC SYNC
        }

        /// <summary>
        /// Trigger or play an attached sound in this part's inventory.
        /// </summary>
        /// <param name="sound"></param>
        /// <param name="volume"></param>
        /// <param name="triggered"></param>
        /// <param name="flags"></param>
        public void SendSound(string sound, double volume, bool triggered, byte flags, float radius, bool useMaster, bool isMaster)
        {
            if (volume > 1)
                volume = 1;
            if (volume < 0)
                volume = 0;

            UUID ownerID = _ownerID;
            UUID objectID = ParentGroup.RootPart.UUID;
            UUID parentID = GetRootPartUUID();

            UUID soundID = UUID.Zero;
            Vector3 position = AbsolutePosition; // region local
            ulong regionHandle = m_parentGroup.Scene.RegionInfo.RegionHandle;

            if (!UUID.TryParse(sound, out soundID))
            {
                // search sound file from inventory
                lock (TaskInventory)
                {
                    foreach (KeyValuePair<UUID, TaskInventoryItem> item in TaskInventory)
                    {
                        if (item.Value.Name == sound && item.Value.Type == (int)AssetType.Sound)
                        {
                            soundID = item.Value.ItemID;
                            break;
                        }
                    }
                }
            }

            if (soundID == UUID.Zero)
                return;

            ISoundModule soundModule = m_parentGroup.Scene.RequestModuleInterface<ISoundModule>();
            if (soundModule != null)
            {
                if (useMaster)
                {
                    if (isMaster)
                    {
                        if (triggered)
                            soundModule.TriggerSound(soundID, ownerID, objectID, parentID, volume, position, regionHandle, radius);
                        else
                            soundModule.PlayAttachedSound(soundID, ownerID, objectID, volume, position, flags, radius);
                        ParentGroup.PlaySoundMasterPrim = (SceneObjectPart)this;
                        ownerID = _ownerID;
                        objectID = ParentGroup.RootPart.UUID;
                        parentID = GetRootPartUUID();
                        position = AbsolutePosition; // region local
                        regionHandle = ParentGroup.Scene.RegionInfo.RegionHandle;
                        if (triggered)
                            soundModule.TriggerSound(soundID, ownerID, objectID, parentID, volume, position, regionHandle, radius);
                        else
                            soundModule.PlayAttachedSound(soundID, ownerID, objectID, volume, position, flags, radius);
                        foreach (SceneObjectPart prim in ParentGroup.PlaySoundSlavePrims)
                        {
                            ownerID = prim._ownerID;
                            objectID = prim.ParentGroup.RootPart.UUID;
                            parentID = prim.GetRootPartUUID();
                            position = prim.AbsolutePosition; // region local
                            regionHandle = prim.ParentGroup.Scene.RegionInfo.RegionHandle;
                            if (triggered)
                                soundModule.TriggerSound(soundID, ownerID, objectID, parentID, volume, position, regionHandle, radius);
                            else
                                soundModule.PlayAttachedSound(soundID, ownerID, objectID, volume, position, flags, radius);
                        }
                        ParentGroup.PlaySoundSlavePrims.Clear();
                        ParentGroup.PlaySoundMasterPrim = null;
                    }
                    else
                    {
                        ParentGroup.PlaySoundSlavePrims.Add((SceneObjectPart)this);
                    }
                }
                else
                {
                    if (triggered)
                        soundModule.TriggerSound(soundID, ownerID, objectID, parentID, volume, position, regionHandle, radius);
                    else
                        soundModule.PlayAttachedSound(soundID, ownerID, objectID, volume, position, flags, radius);
                }
            }
        }

        /// <summary>
        /// Send a terse update to all clients
        /// </summary>
        public void SendTerseUpdateToAllClients()
        {
            m_parentGroup.Scene.ForEachScenePresence(delegate(ScenePresence avatar)
            {
                SendTerseUpdateToClient(avatar.ControllingClient);
            });
        }

        public void SetAttachmentPoint(uint AttachmentPoint)
        {
            this.AttachmentPoint = AttachmentPoint;

            if (AttachmentPoint != 0)
            {
                IsAttachment = true;
            }
            else
            {
                IsAttachment = false;
            }

            // save the attachment point.
            //if (AttachmentPoint != 0)
            //{
                m_shape.State = (byte)AttachmentPoint;
            //}
        }

        public void SetAxisRotation(int axis, int rotate)
        {
            if (m_parentGroup != null)
            {
                m_parentGroup.SetAxisRotation(axis, rotate);
            }
            //Cannot use ScriptBaseClass constants as no referance to it currently.
            if (axis == 2)//STATUS_ROTATE_X
                STATUS_ROTATE_X = rotate;
            if (axis == 4)//STATUS_ROTATE_Y
                STATUS_ROTATE_Y = rotate;
            if (axis == 8)//STATUS_ROTATE_Z
                STATUS_ROTATE_Z = rotate;
        }

        public void SetBuoyancy(float fvalue)
        {
            if (PhysActor != null)
            {
                PhysActor.Buoyancy = fvalue;
            }
        }

        public void SetDieAtEdge(bool p)
        {
            if (m_parentGroup == null)
                return;
            if (m_parentGroup.IsDeleted)
                return;

            m_parentGroup.RootPart.DIE_AT_EDGE = p;
        }

        public void SetFloatOnWater(int floatYN)
        {
            if (PhysActor != null)
            {
                if (floatYN == 1)
                {
                    PhysActor.FloatOnWater = true;
                }
                else
                {
                    PhysActor.FloatOnWater = false;
                }
            }
        }

        public void SetForce(Vector3 force)
        {
            if (PhysActor != null)
            {
                PhysActor.Force = force;
            }
        }

        public void SetVehicleType(int type)
        {
            if (PhysActor != null)
            {
                PhysActor.VehicleType = type;
            }
        }

        public void SetVehicleFloatParam(int param, float value)
        {
            if (PhysActor != null)
            {
                PhysActor.VehicleFloatParam(param, value);
            }
        }

        public void SetVehicleVectorParam(int param, Vector3 value)
        {
            if (PhysActor != null)
            {
                PhysActor.VehicleVectorParam(param, value);
            }
        }

        public void SetVehicleRotationParam(int param, Quaternion rotation)
        {
            if (PhysActor != null)
            {
                PhysActor.VehicleRotationParam(param, rotation);
            }
        }

        /// <summary>
        /// Set the color of prim faces
        /// </summary>
        /// <param name="color"></param>
        /// <param name="face"></param>
        public void SetFaceColor(Vector3 color, int face)
        {
            Primitive.TextureEntry tex = Shape.Textures;
            Color4 texcolor;
            if (face >= 0 && face < GetNumberOfSides())
            {
                texcolor = tex.CreateFace((uint)face).RGBA;
                texcolor.R = Util.Clip((float)color.X, 0.0f, 1.0f);
                texcolor.G = Util.Clip((float)color.Y, 0.0f, 1.0f);
                texcolor.B = Util.Clip((float)color.Z, 0.0f, 1.0f);
                tex.FaceTextures[face].RGBA = texcolor;
                UpdateTexture(tex);
                TriggerScriptChangedEvent(Changed.COLOR);
                return;
            }
            else if (face == ALL_SIDES)
            {
                for (uint i = 0; i < GetNumberOfSides(); i++)
                {
                    if (tex.FaceTextures[i] != null)
                    {
                        texcolor = tex.FaceTextures[i].RGBA;
                        texcolor.R = Util.Clip((float)color.X, 0.0f, 1.0f);
                        texcolor.G = Util.Clip((float)color.Y, 0.0f, 1.0f);
                        texcolor.B = Util.Clip((float)color.Z, 0.0f, 1.0f);
                        tex.FaceTextures[i].RGBA = texcolor;
                    }
                    texcolor = tex.DefaultTexture.RGBA;
                    texcolor.R = Util.Clip((float)color.X, 0.0f, 1.0f);
                    texcolor.G = Util.Clip((float)color.Y, 0.0f, 1.0f);
                    texcolor.B = Util.Clip((float)color.Z, 0.0f, 1.0f);
                    tex.DefaultTexture.RGBA = texcolor;
                }
                UpdateTexture(tex);
                TriggerScriptChangedEvent(Changed.COLOR);
                return;
            }
        }

        /// <summary>
        /// Get the number of sides that this part has.
        /// </summary>
        /// <returns></returns>
        public int GetNumberOfSides()
        {
            int ret = 0;
            bool hasCut;
            bool hasHollow;
            bool hasDimple;
            bool hasProfileCut;

            PrimType primType = GetPrimType();
            HasCutHollowDimpleProfileCut(primType, Shape, out hasCut, out hasHollow, out hasDimple, out hasProfileCut);

            switch (primType)
            {
                case PrimType.BOX:
                    ret = 6;
                    if (hasCut) ret += 2;
                    if (hasHollow) ret += 1;
                    break;
                case PrimType.CYLINDER:
                    ret = 3;
                    if (hasCut) ret += 2;
                    if (hasHollow) ret += 1;
                    break;
                case PrimType.PRISM:
                    ret = 5;
                    if (hasCut) ret += 2;
                    if (hasHollow) ret += 1;
                    break;
                case PrimType.SPHERE:
                    ret = 1;
                    if (hasCut) ret += 2;
                    if (hasDimple) ret += 2;
                    if (hasHollow) ret += 1;
                    break;
                case PrimType.TORUS:
                    ret = 1;
                    if (hasCut) ret += 2;
                    if (hasProfileCut) ret += 2;
                    if (hasHollow) ret += 1;
                    break;
                case PrimType.TUBE:
                    ret = 4;
                    if (hasCut) ret += 2;
                    if (hasProfileCut) ret += 2;
                    if (hasHollow) ret += 1;
                    break;
                case PrimType.RING:
                    ret = 3;
                    if (hasCut) ret += 2;
                    if (hasProfileCut) ret += 2;
                    if (hasHollow) ret += 1;
                    break;
                case PrimType.SCULPT:
                    ret = 1;
                    break;
            }
            return ret;
        }

        /// <summary>
        /// Tell us what type this prim is
        /// </summary>
        /// <param name="primShape"></param>
        /// <returns></returns>
        public PrimType GetPrimType()
        {
            if (Shape.SculptEntry)
                return PrimType.SCULPT;
            if ((Shape.ProfileCurve & 0x07) == (byte)ProfileShape.Square)
            {
                if (Shape.PathCurve == (byte)Extrusion.Straight)
                    return PrimType.BOX;
                else if (Shape.PathCurve == (byte)Extrusion.Curve1)
                    return PrimType.TUBE;
            }
            else if ((Shape.ProfileCurve & 0x07) == (byte)ProfileShape.Circle)
            {
                if (Shape.PathCurve == (byte)Extrusion.Straight)
                    return PrimType.CYLINDER;
                // ProfileCurve seems to combine hole shape and profile curve so we need to only compare against the lower 3 bits
                else if (Shape.PathCurve == (byte)Extrusion.Curve1)
                    return PrimType.TORUS;
            }
            else if ((Shape.ProfileCurve & 0x07) == (byte)ProfileShape.HalfCircle)
            {
                if (Shape.PathCurve == (byte)Extrusion.Curve1 || Shape.PathCurve == (byte)Extrusion.Curve2)
                    return PrimType.SPHERE;
            }
            else if ((Shape.ProfileCurve & 0x07) == (byte)ProfileShape.EquilateralTriangle)
            {
                if (Shape.PathCurve == (byte)Extrusion.Straight)
                    return PrimType.PRISM;
                else if (Shape.PathCurve == (byte)Extrusion.Curve1)
                    return PrimType.RING;
            }
            
            return PrimType.BOX;
        }
        
        /// <summary>
        /// Tell us if this object has cut, hollow, dimple, and other factors affecting the number of faces 
        /// </summary>
        /// <param name="primType"></param>
        /// <param name="shape"></param>
        /// <param name="hasCut"></param>
        /// <param name="hasHollow"></param>
        /// <param name="hasDimple"></param>
        /// <param name="hasProfileCut"></param>
        protected static void HasCutHollowDimpleProfileCut(PrimType primType, PrimitiveBaseShape shape, out bool hasCut, out bool hasHollow,
            out bool hasDimple, out bool hasProfileCut)
        {
            if (primType == PrimType.BOX
                ||
                primType == PrimType.CYLINDER
                ||
                primType == PrimType.PRISM)

                hasCut = (shape.ProfileBegin > 0) || (shape.ProfileEnd > 0);
            else
                hasCut = (shape.PathBegin > 0) || (shape.PathEnd > 0);

            hasHollow = shape.ProfileHollow > 0;
            hasDimple = (shape.ProfileBegin > 0) || (shape.ProfileEnd > 0); // taken from llSetPrimitiveParms
            hasProfileCut = hasDimple; // is it the same thing?
        }
        
        public void SetVehicleFlags(int param, bool remove)
        {
            if (PhysActor != null)
            {
                PhysActor.VehicleFlags(param, remove);
            }
        }

        public void SetGroup(UUID groupID, IClientAPI client)
        {
            _groupID = groupID;
            if (client != null)
                GetProperties(client);
            m_updateFlag = 2;
        }

        /// <summary>
        ///
        /// </summary>
        public void SetParent(SceneObjectGroup parent)
        {
            m_parentGroup = parent;
        }

        // Use this for attachments!  LocalID should be avatar's localid
        public void SetParentLocalId(uint localID)
        {
            _parentID = localID;
        }

        public void SetPhysicsAxisRotation()
        {
            if (PhysActor != null)
            {
                PhysActor.LockAngularMotion(RotationAxis);
                m_parentGroup.Scene.PhysicsScene.AddPhysicsActorTaint(PhysActor);
            }
        }

        /// <summary>
        /// Set the events that this part will pass on to listeners.
        /// </summary>
        /// <param name="scriptid"></param>
        /// <param name="events"></param>
        public void SetScriptEvents(UUID scriptid, int events)
        {
            // scriptEvents oldparts;
            lock (m_scriptEvents)
            {
                if (m_scriptEvents.ContainsKey(scriptid))
                {
                    // oldparts = m_scriptEvents[scriptid];

                    // remove values from aggregated script events
                    if (m_scriptEvents[scriptid] == (scriptEvents) events)
                        return;
                    m_scriptEvents[scriptid] = (scriptEvents) events;
                }
                else
                {
                    m_scriptEvents.Add(scriptid, (scriptEvents) events);
                }
            }
            aggregateScriptEvents();
        }

        /// <summary>
        /// Set the text displayed for this part.
        /// </summary>
        /// <param name="text"></param>
        public void SetText(string text)
        {
            Text = text;

            ParentGroup.HasGroupChanged = true;
            //ScheduleFullUpdate();
            ScheduleFullUpdate(new List<SceneObjectPartProperties>(){SceneObjectPartProperties.Text});
        }
        
        public void StopLookAt()
        {
            m_parentGroup.stopLookAt();

            //m_parentGroup.ScheduleGroupForTerseUpdate();
            m_parentGroup.ScheduleGroupForTerseUpdate(new List<SceneObjectPartProperties>(){SceneObjectPartProperties.None});//in stopLookAt(), PhysicsActor shall already take care of tainting which properties have been updated 
        }
        
        /// <summary>
        /// Set the text displayed for this part.
        /// </summary>
        /// <param name="text"></param>
        /// <param name="color"></param>
        /// <param name="alpha"></param>
        public void SetText(string text, Vector3 color, double alpha)
        {
            Color = Color.FromArgb((int) (alpha*0xff),
                                   (int) (color.X*0xff),
                                   (int) (color.Y*0xff),
                                   (int) (color.Z*0xff));
            SetText(text);
        }

        public void StopMoveToTarget()
        {
            m_parentGroup.stopMoveToTarget();

            //m_parentGroup.ScheduleGroupForTerseUpdate();
            m_parentGroup.ScheduleGroupForTerseUpdate(new List<SceneObjectPartProperties>(){SceneObjectPartProperties.None}); //in stopMoveToTarget(), PhysicsActor shall already take care of tainting which properties have been updated 
            //m_parentGroup.ScheduleGroupForFullUpdate();
        }

        public void StoreUndoState()
        {
            if (!Undoing)
            {
                if (!IgnoreUndoUpdate)
                {
                    if (m_parentGroup != null)
                    {
                        lock (m_undo)
                        {
                            if (m_undo.Count > 0)
                            {
                                UndoState last = m_undo.Peek();
                                if (last != null)
                                {
                                    if (last.Compare((SceneObjectPart)this))
                                        return;
                                }
                            }

                            if (m_parentGroup.GetSceneMaxUndo() > 0)
                            {
                                UndoState nUndo = new UndoState((SceneObjectPart)this);

                                m_undo.Push(nUndo);
                            }

                        }
                    }
                }
            }
        }

        public EntityIntersection TestIntersection(Ray iray, Quaternion parentrot)
        {
            // In this case we're using a sphere with a radius of the largest dimension of the prim
            // TODO: Change to take shape into account

            EntityIntersection result = new EntityIntersection();
            Vector3 vAbsolutePosition = AbsolutePosition;
            Vector3 vScale = Scale;
            Vector3 rOrigin = iray.Origin;
            Vector3 rDirection = iray.Direction;

            //rDirection = rDirection.Normalize();
            // Buidling the first part of the Quadratic equation
            Vector3 r2ndDirection = rDirection*rDirection;
            float itestPart1 = r2ndDirection.X + r2ndDirection.Y + r2ndDirection.Z;

            // Buidling the second part of the Quadratic equation
            Vector3 tmVal2 = rOrigin - vAbsolutePosition;
            Vector3 r2Direction = rDirection*2.0f;
            Vector3 tmVal3 = r2Direction*tmVal2;

            float itestPart2 = tmVal3.X + tmVal3.Y + tmVal3.Z;

            // Buidling the third part of the Quadratic equation
            Vector3 tmVal4 = rOrigin*rOrigin;
            Vector3 tmVal5 = vAbsolutePosition*vAbsolutePosition;

            Vector3 tmVal6 = vAbsolutePosition*rOrigin;

            // Set Radius to the largest dimension of the prim
            float radius = 0f;
            if (vScale.X > radius)
                radius = vScale.X;
            if (vScale.Y > radius)
                radius = vScale.Y;
            if (vScale.Z > radius)
                radius = vScale.Z;

            // the second part of this is the default prim size
            // once we factor in the aabb of the prim we're adding we can
            // change this to;
            // radius = (radius / 2) - 0.01f;
            //
            radius = (radius / 2) + (0.5f / 2) - 0.1f;

            //radius = radius;

            float itestPart3 = tmVal4.X + tmVal4.Y + tmVal4.Z + tmVal5.X + tmVal5.Y + tmVal5.Z -
                               (2.0f*(tmVal6.X + tmVal6.Y + tmVal6.Z + (radius*radius)));

            // Yuk Quadradrics..    Solve first
            float rootsqr = (itestPart2*itestPart2) - (4.0f*itestPart1*itestPart3);
            if (rootsqr < 0.0f)
            {
                // No intersection
                return result;
            }
            float root = ((-itestPart2) - (float) Math.Sqrt((double) rootsqr))/(itestPart1*2.0f);

            if (root < 0.0f)
            {
                // perform second quadratic root solution
                root = ((-itestPart2) + (float) Math.Sqrt((double) rootsqr))/(itestPart1*2.0f);

                // is there any intersection?
                if (root < 0.0f)
                {
                    // nope, no intersection
                    return result;
                }
            }

            // We got an intersection.  putting together an EntityIntersection object with the
            // intersection information
            Vector3 ipoint =
                new Vector3(iray.Origin.X + (iray.Direction.X*root), iray.Origin.Y + (iray.Direction.Y*root),
                            iray.Origin.Z + (iray.Direction.Z*root));

            result.HitTF = true;
            result.ipoint = ipoint;

            // Normal is calculated by the difference and then normalizing the result
            Vector3 normalpart = ipoint - vAbsolutePosition;
            result.normal = normalpart / normalpart.Length();

            // It's funny how the Vector3 object has a Distance function, but the Axiom.Math object doesn't.
            // I can write a function to do it..    but I like the fact that this one is Static.

            Vector3 distanceConvert1 = new Vector3(iray.Origin.X, iray.Origin.Y, iray.Origin.Z);
            Vector3 distanceConvert2 = new Vector3(ipoint.X, ipoint.Y, ipoint.Z);
            float distance = (float) Util.GetDistanceTo(distanceConvert1, distanceConvert2);

            result.distance = distance;

            return result;
        }

        public EntityIntersection TestIntersectionOBB(Ray iray, Quaternion parentrot, bool frontFacesOnly, bool faceCenters)
        {
            // In this case we're using a rectangular prism, which has 6 faces and therefore 6 planes
            // This breaks down into the ray---> plane equation.
            // TODO: Change to take shape into account
            Vector3[] vertexes = new Vector3[8];

            // float[] distance = new float[6];
            Vector3[] FaceA = new Vector3[6]; // vertex A for Facei
            Vector3[] FaceB = new Vector3[6]; // vertex B for Facei
            Vector3[] FaceC = new Vector3[6]; // vertex C for Facei
            Vector3[] FaceD = new Vector3[6]; // vertex D for Facei

            Vector3[] normals = new Vector3[6]; // Normal for Facei
            Vector3[] AAfacenormals = new Vector3[6]; // Axis Aligned face normals

            AAfacenormals[0] = new Vector3(1, 0, 0);
            AAfacenormals[1] = new Vector3(0, 1, 0);
            AAfacenormals[2] = new Vector3(-1, 0, 0);
            AAfacenormals[3] = new Vector3(0, -1, 0);
            AAfacenormals[4] = new Vector3(0, 0, 1);
            AAfacenormals[5] = new Vector3(0, 0, -1);

            Vector3 AmBa = new Vector3(0, 0, 0); // Vertex A - Vertex B
            Vector3 AmBb = new Vector3(0, 0, 0); // Vertex B - Vertex C
            Vector3 cross = new Vector3();

            Vector3 pos = GetWorldPosition();
            Quaternion rot = GetWorldRotation();

            // Variables prefixed with AX are Axiom.Math copies of the LL variety.

            Quaternion AXrot = rot;
            AXrot.Normalize();

            Vector3 AXpos = pos;

            // tScale is the offset to derive the vertex based on the scale.
            // it's different for each vertex because we've got to rotate it
            // to get the world position of the vertex to produce the Oriented Bounding Box

            Vector3 tScale = Vector3.Zero;

            Vector3 AXscale = new Vector3(m_shape.Scale.X * 0.5f, m_shape.Scale.Y * 0.5f, m_shape.Scale.Z * 0.5f);

            //Vector3 pScale = (AXscale) - (AXrot.Inverse() * (AXscale));
            //Vector3 nScale = (AXscale * -1) - (AXrot.Inverse() * (AXscale * -1));

            // rScale is the rotated offset to find a vertex based on the scale and the world rotation.
            Vector3 rScale = new Vector3();

            // Get Vertexes for Faces Stick them into ABCD for each Face
            // Form: Face<vertex>[face] that corresponds to the below diagram
            #region ABCD Face Vertex Map Comment Diagram
            //                   A _________ B
            //                    |         |
            //                    |  4 top  |
            //                    |_________|
            //                   C           D

            //                   A _________ B
            //                    |  Back   |
            //                    |    3    |
            //                    |_________|
            //                   C           D

            //   A _________ B                     B _________ A
            //    |  Left   |                       |  Right  |
            //    |    0    |                       |    2    |
            //    |_________|                       |_________|
            //   C           D                     D           C

            //                   A _________ B
            //                    |  Front  |
            //                    |    1    |
            //                    |_________|
            //                   C           D

            //                   C _________ D
            //                    |         |
            //                    |  5 bot  |
            //                    |_________|
            //                   A           B
            #endregion

            #region Plane Decomposition of Oriented Bounding Box
            tScale = new Vector3(AXscale.X, -AXscale.Y, AXscale.Z);
            rScale = tScale * AXrot;
            vertexes[0] = (new Vector3((pos.X + rScale.X), (pos.Y + rScale.Y), (pos.Z + rScale.Z)));
               // vertexes[0].X = pos.X + vertexes[0].X;
            //vertexes[0].Y = pos.Y + vertexes[0].Y;
            //vertexes[0].Z = pos.Z + vertexes[0].Z;

            FaceA[0] = vertexes[0];
            FaceB[3] = vertexes[0];
            FaceA[4] = vertexes[0];

            tScale = AXscale;
            rScale = tScale * AXrot;
            vertexes[1] = (new Vector3((pos.X + rScale.X), (pos.Y + rScale.Y), (pos.Z + rScale.Z)));

               // vertexes[1].X = pos.X + vertexes[1].X;
               // vertexes[1].Y = pos.Y + vertexes[1].Y;
            //vertexes[1].Z = pos.Z + vertexes[1].Z;

            FaceB[0] = vertexes[1];
            FaceA[1] = vertexes[1];
            FaceC[4] = vertexes[1];

            tScale = new Vector3(AXscale.X, -AXscale.Y, -AXscale.Z);
            rScale = tScale * AXrot;

            vertexes[2] = (new Vector3((pos.X + rScale.X), (pos.Y + rScale.Y), (pos.Z + rScale.Z)));

            //vertexes[2].X = pos.X + vertexes[2].X;
            //vertexes[2].Y = pos.Y + vertexes[2].Y;
            //vertexes[2].Z = pos.Z + vertexes[2].Z;

            FaceC[0] = vertexes[2];
            FaceD[3] = vertexes[2];
            FaceC[5] = vertexes[2];

            tScale = new Vector3(AXscale.X, AXscale.Y, -AXscale.Z);
            rScale = tScale * AXrot;
            vertexes[3] = (new Vector3((pos.X + rScale.X), (pos.Y + rScale.Y), (pos.Z + rScale.Z)));

            //vertexes[3].X = pos.X + vertexes[3].X;
               // vertexes[3].Y = pos.Y + vertexes[3].Y;
               // vertexes[3].Z = pos.Z + vertexes[3].Z;

            FaceD[0] = vertexes[3];
            FaceC[1] = vertexes[3];
            FaceA[5] = vertexes[3];

            tScale = new Vector3(-AXscale.X, AXscale.Y, AXscale.Z);
            rScale = tScale * AXrot;
            vertexes[4] = (new Vector3((pos.X + rScale.X), (pos.Y + rScale.Y), (pos.Z + rScale.Z)));

               // vertexes[4].X = pos.X + vertexes[4].X;
               // vertexes[4].Y = pos.Y + vertexes[4].Y;
               // vertexes[4].Z = pos.Z + vertexes[4].Z;

            FaceB[1] = vertexes[4];
            FaceA[2] = vertexes[4];
            FaceD[4] = vertexes[4];

            tScale = new Vector3(-AXscale.X, AXscale.Y, -AXscale.Z);
            rScale = tScale * AXrot;
            vertexes[5] = (new Vector3((pos.X + rScale.X), (pos.Y + rScale.Y), (pos.Z + rScale.Z)));

               // vertexes[5].X = pos.X + vertexes[5].X;
               // vertexes[5].Y = pos.Y + vertexes[5].Y;
               // vertexes[5].Z = pos.Z + vertexes[5].Z;

            FaceD[1] = vertexes[5];
            FaceC[2] = vertexes[5];
            FaceB[5] = vertexes[5];

            tScale = new Vector3(-AXscale.X, -AXscale.Y, AXscale.Z);
            rScale = tScale * AXrot;
            vertexes[6] = (new Vector3((pos.X + rScale.X), (pos.Y + rScale.Y), (pos.Z + rScale.Z)));

               // vertexes[6].X = pos.X + vertexes[6].X;
               // vertexes[6].Y = pos.Y + vertexes[6].Y;
               // vertexes[6].Z = pos.Z + vertexes[6].Z;

            FaceB[2] = vertexes[6];
            FaceA[3] = vertexes[6];
            FaceB[4] = vertexes[6];

            tScale = new Vector3(-AXscale.X, -AXscale.Y, -AXscale.Z);
            rScale = tScale * AXrot;
            vertexes[7] = (new Vector3((pos.X + rScale.X), (pos.Y + rScale.Y), (pos.Z + rScale.Z)));

               // vertexes[7].X = pos.X + vertexes[7].X;
               // vertexes[7].Y = pos.Y + vertexes[7].Y;
               // vertexes[7].Z = pos.Z + vertexes[7].Z;

            FaceD[2] = vertexes[7];
            FaceC[3] = vertexes[7];
            FaceD[5] = vertexes[7];
            #endregion

            // Get our plane normals
            for (int i = 0; i < 6; i++)
            {
                //m_log.Info("[FACECALCULATION]: FaceA[" + i + "]=" + FaceA[i] + " FaceB[" + i + "]=" + FaceB[i] + " FaceC[" + i + "]=" + FaceC[i] + " FaceD[" + i + "]=" + FaceD[i]);

                // Our Plane direction
                AmBa = FaceA[i] - FaceB[i];
                AmBb = FaceB[i] - FaceC[i];

                cross = Vector3.Cross(AmBb, AmBa);

                // normalize the cross product to get the normal.
                normals[i] = cross / cross.Length();

                //m_log.Info("[NORMALS]: normals[ " + i + "]" + normals[i].ToString());
                //distance[i] = (normals[i].X * AmBa.X + normals[i].Y * AmBa.Y + normals[i].Z * AmBa.Z) * -1;
            }

            EntityIntersection result = new EntityIntersection();

            result.distance = 1024;
            float c = 0;
            float a = 0;
            float d = 0;
            Vector3 q = new Vector3();

            #region OBB Version 2 Experiment
            //float fmin = 999999;
            //float fmax = -999999;
            //float s = 0;

            //for (int i=0;i<6;i++)
            //{
                //s = iray.Direction.Dot(normals[i]);
                //d = normals[i].Dot(FaceB[i]);

                //if (s == 0)
                //{
                    //if (iray.Origin.Dot(normals[i]) > d)
                    //{
                        //return result;
                    //}
                   // else
                    //{
                        //continue;
                    //}
                //}
                //a = (d - iray.Origin.Dot(normals[i])) / s;
                //if (iray.Direction.Dot(normals[i]) < 0)
                //{
                    //if (a > fmax)
                    //{
                        //if (a > fmin)
                        //{
                            //return result;
                        //}
                        //fmax = a;
                    //}

                //}
                //else
                //{
                    //if (a < fmin)
                    //{
                        //if (a < 0 || a < fmax)
                        //{
                            //return result;
                        //}
                        //fmin = a;
                    //}
                //}
            //}
            //if (fmax > 0)
            //    a= fmax;
            //else
               //     a=fmin;

            //q = iray.Origin + a * iray.Direction;
            #endregion

            // Loop over faces (6 of them)
            for (int i = 0; i < 6; i++)
            {
                AmBa = FaceA[i] - FaceB[i];
                AmBb = FaceB[i] - FaceC[i];
                d = Vector3.Dot(normals[i], FaceB[i]);

                //if (faceCenters)
                //{
                //    c = normals[i].Dot(normals[i]);
                //}
                //else
                //{
                c = Vector3.Dot(iray.Direction, normals[i]);
                //}
                if (c == 0)
                    continue;

                a = (d - Vector3.Dot(iray.Origin, normals[i])) / c;

                if (a < 0)
                    continue;

                // If the normal is pointing outside the object
                if (Vector3.Dot(iray.Direction, normals[i]) < 0 || !frontFacesOnly)
                {
                    //if (faceCenters)
                    //{   //(FaceA[i] + FaceB[i] + FaceC[1] + FaceD[i]) / 4f;
                    //    q =  iray.Origin + a * normals[i];
                    //}
                    //else
                    //{
                        q = iray.Origin + iray.Direction * a;
                    //}

                    float distance2 = (float)GetDistanceTo(q, AXpos);
                    // Is this the closest hit to the object's origin?
                    //if (faceCenters)
                    //{
                    //    distance2 = (float)GetDistanceTo(q, iray.Origin);
                    //}

                    if (distance2 < result.distance)
                    {
                        result.distance = distance2;
                        result.HitTF = true;
                        result.ipoint = q;
                        //m_log.Info("[FACE]:" + i.ToString());
                        //m_log.Info("[POINT]: " + q.ToString());
                        //m_log.Info("[DIST]: " + distance2.ToString());
                        if (faceCenters)
                        {
                            result.normal = AAfacenormals[i] * AXrot;

                            Vector3 scaleComponent = AAfacenormals[i];
                            float ScaleOffset = 0.5f;
                            if (scaleComponent.X != 0) ScaleOffset = AXscale.X;
                            if (scaleComponent.Y != 0) ScaleOffset = AXscale.Y;
                            if (scaleComponent.Z != 0) ScaleOffset = AXscale.Z;
                            ScaleOffset = Math.Abs(ScaleOffset);
                            Vector3 offset = result.normal * ScaleOffset;
                            result.ipoint = AXpos + offset;

                            ///pos = (intersectionpoint + offset);
                        }
                        else
                        {
                            result.normal = normals[i];
                        }
                        result.AAfaceNormal = AAfacenormals[i];
                    }
                }
            }
            return result;
        }

        /// <summary>
        /// Serialize this part to xml.
        /// </summary>
        /// <param name="xmlWriter"></param>
        public void ToXml(XmlTextWriter xmlWriter)
        {
            SceneObjectSerializer.SOPToXml2(xmlWriter, (SceneObjectPart)this, new Dictionary<string, object>());
        }

        public void TriggerScriptChangedEvent(Changed val)
        {
            if (m_parentGroup != null && m_parentGroup.Scene != null)
                m_parentGroup.Scene.EventManager.TriggerOnScriptChangedEvent(LocalId, (uint)val);
        }

        public void TrimPermissions()
        {
            _baseMask &= (uint)PermissionMask.All;
            _ownerMask &= (uint)PermissionMask.All;
            _groupMask &= (uint)PermissionMask.All;
            _everyoneMask &= (uint)PermissionMask.All;
            _nextOwnerMask &= (uint)PermissionMask.All;
        }

        public void Undo()
        {
            lock (m_undo)
            {
                if (m_undo.Count > 0)
                {
                    UndoState nUndo = null;
                    if (m_parentGroup.GetSceneMaxUndo() > 0)
                    {
                        nUndo = new UndoState((SceneObjectPart)this);
                    }
                    UndoState goback = m_undo.Pop();
                    if (goback != null)
                    {
                        goback.PlaybackState((SceneObjectPart)this);
                        if (nUndo != null)
                            m_redo.Push(nUndo);
                    }
                }
            }
        }

        public void Redo()
        {
            lock (m_redo)
            {
                if (m_parentGroup.GetSceneMaxUndo() > 0)
                {
                    UndoState nUndo = new UndoState((SceneObjectPart)this);

                    m_undo.Push(nUndo);
                }
                UndoState gofwd = m_redo.Pop();
                if (gofwd != null)
                    gofwd.PlayfwdState((SceneObjectPart)this);
            }
        }

        public void UpdateExtraParam(ushort type, bool inUse, byte[] data)
        {
            m_shape.ReadInUpdateExtraParam(type, inUse, data);

            if (type == 0x30)
            {
                if (m_shape.SculptEntry && m_shape.SculptTexture != UUID.Zero)
                {
                    m_parentGroup.Scene.AssetService.Get(m_shape.SculptTexture.ToString(), this, AssetReceived);
                }
            }

            ParentGroup.HasGroupChanged = true;
            //ScheduleFullUpdate();
            ScheduleFullUpdate(new List<SceneObjectPartProperties>(){SceneObjectPartProperties.Shape});
        }

        public void UpdateGroupPosition(Vector3 pos)
        {
            if ((pos.X != GroupPosition.X) ||
                (pos.Y != GroupPosition.Y) ||
                (pos.Z != GroupPosition.Z))
            {
                Vector3 newPos = new Vector3(pos.X, pos.Y, pos.Z);
                GroupPosition = newPos;
                //ScheduleTerseUpdate();
                ScheduleFullUpdate(new List<SceneObjectPartProperties>(){SceneObjectPartProperties.GroupPosition});
            }
        }

        public virtual void UpdateMovement()
        {
        }

        /// <summary>
        ///
        /// </summary>
        /// <param name="pos"></param>
        public void UpdateOffSet(Vector3 pos)
        {
            if ((pos.X != OffsetPosition.X) ||
                (pos.Y != OffsetPosition.Y) ||
                (pos.Z != OffsetPosition.Z))
            {
                Vector3 newPos = new Vector3(pos.X, pos.Y, pos.Z);

                if (ParentGroup.RootPart.GetStatusSandbox())
                {
                    if (Util.GetDistanceTo(ParentGroup.RootPart.StatusSandboxPos, newPos) > 10)
                    {
                        ParentGroup.RootPart.ScriptSetPhysicsStatus(false);
                        newPos = OffsetPosition;
                        ParentGroup.Scene.SimChat(Utils.StringToBytes("Hit Sandbox Limit"),
                              ChatTypeEnum.DebugChannel, 0x7FFFFFFF, ParentGroup.RootPart.AbsolutePosition, Name, UUID, false);
                    }
                }

                OffsetPosition = newPos;
                //ScheduleTerseUpdate();
                ScheduleFullUpdate(new List<SceneObjectPartProperties>(){SceneObjectPartProperties.OffsetPosition});
            }
        }

        public void UpdatePermissions(UUID AgentID, byte field, uint localID, uint mask, byte addRemTF)
        {
            bool set = addRemTF == 1;
            bool god = m_parentGroup.Scene.Permissions.IsGod(AgentID);

            uint baseMask = _baseMask;
            if (god)
                baseMask = 0x7ffffff0;

            // Are we the owner?
            if ((AgentID == _ownerID) || god)
            {
                switch (field)
                {
                    case 1:
                        if (god)
                        {
                            _baseMask = ApplyMask(_baseMask, set, mask);
                            Inventory.ApplyGodPermissions(_baseMask);
                        }

                        break;
                    case 2:
                        _ownerMask = ApplyMask(_ownerMask, set, mask) &
                                baseMask;
                        break;
                    case 4:
                        _groupMask = ApplyMask(_groupMask, set, mask) &
                                baseMask;
                        break;
                    case 8:
                        _everyoneMask = ApplyMask(_everyoneMask, set, mask) &
                                baseMask;
                        break;
                    case 16:
                        _nextOwnerMask = ApplyMask(_nextOwnerMask, set, mask) &
                                baseMask;
                        // Prevent the client from creating no mod, no copy
                        // objects
                        if ((_nextOwnerMask & (uint)PermissionMask.Copy) == 0)
                            _nextOwnerMask |= (uint)PermissionMask.Transfer;

                        _nextOwnerMask |= (uint)PermissionMask.Move;

                        break;
                }
                SendFullUpdateToAllClients();

                SendObjectPropertiesToClient(AgentID);

            }
        }

        public bool IsHingeJoint()
        {
            // For now, we use the NINJA naming scheme for identifying joints.
            // In the future, we can support other joint specification schemes such as a 
            // custom checkbox in the viewer GUI.
            if (m_parentGroup.Scene.PhysicsScene.SupportsNINJAJoints)
            {
                string hingeString = "hingejoint";
                return (Name.Length >= hingeString.Length && Name.Substring(0, hingeString.Length) == hingeString);
            }
            else
            {
                return false;
            }
        }

        public bool IsBallJoint()
        {
            // For now, we use the NINJA naming scheme for identifying joints.
            // In the future, we can support other joint specification schemes such as a 
            // custom checkbox in the viewer GUI.
            if (m_parentGroup.Scene.PhysicsScene.SupportsNINJAJoints)
            {
                string ballString = "balljoint";
                return (Name.Length >= ballString.Length && Name.Substring(0, ballString.Length) == ballString);
            }
            else
            {
                return false;
            }
        }

        public bool IsJoint()
        {
            // For now, we use the NINJA naming scheme for identifying joints.
            // In the future, we can support other joint specification schemes such as a 
            // custom checkbox in the viewer GUI.
            if (m_parentGroup.Scene.PhysicsScene.SupportsNINJAJoints)
            {
                return IsHingeJoint() || IsBallJoint();
            }
            else
            {
                return false;
            }
        }

        public void UpdatePrimFlags(bool UsePhysics, bool IsTemporary, bool IsPhantom, bool IsVD)
        {
            bool wasUsingPhysics = ((Flags & PrimFlags.Physics) != 0);
            bool wasTemporary = ((Flags & PrimFlags.TemporaryOnRez) != 0);
            bool wasPhantom = ((Flags & PrimFlags.Phantom) != 0);
            bool wasVD = VolumeDetectActive;

            if ((UsePhysics == wasUsingPhysics) && (wasTemporary == IsTemporary) && (wasPhantom == IsPhantom) && (IsVD==wasVD))
            {
                return;
            }

            // Special cases for VD. VD can only be called from a script 
            // and can't be combined with changes to other states. So we can rely
            // that...
            // ... if VD is changed, all others are not.
            // ... if one of the others is changed, VD is not.
            if (IsVD) // VD is active, special logic applies
            {
                // State machine logic for VolumeDetect
                // More logic below
                bool phanReset = (IsPhantom != wasPhantom) && !IsPhantom;

                if (phanReset) // Phantom changes from on to off switch VD off too
                {
                    IsVD = false;               // Switch it of for the course of this routine
                    VolumeDetectActive = false; // and also permanently
                    if (PhysActor != null)
                        PhysActor.SetVolumeDetect(0);   // Let physics know about it too
                }
                else
                {
                    IsPhantom = false;
                    // If volumedetect is active we don't want phantom to be applied.
                    // If this is a new call to VD out of the state "phantom"
                    // this will also cause the prim to be visible to physics
                }

            }

            if (UsePhysics && IsJoint())
            {
                IsPhantom = true;
            }

            if (UsePhysics)
            {
                AddFlag(PrimFlags.Physics);
                if (!wasUsingPhysics)
                {
                    DoPhysicsPropertyUpdate(UsePhysics, false);
                    if (m_parentGroup != null)
                    {
                        if (!m_parentGroup.IsDeleted)
                        {
                            if (LocalId == m_parentGroup.RootPart.LocalId)
                            {
                                m_parentGroup.CheckSculptAndLoad();
                            }
                        }
                    }
                }
            }
            else
            {
                RemFlag(PrimFlags.Physics);
                if (wasUsingPhysics)
                {
                    DoPhysicsPropertyUpdate(UsePhysics, false);
                }
            }


            if (IsPhantom || IsAttachment || (Shape.PathCurve == (byte)Extrusion.Flexible)) // note: this may have been changed above in the case of joints
            {
                AddFlag(PrimFlags.Phantom);
                if (PhysActor != null)
                {
                    m_parentGroup.Scene.PhysicsScene.RemovePrim(PhysActor);
                    /// that's not wholesome.  Had to make Scene public
                    PhysActor = null;
                }
            }
            else // Not phantom
            {
                RemFlag(PrimFlags.Phantom);

                PhysicsActor pa = PhysActor;
                if (pa == null)
                {
                    // It's not phantom anymore. So make sure the physics engine get's knowledge of it
                    PhysActor = m_parentGroup.Scene.PhysicsScene.AddPrimShape(
                        string.Format("{0}/{1}", Name, UUID),
                        Shape,
                        AbsolutePosition,
                        Scale,
                        RotationOffset,
                        UsePhysics);

                    pa = PhysActor;
                    if (pa != null)
                    {
                        pa.LocalID = LocalId;
                        pa.UUID = this.UUID;
                        DoPhysicsPropertyUpdate(UsePhysics, true);
                        if (m_parentGroup != null)
                        {
                            if (!m_parentGroup.IsDeleted)
                            {
                                if (LocalId == m_parentGroup.RootPart.LocalId)
                                {
                                    m_parentGroup.CheckSculptAndLoad();
                                }
                            }
                        }
                        if (
                            ((AggregateScriptEvents & scriptEvents.collision) != 0) ||
                            ((AggregateScriptEvents & scriptEvents.collision_end) != 0) ||
                            ((AggregateScriptEvents & scriptEvents.collision_start) != 0) ||
                            ((AggregateScriptEvents & scriptEvents.land_collision_start) != 0) ||
                            ((AggregateScriptEvents & scriptEvents.land_collision) != 0) ||
                            ((AggregateScriptEvents & scriptEvents.land_collision_end) != 0) ||
                            (CollisionSound != UUID.Zero)
                            )
                        {
                                PhysActor.OnCollisionUpdate += PhysicsCollision;
                                PhysActor.SubscribeEvents(1000);
                        }
                    }
                }
                else // it already has a physical representation
                {
                    pa.IsPhysical = UsePhysics;

                    DoPhysicsPropertyUpdate(UsePhysics, false); // Update physical status. If it's phantom this will remove the prim
                    if (m_parentGroup != null)
                    {
                        if (!m_parentGroup.IsDeleted)
                        {
                            if (LocalId == m_parentGroup.RootPart.LocalId)
                            {
                                m_parentGroup.CheckSculptAndLoad();
                            }
                        }
                    }
                }
            }

            if (IsVD)
            {
                // If the above logic worked (this is urgent candidate to unit tests!)
                // we now have a physicsactor.
                // Defensive programming calls for a check here.
                // Better would be throwing an exception that could be catched by a unit test as the internal 
                // logic should make sure, this Physactor is always here.
                if (this.PhysActor != null)
                {
                    PhysActor.SetVolumeDetect(1);
                    AddFlag(PrimFlags.Phantom); // We set this flag also if VD is active
                    this.VolumeDetectActive = true;
                }
            }
            else
            {   // Remove VolumeDetect in any case. Note, it's safe to call SetVolumeDetect as often as you like
                // (mumbles, well, at least if you have infinte CPU powers :-))
                PhysicsActor pa = this.PhysActor;
                if (pa != null)
                {
                    PhysActor.SetVolumeDetect(0);
                }
                this.VolumeDetectActive = false;
            }


            if (IsTemporary)
            {
                AddFlag(PrimFlags.TemporaryOnRez);
            }
            else
            {
                RemFlag(PrimFlags.TemporaryOnRez);
            }
            //            m_log.Debug("Update:  PHY:" + UsePhysics.ToString() + ", T:" + IsTemporary.ToString() + ", PHA:" + IsPhantom.ToString() + " S:" + CastsShadows.ToString());

            ParentGroup.HasGroupChanged = true;
            //ScheduleFullUpdate();
            ScheduleFullUpdate(new List<SceneObjectPartProperties>() { SceneObjectPartProperties.Flags});
        }

        public void UpdateRotation(Quaternion rot)
        {
            if ((rot.X != RotationOffset.X) ||
                (rot.Y != RotationOffset.Y) ||
                (rot.Z != RotationOffset.Z) ||
                (rot.W != RotationOffset.W))
            {
                RotationOffset = rot;
                ParentGroup.HasGroupChanged = true;
                //ScheduleTerseUpdate();
                ScheduleFullUpdate(new List<SceneObjectPartProperties>() {SceneObjectPartProperties.RotationOffset});
            }
        }

        /// <summary>
        /// Update the shape of this part.
        /// </summary>
        /// <param name="shapeBlock"></param>
        public void UpdateShape(ObjectShapePacket.ObjectDataBlock shapeBlock)
        {
            m_shape.PathBegin = shapeBlock.PathBegin;
            m_shape.PathEnd = shapeBlock.PathEnd;
            m_shape.PathScaleX = shapeBlock.PathScaleX;
            m_shape.PathScaleY = shapeBlock.PathScaleY;
            m_shape.PathShearX = shapeBlock.PathShearX;
            m_shape.PathShearY = shapeBlock.PathShearY;
            m_shape.PathSkew = shapeBlock.PathSkew;
            m_shape.ProfileBegin = shapeBlock.ProfileBegin;
            m_shape.ProfileEnd = shapeBlock.ProfileEnd;
            m_shape.PathCurve = shapeBlock.PathCurve;
            m_shape.ProfileCurve = shapeBlock.ProfileCurve;
            m_shape.ProfileHollow = shapeBlock.ProfileHollow;
            m_shape.PathRadiusOffset = shapeBlock.PathRadiusOffset;
            m_shape.PathRevolutions = shapeBlock.PathRevolutions;
            m_shape.PathTaperX = shapeBlock.PathTaperX;
            m_shape.PathTaperY = shapeBlock.PathTaperY;
            m_shape.PathTwist = shapeBlock.PathTwist;
            m_shape.PathTwistBegin = shapeBlock.PathTwistBegin;
            if (PhysActor != null)
            {
                PhysActor.Shape = m_shape;
                m_parentGroup.Scene.PhysicsScene.AddPhysicsActorTaint(PhysActor);
            }

            // This is what makes vehicle trailers work
            // A script in a child prim re-issues
            // llSetPrimitiveParams(PRIM_TYPE) every few seconds. That
            // prevents autoreturn. This is not well known. It also works
            // in SL.
            //
            if (ParentGroup.RootPart != this)
                ParentGroup.RootPart.Rezzed = DateTime.UtcNow;

            ParentGroup.HasGroupChanged = true;
            TriggerScriptChangedEvent(Changed.SHAPE);
            //ScheduleFullUpdate();
            ScheduleFullUpdate(new List<SceneObjectPartProperties>() {SceneObjectPartProperties.Shape});
        }

        /// <summary>
        /// Update the textures on the part.
        /// </summary>
        /// Added to handle bug in libsecondlife's TextureEntry.ToBytes()
        /// not handling RGBA properly. Cycles through, and "fixes" the color
        /// info
        /// <param name="tex"></param>
        public void UpdateTexture(Primitive.TextureEntry tex)
        {
            //Color4 tmpcolor;
            //for (uint i = 0; i < 32; i++)
            //{
            //    if (tex.FaceTextures[i] != null)
            //    {
            //        tmpcolor = tex.GetFace((uint) i).RGBA;
            //        tmpcolor.A = tmpcolor.A*255;
            //        tmpcolor.R = tmpcolor.R*255;
            //        tmpcolor.G = tmpcolor.G*255;
            //        tmpcolor.B = tmpcolor.B*255;
            //        tex.FaceTextures[i].RGBA = tmpcolor;
            //    }
            //}
            //tmpcolor = tex.DefaultTexture.RGBA;
            //tmpcolor.A = tmpcolor.A*255;
            //tmpcolor.R = tmpcolor.R*255;
            //tmpcolor.G = tmpcolor.G*255;
            //tmpcolor.B = tmpcolor.B*255;
            //tex.DefaultTexture.RGBA = tmpcolor;
            UpdateTextureEntry(tex.GetBytes());
        }

        /// <summary>
        /// Update the texture entry for this part.
        /// </summary>
        /// <param name="textureEntry"></param>
        public void UpdateTextureEntry(byte[] textureEntry)
        {
            m_shape.TextureEntry = textureEntry;
            TriggerScriptChangedEvent(Changed.TEXTURE);

            ParentGroup.HasGroupChanged = true;
            //This is madness..
            //ParentGroup.ScheduleGroupForFullUpdate();
            //This is sparta
            //ScheduleFullUpdate();
            ScheduleFullUpdate(new List<SceneObjectPartProperties>() {SceneObjectPartProperties.Shape});
        }

        public void aggregateScriptEvents()
        {
            AggregateScriptEvents = 0;

            // Aggregate script events
            lock (m_scriptEvents)
            {
                foreach (scriptEvents s in m_scriptEvents.Values)
                {
                    AggregateScriptEvents |= s;
                }
            }

            uint objectflagupdate = 0;

            if (
                ((AggregateScriptEvents & scriptEvents.touch) != 0) ||
                ((AggregateScriptEvents & scriptEvents.touch_end) != 0) ||
                ((AggregateScriptEvents & scriptEvents.touch_start) != 0)
                )
            {
                objectflagupdate |= (uint) PrimFlags.Touch;
            }

            if ((AggregateScriptEvents & scriptEvents.money) != 0)
            {
                objectflagupdate |= (uint) PrimFlags.Money;
            }

            if (AllowedDrop)
            {
                objectflagupdate |= (uint) PrimFlags.AllowInventoryDrop;
            }

            if (
                ((AggregateScriptEvents & scriptEvents.collision) != 0) ||
                ((AggregateScriptEvents & scriptEvents.collision_end) != 0) ||
                ((AggregateScriptEvents & scriptEvents.collision_start) != 0) ||
                ((AggregateScriptEvents & scriptEvents.land_collision_start) != 0) ||
                ((AggregateScriptEvents & scriptEvents.land_collision) != 0) ||
                ((AggregateScriptEvents & scriptEvents.land_collision_end) != 0) ||
                (CollisionSound != UUID.Zero)
                )
            {
                // subscribe to physics updates.
                if (PhysActor != null)
                {
                    PhysActor.OnCollisionUpdate += PhysicsCollision;
                    PhysActor.SubscribeEvents(1000);

                }
            }
            else
            {
                if (PhysActor != null)
                {
                    PhysActor.UnSubscribeEvents();
                    PhysActor.OnCollisionUpdate -= PhysicsCollision;
                }
            }

            if (m_parentGroup == null)
            {
//                m_log.DebugFormat(
//                    "[SCENE OBJECT PART]: Scheduling part {0} {1} for full update in aggregateScriptEvents() since m_parentGroup == null", Name, LocalId);
                //ScheduleFullUpdate();
                ScheduleFullUpdate(new List<SceneObjectPartProperties>() { SceneObjectPartProperties.Flags, SceneObjectPartProperties.AggregateScriptEvents});
                return;
            }

            //if ((GetEffectiveObjectFlags() & (uint)PrimFlags.Scripted) != 0)
            //{
            //    m_parentGroup.Scene.EventManager.OnScriptTimerEvent += handleTimerAccounting;
            //}
            //else
            //{
            //    m_parentGroup.Scene.EventManager.OnScriptTimerEvent -= handleTimerAccounting;
            //}

            LocalFlags=(PrimFlags)objectflagupdate;

            if (m_parentGroup != null && m_parentGroup.RootPart == this)
            {
                m_parentGroup.aggregateScriptEvents();
            }
            else
            {
//                m_log.DebugFormat(
//                    "[SCENE OBJECT PART]: Scheduling part {0} {1} for full update in aggregateScriptEvents()", Name, LocalId);
                //ScheduleFullUpdate();
                ScheduleFullUpdate(new List<SceneObjectPartProperties>() { SceneObjectPartProperties.Flags, SceneObjectPartProperties.AggregateScriptEvents});
            }
        }

        public int registerTargetWaypoint(Vector3 target, float tolerance)
        {
            if (m_parentGroup != null)
            {
                return m_parentGroup.registerTargetWaypoint(target, tolerance);
            }
            return 0;
        }

        public void unregisterTargetWaypoint(int handle)
        {
            if (m_parentGroup != null)
            {
                m_parentGroup.unregisterTargetWaypoint(handle);
            }
        }

        public int registerRotTargetWaypoint(Quaternion target, float tolerance)
        {
            if (m_parentGroup != null)
            {
                return m_parentGroup.registerRotTargetWaypoint(target, tolerance);
            }
            return 0;
        }

        public void unregisterRotTargetWaypoint(int handle)
        {
            if (m_parentGroup != null)
            {
                m_parentGroup.unregisterRotTargetWaypoint(handle);
            }
        }

        public void SetCameraAtOffset(Vector3 v)
        {
            m_cameraAtOffset = v;
        }

        public void SetCameraEyeOffset(Vector3 v)
        {
            m_cameraEyeOffset = v;
        }

        public void SetForceMouselook(bool force)
        {
            m_forceMouselook = force;
        }

        public Vector3 GetCameraAtOffset()
        {
            return m_cameraAtOffset;
        }

        public Vector3 GetCameraEyeOffset()
        {
            return m_cameraEyeOffset;
        }

        public bool GetForceMouselook()
        {
            return m_forceMouselook;
        }
        
        public override string ToString()
        {
            return String.Format("{0} {1} (parent {2}))", Name, UUID, ParentGroup);
        }

        #endregion Public Methods

        public void SendTerseUpdateToClient(IClientAPI remoteClient)
        {
            if (ParentGroup == null || ParentGroup.IsDeleted)
                return;

            if (IsAttachment && ParentGroup.RootPart != this)
                return;
            
            // Causes this thread to dig into the Client Thread Data.
            // Remember your locking here!
            remoteClient.SendPrimUpdate(this, PrimUpdateFlags.Position | PrimUpdateFlags.Rotation | PrimUpdateFlags.Velocity | PrimUpdateFlags.Acceleration | PrimUpdateFlags.AngularVelocity);
        }
                
        public void AddScriptLPS(int count)
        {
            m_parentGroup.AddScriptLPS(count);
        }
        
        public void ApplyNextOwnerPermissions()
        {
            _baseMask &= _nextOwnerMask;
            _ownerMask &= _nextOwnerMask;
            _everyoneMask &= _nextOwnerMask;

            Inventory.ApplyNextOwnerPermissions();
        }
        public void UpdateLookAt()
        {
            try
            {
                if (APIDTarget != Quaternion.Identity)
                {
                    if (Single.IsNaN(APIDTarget.W) == true)
                    {
                        APIDTarget = Quaternion.Identity;
                        return;
                    }
                    Quaternion rot = RotationOffset;
                    Quaternion dir = (rot - APIDTarget);
                    float speed = ((APIDStrength / APIDDamp) * (float)(Math.PI / 180.0f));
                    if (dir.Z > speed)
                    {
                        rot.Z -= speed;
                    }
                    if (dir.Z < -speed)
                    {
                        rot.Z += speed;
                    }
                    rot.Normalize();
                    UpdateRotation(rot);
                }
            }
            catch (Exception ex)
            {
                m_log.Error("[Physics] " + ex);
            }
        }

        public Color4 GetTextColor()
        {
            Color color = Color;
            return new Color4(color.R, color.G, color.B, (byte)(0xFF - color.A));
        }

        #region REGION SYNC

        public void UpdateObjectPartProperties(SceneObjectPart updatedPart)
        {
            //So far this function is written with Script Engine updating local Scene cache in mind.
            //
            //Assumptions: 
            //(1) prim's UUID and LocalID won't change.
            //(2) CreaterIF, OwnerID, GroupID,  won't change
            //For now, we only update a small set of properties, which is a subset of the serialized object data.
            //We simply assume other properties won't change. (Just a temporary work-around.)
            //Properties that will be updated:
            //GroupPosition, OffsetPosition,RotationOffset, Velocity, AngularVelocity, Acceleration,
            //<Color />   <LinkNum>0</LinkNum>  , Scale
            //
            //And we do not update Physics properties.

            //The above assumptions and limited updating actions can be easily fixed once Scene supports
            //[property name, property value] type of detailed updates.

            //Need to be able to update TaskInventory, so that new scripts will be added
            
            if (updatedPart == null)
                return;

            this.GroupPosition = updatedPart.GroupPosition;
            this.OffsetPosition = updatedPart.OffsetPosition;
            this.RotationOffset = updatedPart.RotationOffset;
            this.AngularVelocity = updatedPart.AngularVelocity;
            this.Acceleration = updatedPart.Acceleration;
            this.Color = updatedPart.Color;
            this.LinkNum = updatedPart.LinkNum;
            this.Velocity = updatedPart.Velocity;
            this.Scale = updatedPart.Scale;
            this.SitAnimation = updatedPart.SitAnimation;
            this.SitName = updatedPart.SitName;
            this.SitTargetAvatar = updatedPart.SitTargetAvatar;
            this.SitTargetOrientation = updatedPart.SitTargetOrientation;
            this.SitTargetOrientationLL = updatedPart.SitTargetOrientationLL;
            this.SitTargetPosition = updatedPart.SitTargetPosition;
            this.SitTargetPositionLL = updatedPart.SitTargetPositionLL;
            
            this.ObjectFlags = updatedPart.ObjectFlags;

            this.m_inventory.Items = (TaskInventoryDictionary)updatedPart.m_inventory.Items.Clone();

            //update shape information, for now, only update fileds in Shape whose set functions are defined in PrimitiveBaseShape
            this.Shape = updatedPart.Shape.Copy();
            this.Shape.TextureEntry = updatedPart.Shape.TextureEntry;

        }

        #endregion

        #region SYMMETRIC SYNC

        //Time stamp for the most recent update on this prim. We only have one time-stamp per prim for now.
        //The goal is to evetually have time-stamp per property bucket for each prim.
        private long m_lastUpdateTimeStamp = DateTime.Now.Ticks;
        public long LastUpdateTimeStamp
        {
            get { return m_lastUpdateTimeStamp; }
            set { m_lastUpdateTimeStamp = value; }
        }

        #endregion 

    }

    //SYMMETRIC SYNC

    //Information for concurrency control of one bucket of prim proproperties.
    public class BucketSyncInfo
    {
        private long m_lastUpdateTimeStamp;
        private string m_lastUpdateActorID;
        //lock for concurrent updates of the timestamp and actorID.
        private Object m_updateLock = new Object();
        private string m_bucketName;
        private bool m_bucketTainted = false;

        public long LastUpdateTimeStamp
        {
            get { return m_lastUpdateTimeStamp; }
            set { m_lastUpdateTimeStamp = value; }
        }

        public string LastUpdateActorID
        {
            get { return m_lastUpdateActorID; }
            set { m_lastUpdateActorID = value; }
        }

        public string BucketName
        {
            get { return m_bucketName; }
        }

        public bool Tainted
        {
            get { return m_bucketTainted; }
        }

        public BucketSyncInfo(string bucketName)
        {
            m_bucketName = bucketName;
        }

        public BucketSyncInfo(long timeStamp, string actorID, string bucketName)
        {
            m_lastUpdateTimeStamp = timeStamp;
            m_lastUpdateActorID = actorID;
            m_bucketName = bucketName;
        }

        public void UpdateSyncInfoAndClearTaint(long timeStamp, string actorID)
        {
            lock (m_updateLock)
            {
                m_lastUpdateTimeStamp = timeStamp;
                m_lastUpdateActorID = actorID;
                m_bucketTainted = false; //clear taint
            }
        }

        public void TaintBucket()
        {
            lock (m_updateLock)
            {
                m_bucketTainted = true;
            }
        }
    }

    /*
    public enum SceneObjectPartProperties:ulong 
        {
        //Following properties copied from SceneObjectSerializer(), 
            AllowedDrop = (ulong) 1<<0,
            CreatorID = (ulong) 1<<1,
            CreatorData = (ulong) 1 <<2,
            FolderID = (ulong) 1 << 3,
            InventorySerial = (ulong) 1 << 4,
            TaskInventory = (ulong) 1 << 5,
            //UUID", 
            //LocalId", 
            Name = (ulong) 1 << 6,
            Material = (ulong) 1 <<7,
            PassTouches = (ulong) 1 << 8,
            RegionHandle = (ulong) 1 << 9,
            ScriptAccessPin = (ulong) 1 << 10,
            GroupPosition = (ulong) 1 << 11,
            OffsetPosition = (ulong) 1 << 12,
            RotationOffset = (ulong) 1 << 13,
            Velocity = (ulong) 1 << 14,
            AngularVelocity = (ulong) 1 << 15,
            //"Acceleration", 
            SOP_Acceleration = (ulong) 1 << 16,  //SOP and PA read/write their own local copies of acceleration, so we distinguish the copies
            Description = (ulong) 1 << 17,
            Color = (ulong) 1 << 18,
            Text = (ulong) 1 << 19,
            SitName = (ulong) 1 << 20,
            TouchName = (ulong) 1 << 21,
            LinkNum = (ulong) 1 << 22,
            ClickAction = (ulong) 1 << 23,
            Shape = (ulong) 1 << 24,
            Scale = (ulong) 1 << 25,
            UpdateFlag = (ulong) 1 << 26,
            SitTargetOrientation = (ulong) 1 << 27,
            SitTargetPosition = (ulong) 1 << 28,
            SitTargetPositionLL = (ulong) 1 << 29,
            SitTargetOrientationLL = (ulong) 1 << 30,
            ParentID = (ulong)1 << 31,
            CreationDate = (ulong) 1 << 32,
            Category = (ulong) 1 << 33,
            SalePrice = (ulong) 1 << 34,
            ObjectSaleType = (ulong) 1 << 35,
            OwnershipCost = (ulong) 1 << 36,
            GroupID = (ulong) 1 << 37,
            OwnerID = (ulong) 1 << 38,
            LastOwnerID = (ulong) 1 << 39,
            BaseMask = (ulong) 1 << 40,
            OwnerMask = (ulong) 1 << 41,
            GroupMask = (ulong) 1 << 42,
            EveryoneMask = (ulong) 1 << 43,
            NextOwnerMask = (ulong) 1 << 44,
            Flags = (ulong) 1 << 45,
            CollisionSound = (ulong) 1 << 46,
            CollisionSoundVolume = (ulong) 1 << 47,
            MediaUrl = (ulong) 1 << 48,
            TextureAnimation = (ulong) 1 << 49,
            ParticleSystem = (ulong) 1 << 50,
            //Property names below copied from PhysicsActor, they are necessary in synchronization, but not covered the above properties
            //Physics properties "Velocity" is covered above
            Position = (ulong) 1 << 51,
            Size = (ulong) 1 << 52,
            Force = (ulong) 1 << 53,
            RotationalVelocity = (ulong) 1 << 54,
            PA_Acceleration = (ulong) 1 << 55,
            Torque = (ulong) 1 << 56,
            Orientation = (ulong) 1 << 57,
            IsPhysical = (ulong) 1 << 58,
            Flying = (ulong) 1 << 59,
            Buoyancy = (ulong) 1 << 60,
            //To be handled
            AttachmentPoint = (ulong)1 << 61,
            FullUpdate = UInt64.MaxValue
    }
    */

    public enum SceneObjectPartProperties 
    {
        None,
        //Following properties copied from SceneObjectSerializer(), 
        AllowedDrop ,
        CreatorID ,
        CreatorData ,
        FolderID ,
        InventorySerial,
        TaskInventory,
        //UUID", 
        //LocalId", 
        Name,
        Material,
        PassTouches,
        RegionHandle,
        ScriptAccessPin,
        GroupPosition,
        OffsetPosition,
        RotationOffset,
        Velocity,
        AngularVelocity,
        //"Acceleration", 
        SOP_Acceleration,  //SOP and PA read/write their own local copies of acceleration, so we distinguish the copies
        Description,
        Color,
        Text,
        SitName,
        TouchName,
        LinkNum,
        ClickAction,
        Shape,
        Scale,
        UpdateFlag,
        SitTargetOrientation,
        SitTargetPosition,
        SitTargetPositionLL,
        SitTargetOrientationLL,
        ParentID,
        CreationDate,
        Category,
        SalePrice,
        ObjectSaleType,
        OwnershipCost,
        GroupID,
        OwnerID,
        LastOwnerID,
        BaseMask,
        OwnerMask,
        GroupMask,
        EveryoneMask,
        NextOwnerMask,
        Flags,
        CollisionSound,
        CollisionSoundVolume,
        MediaUrl,
        TextureAnimation,
        ParticleSystem,
        //Property names below copied from PhysicsActor, they are necessary in synchronization, but not covered the above properties
        //Physics properties "Velocity" is covered above
        Position,
        Size,
        Force,
        RotationalVelocity,
        PA_Acceleration,
        Torque,
        Orientation,
        IsPhysical,
        Flying,
        Buoyancy,
        Kinematic,
        IsCollidingGround,
        IsColliding,
        //TODO!!!! To be handled in serialization/deserizaltion for synchronization
        AggregateScriptEvents,
        IsAttachment,
        AttachedAvatar,
        AttachedPos,
        AttachmentPoint,
        //TODO!!!! To be handled in serialization/deserizaltion for synchronization
        IsSelected,
        Sound, //This indicates any Sound related property has changed: Sound, SoundGain, SoundFlags,SoundRadius,
        //Addition properties to be added here

        //Client Manager may want to add some property here that viewers care about and should be synchronized across actors

        FullUpdate,
    }


    public class SceneObjectPart : SceneObjectPartBase
    {
        public SceneObjectPart()
            : base()
        {
        }

        public SceneObjectPart(
    UUID ownerID, PrimitiveBaseShape shape, Vector3 groupPosition,
    Quaternion rotationOffset, Vector3 offsetPosition)
            : base(ownerID, shape, groupPosition, rotationOffset, offsetPosition)
        {
        }

        //The following variables should be initialized when this SceneObjectPart is added into the local Scene.
        //private List<BucketSyncInfo> SynchronizeUpdatesToScene = null;
        //public List<BucketSyncInfo> BucketSyncInfoList
        private Dictionary<string, BucketSyncInfo> m_bucketSyncInfoList = new Dictionary<string, BucketSyncInfo>();
        public Dictionary<string, BucketSyncInfo> BucketSyncInfoList
        {
            get { return m_bucketSyncInfoList; }
            set { m_bucketSyncInfoList = value; }
        }
        //TODO: serialization and deserialization processors to be added in SceneObjectSerializer

        //The following variables are initialized when RegionSyncModule reads the config file for mapping of properties and buckets
        private static Dictionary<SceneObjectPartProperties, string> m_primPropertyBucketMap = null;
        private static List<string> m_propertyBucketNames = null;

        private static string m_localActorID = "";
        //private static int m_bucketCount = 0;
        //private delegate void BucketUpdateProcessor(int bucketIndex);
        private delegate void BucketUpdateProcessor(Object updatedPart, string bucketName);

        //private static Dictionary<string, BucketUpdateProcessor> m_bucketUpdateProcessors = new Dictionary<string, BucketUpdateProcessor>();
        private Dictionary<string, BucketUpdateProcessor> m_bucketUpdateProcessors = new Dictionary<string, BucketUpdateProcessor>();
        private Dictionary<string, Object> m_bucketUpdateLocks = new Dictionary<string, object>();
        //private Dictionary<string, bool> m_bucketSyncTainted = new Dictionary<string, bool>();

        //Define this as a guard to not to fill in any sync info when not desired, i.e. while de-serializing and building SOP and SOG, where 
        //property set functions will be called and might trigger UpdateBucketSyncInfo() if not guarded carefully.
        private bool m_syncEnabled = false;

        //The list of each prim's properties. This is the list of properties that matter in synchronizing prim copies on different actors.
        //This list is created based on properties included in the serialization/deserialization process (see SceneObjectSerializer()) and the 
        //properties Physics Engine needs to synchronize to other actors.
        /*
        public static List<string> PropertyList = new List<string>()
        {
            //Following properties copied from SceneObjectSerializer()
            "AllowedDrop", 
            "CreatorID", 
            "CreatorData", 
            "FolderID", 
            "InventorySerial", 
            "TaskInventory", 
            "UUID", 
            "LocalId", 
            "Name", 
            "Material", 
            "PassTouches", 
            "RegionHandle", 
            "ScriptAccessPin", 
            "GroupPosition", 
            "OffsetPosition", 
            "RotationOffset", 
            "Velocity", 
            "AngularVelocity", 
            //"Acceleration", 
            "SOP_Acceleration",  //SOP and PA read/write their own local copies of acceleration, so we distinguish the copies
            "Description", 
            "Color", 
            "Text", 
            "SitName", 
            "TouchName", 
            "LinkNum", 
            "ClickAction", 
            "Shape", 
            "Scale", 
            "UpdateFlag", 
            "SitTargetOrientation", 
            "SitTargetPosition", 
            "SitTargetPositionLL", 
            "SitTargetOrientationLL", 
            "ParentID", 
            "CreationDate", 
            "Category", 
            "SalePrice", 
            "ObjectSaleType", 
            "OwnershipCost", 
            "GroupID", 
            "OwnerID", 
            "LastOwnerID", 
            "BaseMask", 
            "OwnerMask", 
            "GroupMask", 
            "EveryoneMask", 
            "NextOwnerMask", 
            "Flags", 
            "CollisionSound", 
            "CollisionSoundVolume", 
            "MediaUrl", 
            "TextureAnimation", 
            "ParticleSystem", 
            //Property names below copied from PhysicsActor, they are necessary in synchronization, but not covered the above properties
            //Physics properties "Velocity" is covered above
            "Position",
            "Size", 
            "Force",
            "RotationalVelocity",
            "PA_Acceleration",
            "Torque",
            "Orientation",
            "IsPhysical",
            "Flying",
            "Buoyancy",
        };
         * */


        public static void InitializePropertyBucketInfo(Dictionary<SceneObjectPartProperties, string> propertyBucketMap, List<string> bucketNames, string actorID)
        {
            m_primPropertyBucketMap = propertyBucketMap;
            m_propertyBucketNames = bucketNames;
            m_localActorID = actorID;
            //m_bucketCount = bucketNames.Count;

            //RegisterBucketUpdateProcessor();
        }

        public string DebugObjectPartProperties()
        {
            string debugMsg = "UUID " + UUID + ", Name " + Name + ", localID " + LocalId;
            debugMsg += ", parentID " + ParentID + ", parentUUID " + ParentUUID;
            foreach (KeyValuePair<string, BucketSyncInfo> pair in m_bucketSyncInfoList)
            {
                debugMsg += ", Bucket " + pair.Key + ": TimeStamp - " + pair.Value.LastUpdateTimeStamp + ", ActorID - " + pair.Value.LastUpdateActorID;
            }
            return debugMsg;
        }

        /// <summary>
        /// Link each bucket with the function that applies updates to properties in the bucket upon receiving sync messages. 
        /// This is the "hard-coded" part in the property-buckets implementation. When new buckets are implemented, 
        /// the processing functions need to be modified accordingly.
        /// </summary>
        //private static void RegisterBucketUpdateProcessor()
        private void RegisterBucketUpdateProcessor()
        {
            foreach (string bucketName in m_propertyBucketNames)
            {
                switch (bucketName)
                {
                    case "General":
                        m_bucketUpdateProcessors.Add(bucketName, GeneralBucketUpdateProcessor);
                        break;
                    case "Physics":
                        m_bucketUpdateProcessors.Add(bucketName, PhysicsBucketUpdateProcessor);
                        break;
                    default:
                        m_log.Warn("Bucket " + bucketName + "'s update processing function not defined yet");
                        break;
                }
            }
        }

        private void GeneralBucketUpdateProcessor(Object updatedPartO, string bucketName)
        {
            if (!(updatedPartO is SceneObjectPart)) return;
            SceneObjectPart updatedPart = (SceneObjectPart)updatedPartO;

            //If needed, we could define new set functions for these properties, and cast this SOP to SOPBase to 
            //invoke the set functions in SOPBase 
            //SceneObjectPartBase localPart = (SceneObjectPartBase)this; 
            SceneObjectPart localPart = this; 
            bool collisionSoundUpdated = false; 

            lock (m_bucketUpdateLocks[bucketName])
            {
                //See SceneObjectSerializer for the properties that are included in a serialized SceneObjectPart.
                localPart.AllowedDrop = updatedPart.AllowedDrop;
                localPart.CreatorID = updatedPart.CreatorID;
                localPart.CreatorData = updatedPart.CreatorData;
                localPart.FolderID = updatedPart.FolderID;
                localPart.InventorySerial = updatedPart.InventorySerial;
                localPart.TaskInventory = updatedPart.TaskInventory;
                //Following two properties, UUID and LocalId, shall not be updated.
                //localPart.UUID 
                //localPart.LocalId
                localPart.Name = updatedPart.Name;
                localPart.Material = updatedPart.Material;
                localPart.PassTouches = updatedPart.PassTouches;
                //RegionHandle shall not be copied, since updatedSog is sent by a different actor, which has a different local region
                //localPart.RegionHandle 
                localPart.ScriptAccessPin = updatedPart.ScriptAccessPin;
                
                localPart.Description = updatedPart.Description;
                localPart.Color = updatedPart.Color;
                localPart.Text = updatedPart.Text;
                localPart.SitName = updatedPart.SitName;
                localPart.TouchName = updatedPart.TouchName;
                localPart.LinkNum = updatedPart.LinkNum;
                localPart.ClickAction = updatedPart.ClickAction;
                localPart.Shape = updatedPart.Shape;
                localPart.Scale = updatedPart.Scale;
                localPart.UpdateFlag = updatedPart.UpdateFlag;
                localPart.SitTargetOrientation = updatedPart.SitTargetOrientation;
                localPart.SitTargetPosition = updatedPart.SitTargetPosition;
                localPart.SitTargetPositionLL = updatedPart.SitTargetPositionLL;
                localPart.SitTargetOrientationLL = updatedPart.SitTargetOrientationLL;
                //ParentID should still point to the rootpart in the local sog, do not update. If the root part changed, we will update it in SceneObjectGroup.UpdateObjectProperties()
                //localPart.ParentID;
                localPart.CreationDate = updatedPart.CreationDate;
                localPart.Category = updatedPart.Category;
                localPart.SalePrice = updatedPart.SalePrice;
                localPart.ObjectSaleType = updatedPart.ObjectSaleType;
                localPart.OwnershipCost = updatedPart.OwnershipCost;
                localPart.GroupID = updatedPart.GroupID;
                localPart.OwnerID = updatedPart.OwnerID;
                localPart.LastOwnerID = updatedPart.LastOwnerID;
                localPart.BaseMask = updatedPart.BaseMask;
                localPart.OwnerMask = updatedPart.OwnerMask;
                localPart.GroupMask = updatedPart.GroupMask;
                localPart.EveryoneMask = updatedPart.EveryoneMask;
                localPart.NextOwnerMask = updatedPart.NextOwnerMask;
                localPart.Flags = updatedPart.Flags;
                localPart.LocalFlags = updatedPart.LocalFlags;

                //We will update CollisionSound with special care so that it does not lead to ScheduleFullUpdate of this part, to make the actor think it just made an update and 
                //need to propogate that update to other actors.
                //localPart.CollisionSound = updatedPart.CollisionSound;
                collisionSoundUpdated = UpdateCollisionSound(updatedPart.CollisionSound);

                localPart.CollisionSoundVolume = updatedPart.CollisionSoundVolume;
                localPart.MediaUrl = updatedPart.MediaUrl;
                localPart.TextureAnimation = updatedPart.TextureAnimation;
                localPart.ParticleSystem = updatedPart.ParticleSystem;

                if (!localPart.AttachedAvatar.Equals(updatedPart.AttachedAvatar))
                {
                    localPart.AttachedAvatar = updatedPart.AttachedAvatar;
                    ScenePresence avatar = m_parentGroup.Scene.GetScenePresence(AttachedAvatar);
                    localPart.ParentGroup.RootPart.SetParentLocalId(avatar.LocalId);
                }
                localPart.AttachedPos = updatedPart.AttachedPos;
                localPart.SetAttachmentPoint(updatedPart.AttachmentPoint); 
                //localPart.AttachmentPoint = updatedPart.AttachmentPoint;
                //NOTE!!!! IsAttachment can only be set after AttachedAvatar is set, see GroupPosition get function.
                //if (!localPart.AttachedAvatar.Equals(UUID.Zero) && updatedPart.IsAttachment)
                //{
                //    localPart.IsAttachment = updatedPart.IsAttachment;
                //}

                localPart.AggregateScriptEvents = updatedPart.AggregateScriptEvents;

                m_bucketSyncInfoList[bucketName].LastUpdateTimeStamp = updatedPart.BucketSyncInfoList[bucketName].LastUpdateTimeStamp;
                m_bucketSyncInfoList[bucketName].LastUpdateActorID = updatedPart.BucketSyncInfoList[bucketName].LastUpdateActorID;

                if (collisionSoundUpdated)
                {
                    //If the local actor is Script Engine, it will catch this evnet and trigger aggregateScriptEvents()
                    m_parentGroup.Scene.EventManager.TriggerAggregateScriptEvents(this);
                }
            }

            //Schedule updates to be sent out, if the local copy has just been updated
            //(1) if we are debugging the actor with a viewer attaching to it,
            //we need to schedule updates to be sent to the viewer.
            //(2) or if we are a relaying node to relay updates, we need to forward the updates.
            //NOTE: Passing null argument to make sure that LastUpdateTimeStamp and LastUpdateActorID of each bucket 
            //      are kept the same as in the received copy of the object.
            ScheduleFullUpdate(null);
            
        }


        //NOTE: only touch the properties and BucketSyncInfo that is related to the given bucketName. Other properties and
        //buckets may not be filled at all in "updatedPart".
        private void PhysicsBucketUpdateProcessor(Object updatedPartO, string bucketName)
        {
            SceneObjectPart localPart = this;

            if (updatedPartO is SceneObjectPart)
            {
                SceneObjectPart updatedPart = (SceneObjectPart)updatedPartO;

                localPart.GroupPosition = updatedPart.GroupPosition;
                localPart.OffsetPosition = updatedPart.OffsetPosition;
                localPart.Scale = updatedPart.Scale;
                localPart.Velocity = updatedPart.Velocity;
                localPart.AngularVelocity = updatedPart.AngularVelocity;
                localPart.RotationOffset = updatedPart.RotationOffset;
                return;
            }

            if (!(updatedPartO is OSDMap)) return;
            OSDMap data = (OSDMap)updatedPartO;

            //If needed, we could define new set functions for these properties, and cast this SOP to SOPBase to 
            //invoke the set functions in SOPBase 
            //SceneObjectPartBase localPart = (SceneObjectPartBase)this; 
            //SceneObjectPart localPart = this;
            PhysicsActor pa = localPart.PhysActor;

<<<<<<< HEAD
            // m_log.DebugFormat("{0}: PhysicsBucketUpdateProcessor. pos={1}", "[SCENE OBJECT PART]", data["Position"].AsVector3().ToString());
=======
            //m_log.Debug("Received Physics Bucket updates for " + localPart.Name + ". GroupPosition: " + data["GroupPosition"].AsVector3().ToString()
            //    + ", Position = " + data["Position"].AsVector3().ToString());

            //m_log.DebugFormat("{0}: PhysicsBucketUpdateProcessor. pos={1}", "[SCENE OBJECT PART]", data["Position"].AsVector3().ToString());
>>>>>>> 37dd39fd

            lock (m_bucketUpdateLocks[bucketName])
            {
                localPart.GroupPosition = data["GroupPosition"].AsVector3();
                localPart.OffsetPosition = data["OffsetPosition"].AsVector3();
                localPart.Scale = data["Scale"].AsVector3();
                localPart.Velocity = data["Velocity"].AsVector3();
                localPart.AngularVelocity = data["AngularVelocity"].AsVector3();
                localPart.RotationOffset = data["RotationOffset"].AsQuaternion();

                if (pa != null)
                {
                    pa.Size = data["Size"].AsVector3();
                    pa.Position = data["Position"].AsVector3();
                    pa.Force = data["Force"].AsVector3();
                    // pa.Velocity = data["Velocity"].AsVector3();
                    pa.RotationalVelocity = data["RotationalVelocity"].AsVector3();
                    pa.Acceleration = data["PA_Acceleration"].AsVector3();
                    pa.Torque = data["Torque"].AsVector3();
                    pa.Orientation = data["Orientation"].AsQuaternion();
                    pa.IsPhysical = data["IsPhysical"].AsBoolean();
                    pa.Flying = data["Flying"].AsBoolean();
                    pa.Kinematic = data["Kinematic"].AsBoolean();
                    pa.Buoyancy = (float)data["Buoyancy"].AsReal();
                    pa.CollidingGround = data["CollidingGround"].AsBoolean();
                    pa.IsColliding = data["IsColliding"].AsBoolean();
                }

                m_bucketSyncInfoList[bucketName].LastUpdateTimeStamp = data["LastUpdateTimeStamp"].AsLong();
                m_bucketSyncInfoList[bucketName].LastUpdateActorID = data["LastUpdateActorID"].AsString();

            }

            //Schedule updates to be sent out, if the local copy has just been updated
            //(1) if we are debugging the actor with a viewer attaching to it,
            //we need to schedule updates to be sent to the viewer.
            //(2) or if we are a relaying node to relay updates, we need to forward the updates.
            //NOTE: Passing SceneObjectPartProperties.None to make sure that LastUpdateTimeStamp and LastUpdateActorID of each bucket 
            //      are kept the same as in the received copy of the object.

            ScheduleFullUpdate(null);
            
        }

        //Initialize and set the values of timestamp and actorID for each synchronization bucket.
        //Should be called when the SceneObjectGroup this part is in is added to scene, see SceneObjectGroup.AttachToScene.
        private bool m_BucketUpdateProcessorRegistered = false;
        public void InitializeBucketSyncInfo()
        {
            if (m_primPropertyBucketMap == null)
            {
                m_log.Error("Bucket Information has not been initilized. Return.");
                return;
            }
            long timeStamp = DateTime.Now.Ticks;

            // m_log.Debug("InitializeBucketSyncInfo called at " + timeStamp);

            for (int i = 0; i < m_propertyBucketNames.Count; i++)
            {
                string bucketName = m_propertyBucketNames[i];

                //If the object is created by de-serialization, then it may already have m_bucketSyncInfoList populated with the right number of buckets.
                //If the deserilaization is due to receiving a sync message, then m_bucketSyncInfoList should already be filled with sync info.
                if (!m_bucketSyncInfoList.ContainsKey(bucketName))
                {
                    BucketSyncInfo syncInfo = new BucketSyncInfo(timeStamp, m_localActorID, bucketName);
                    m_bucketSyncInfoList.Add(bucketName, syncInfo);
                }
                if (!m_bucketUpdateLocks.ContainsKey(bucketName))
                {
                    m_bucketUpdateLocks.Add(bucketName, new Object());
                }
            }

            if (!m_BucketUpdateProcessorRegistered)
            {
                RegisterBucketUpdateProcessor();
                m_BucketUpdateProcessorRegistered = true;
            }

            m_syncEnabled = true;
        }

        //For tainitng and clearing taints, do i need to lock on m_bucketSyncTaint?
        public void TaintBucketSyncInfo(SceneObjectPartProperties property)
        {
            if (m_syncEnabled)
            {
                if (property == SceneObjectPartProperties.None)
                    return;

                if (property == SceneObjectPartProperties.FullUpdate)
                {
                    foreach (BucketSyncInfo bucketSynInfo in m_bucketSyncInfoList.Values)
                    {
                        bucketSynInfo.TaintBucket();
                    }
                    // m_log.DebugFormat("{0}: TaintBucketSyncInfo: FullUpdate", "[SCENE OBJECT PART]");
                }
                else
                {
                    string bucketName = m_primPropertyBucketMap[property];
                    //m_bucketSyncTainted[bucketName] = true;
                    m_bucketSyncInfoList[bucketName].TaintBucket();
<<<<<<< HEAD
                    // m_log.DebugFormat("{0}: TaintBucketSyncInfo: tainting bucket {1} for {2}", 
                    //             "[SCENE OBJECT PART]", bucketName, property.ToString());
=======

                    m_log.Debug(this.Name + ": " + property.ToString() + " just changed. Tainted " + bucketName);
                    
>>>>>>> 37dd39fd
                }
            }
        }


        public bool HasPropertyUpdatedLocallyInGivenBucket(string bucketName)
        {
            return m_bucketSyncInfoList[bucketName].Tainted;
        }


        /// <summary>
        /// Update the timestamp information of each property bucket, and clear out the taint on each bucket.
        /// </summary>
        public void UpdateTaintedBucketSyncInfo()
        {
            if (m_syncEnabled)
            {
                long timeStamp = DateTime.Now.Ticks;
                foreach (KeyValuePair<string, BucketSyncInfo> pair in m_bucketSyncInfoList)
                {
                    string bucketName = pair.Key;
                    if (m_bucketSyncInfoList[bucketName].Tainted)
                    {
                        m_bucketSyncInfoList[bucketName].UpdateSyncInfoAndClearTaint(timeStamp, m_localActorID);
                    }
                }
            }
        }


        /// <summary>
        /// Update the timestamp information of each property bucket, and clear out the taint on each bucket. This function won't
        /// clear the taints. Caller should clear the taints if needed.
        /// </summary>
        /// <param name="timeStamp">the timestamp value to be set for any updated bucket</param>
        public void UpdateTaintedBucketSyncInfo(long timeStamp)
        {
            if (m_syncEnabled)
            {
                foreach (KeyValuePair<string, BucketSyncInfo> pair in m_bucketSyncInfoList)
                {
                    string bucketName = pair.Key;
                    if (m_bucketSyncInfoList[bucketName].Tainted)
                    {
                        m_bucketSyncInfoList[bucketName].UpdateSyncInfoAndClearTaint(timeStamp, m_localActorID);
                    }
                }
            }
        }

        public void UpdateTaintedBucketSyncInfo(string bucketName, long timeStamp)
        {
            if (m_syncEnabled)
            {
                if (m_bucketSyncInfoList[bucketName].Tainted)
                {
                    m_bucketSyncInfoList[bucketName].UpdateSyncInfoAndClearTaint(timeStamp, m_localActorID);
                }
            }
        }

        /// <summary>
        /// Update the timestamp and actorID information of the bucket the given property belongs to. 
        /// </summary>
        /// <param name="propertyName">Name of the property. Make sure the spelling is consistent with what are defined in PropertyList</param>
        public void UpdateBucketSyncInfo(SceneObjectPartProperties property)
        {
            if (m_syncEnabled && m_bucketSyncInfoList != null && m_bucketSyncInfoList.Count > 0)
            {
                //int bucketIndex = m_primPropertyBucketMap[propertyName];
                string bucketName = m_primPropertyBucketMap[property];
                long timeStamp = DateTime.Now.Ticks;
                if (m_bucketSyncInfoList.ContainsKey(bucketName))
                {
                    m_bucketSyncInfoList[bucketName].UpdateSyncInfoAndClearTaint(timeStamp, m_localActorID);
                }
                else
                {
                    m_log.Warn("No SyncInfo of bucket (name: " + bucketName + ") found");
                }
            }
        }

        public void UpdateAllBucketSyncInfo(long timeStamp)
        {
            if (m_syncEnabled)
            {
                foreach (KeyValuePair<string, BucketSyncInfo> pair in m_bucketSyncInfoList)
                {
                    string bucketName = pair.Key;
                    BucketSyncInfo syncInfo= pair.Value;
                    syncInfo.UpdateSyncInfoAndClearTaint(timeStamp, m_localActorID);
                }
            }
        }

        public Scene.ObjectUpdateResult UpdateAllProperties(SceneObjectPart updatedPart)
        {

            ////////////////////Assumptions: ////////////////////
            //(1) prim's UUID and LocalID shall not change (UUID is the unique identifies, LocalID is used to refer to the prim by, say scripts)
            //(2) RegionHandle won't be updated -- each copy of Scene is hosted on a region with different region handle
            //(3) ParentID won't be updated -- if the rootpart of the SceneObjectGroup changed, that will be updated in SceneObjectGroup.UpdateObjectProperties

            ////////////////////Furture enhancements:////////////////////
            //For now, we only update the set of properties that are included in serialization, and some PhysicsActor properties 
            //See RegionSyncModule.PupolatePropertyBuketMapByDefault for the properties that are handled.

            if (updatedPart == null)
                return Scene.ObjectUpdateResult.Error;

            //Compate the timestamp of each bucket and update the properties if needed

            Scene.ObjectUpdateResult partUpdateResult = Scene.ObjectUpdateResult.Unchanged;

            for (int i = 0; i < m_propertyBucketNames.Count; i++)
            {
                string bucketName = m_propertyBucketNames[i];
                //First, compare the bucket's timestamp and actorID
                if (m_bucketSyncInfoList[bucketName].LastUpdateTimeStamp > updatedPart.BucketSyncInfoList[bucketName].LastUpdateTimeStamp)
                {
                    //Our timestamp is more update to date, keep our values of the properties. Do not update anything.
                    continue;
                }

                if (m_bucketSyncInfoList[bucketName].LastUpdateTimeStamp == updatedPart.BucketSyncInfoList[bucketName].LastUpdateTimeStamp)
                {
                    if (!m_bucketSyncInfoList[bucketName].LastUpdateActorID.Equals(updatedPart.BucketSyncInfoList[bucketName].LastUpdateActorID))
                    {
                        m_log.Warn("Different actors modified SceneObjetPart " + UUID + " with the same TimeStamp (" + m_bucketSyncInfoList[bucketName].LastUpdateActorID
                            + "," + updatedPart.BucketSyncInfoList[bucketName].LastUpdateActorID + ", CONFLICT RESOLUTION TO BE IMPLEMENTED, PICK A WINNER!!!!");
                    }
                    //TODO: conflict resolution to be implemented -- pick a winner
                    continue;
                }

                //Second, if need to update local properties, call each bucket's update process
                if (m_bucketUpdateProcessors.ContainsKey(bucketName))
                {
                    //m_log.Debug("Update properties in " + bucketName + " buckets");

                    m_bucketUpdateProcessors[bucketName](updatedPart, bucketName);
                    partUpdateResult = Scene.ObjectUpdateResult.Updated;
                }
                else
                {
                    m_log.Warn("No update processor for property bucket " + bucketName);
                }


            }

            return partUpdateResult;

        }

        /// <summary>
        /// Update values of property in the given bucket. 
        /// </summary>
        /// <param name="bucketName">The bucket that the properties belong to.</param>
        /// <param name="updatedPart">A container of the updated properties. Only the values of the updated properties are set.</param>
        /// <param name="rBucketSyncInfo">A copy of the sync info of the bucket on the sender's (who sends out the syn message) side.</param>
        /// <returns></returns>
        public Scene.ObjectUpdateResult UpdateBucketProperties(string bucketName, Object updatedPart, BucketSyncInfo rBucketSyncInfo)
        {
            Scene.ObjectUpdateResult partUpdateResult = Scene.ObjectUpdateResult.Unchanged;

            if (!m_bucketSyncInfoList.ContainsKey(bucketName))
            {
                m_log.Error("SceneObjectPart.UpdateBucketProperties: no bucket name " + bucketName + " defined");
                return partUpdateResult;
            }

            if (m_bucketSyncInfoList[bucketName].LastUpdateTimeStamp > rBucketSyncInfo.LastUpdateTimeStamp)
            {
                //Our timestamp is more update to date, keep our values of the properties. Do not update anything.
                return partUpdateResult;
            }

            if (m_bucketSyncInfoList[bucketName].LastUpdateTimeStamp == rBucketSyncInfo.LastUpdateTimeStamp)
            {
                if (!m_bucketSyncInfoList[bucketName].LastUpdateActorID.Equals(rBucketSyncInfo.LastUpdateActorID))
                {
                    m_log.Warn("Different actors modified SceneObjetPart " + UUID + " with the same TimeStamp (" + m_bucketSyncInfoList[bucketName].LastUpdateActorID
                        + "," + rBucketSyncInfo.LastUpdateActorID + ", CONFLICT RESOLUTION TO BE IMPLEMENTED, PICK A WINNER!!!!");
                }
                //TODO: conflict resolution to be implemented -- pick a winner
                return partUpdateResult;
            }
            

            m_bucketUpdateProcessors[bucketName](updatedPart, bucketName);
            partUpdateResult = Scene.ObjectUpdateResult.Updated;

            return partUpdateResult;
        }

        public override void ScheduleFullUpdate(List<SceneObjectPartProperties> updatedProperties)
        {
            if (updatedProperties != null && updatedProperties.Count > 0)
            {
                foreach (SceneObjectPartProperties property in updatedProperties)
                {
                    TaintBucketSyncInfo(property);
                }
            }
            base.ScheduleFullUpdate(updatedProperties);
            //TaintBucketSyncInfo(property);
        }

        public override void ScheduleTerseUpdate(List<SceneObjectPartProperties> updatedProperties)
        {
            if (updatedProperties != null && updatedProperties.Count > 0)
            {
                //m_log.DebugFormat("{0}: Tainting bucket for properties {1}", 
                //            "[SCENE OBJECT PART]", updatedProperties.ToString());
                foreach (SceneObjectPartProperties property in updatedProperties)
                {
                    TaintBucketSyncInfo(property);
                }
            }
            base.ScheduleTerseUpdate(updatedProperties);
            //TaintBucketSyncInfo(property);
        }

        /// <summary>
        /// Schedules this prim for a full update, without changing the timestamp or actorID (info on when and who modified any property).
        /// NOTE: this is the same as the original SceneObjectPart.ScheduleFullUpdate().
        /// </summary>
        public void ScheduleFullUpdate_SyncInfoUnchanged()
        {
            //m_log.DebugFormat("[SCENE OBJECT PART]: ScheduleFullUpdate_SyncInfoUnchanged for {0} {1}", Name, LocalId);

            if (m_parentGroup != null)
            {
                m_parentGroup.QueueForUpdateCheck();
            }

            int timeNow = Util.UnixTimeSinceEpoch();

            // If multiple updates are scheduled on the same second, we still need to perform all of them
            // So we'll force the issue by bumping up the timestamp so that later processing sees these need
            // to be performed.
            if (timeNow <= TimeStampFull)
            {
                TimeStampFull += 1;
            }
            else
            {
                TimeStampFull = (uint)timeNow;
            }

            m_updateFlag = 2;

            //            m_log.DebugFormat(
            //                "[SCENE OBJECT PART]: Scheduling full  update for {0}, {1} at {2}",
            //                UUID, Name, TimeStampFull);

        }

        private bool UpdateCollisionSound(UUID updatedCollisionSound)
        {
            if (this.CollisionSound != updatedCollisionSound)
            {
                m_collisionSound = updatedCollisionSound;
                return true;
            }
            return false;
        }
    }

    //end of SYMMETRIC SYNC
}<|MERGE_RESOLUTION|>--- conflicted
+++ resolved
@@ -5528,14 +5528,8 @@
             //SceneObjectPart localPart = this;
             PhysicsActor pa = localPart.PhysActor;
 
-<<<<<<< HEAD
-            // m_log.DebugFormat("{0}: PhysicsBucketUpdateProcessor. pos={1}", "[SCENE OBJECT PART]", data["Position"].AsVector3().ToString());
-=======
             //m_log.Debug("Received Physics Bucket updates for " + localPart.Name + ". GroupPosition: " + data["GroupPosition"].AsVector3().ToString()
             //    + ", Position = " + data["Position"].AsVector3().ToString());
-
-            //m_log.DebugFormat("{0}: PhysicsBucketUpdateProcessor. pos={1}", "[SCENE OBJECT PART]", data["Position"].AsVector3().ToString());
->>>>>>> 37dd39fd
 
             lock (m_bucketUpdateLocks[bucketName])
             {
@@ -5641,14 +5635,8 @@
                     string bucketName = m_primPropertyBucketMap[property];
                     //m_bucketSyncTainted[bucketName] = true;
                     m_bucketSyncInfoList[bucketName].TaintBucket();
-<<<<<<< HEAD
                     // m_log.DebugFormat("{0}: TaintBucketSyncInfo: tainting bucket {1} for {2}", 
                     //             "[SCENE OBJECT PART]", bucketName, property.ToString());
-=======
-
-                    m_log.Debug(this.Name + ": " + property.ToString() + " just changed. Tainted " + bucketName);
-                    
->>>>>>> 37dd39fd
                 }
             }
         }
