/*
 * Copyright (c) Contributors, http://opensimulator.org/
 * See CONTRIBUTORS.TXT for a full list of copyright holders.
 *
 * Redistribution and use in source and binary forms, with or without
 * modification, are permitted provided that the following conditions are met:
 *     * Redistributions of source code must retain the above copyright
 *       notice, this list of conditions and the following disclaimer.
 *     * Redistributions in binary form must reproduce the above copyright
 *       notice, this list of conditions and the following disclaimer in the
 *       documentation and/or other materials provided with the distribution.
 *     * Neither the name of the OpenSimulator Project nor the
 *       names of its contributors may be used to endorse or promote products
 *       derived from this software without specific prior written permission.
 *
 * THIS SOFTWARE IS PROVIDED BY THE DEVELOPERS ``AS IS'' AND ANY
 * EXPRESS OR IMPLIED WARRANTIES, INCLUDING, BUT NOT LIMITED TO, THE IMPLIED
 * WARRANTIES OF MERCHANTABILITY AND FITNESS FOR A PARTICULAR PURPOSE ARE
 * DISCLAIMED. IN NO EVENT SHALL THE CONTRIBUTORS BE LIABLE FOR ANY
 * DIRECT, INDIRECT, INCIDENTAL, SPECIAL, EXEMPLARY, OR CONSEQUENTIAL DAMAGES
 * (INCLUDING, BUT NOT LIMITED TO, PROCUREMENT OF SUBSTITUTE GOODS OR SERVICES;
 * LOSS OF USE, DATA, OR PROFITS; OR BUSINESS INTERRUPTION) HOWEVER CAUSED AND
 * ON ANY THEORY OF LIABILITY, WHETHER IN CONTRACT, STRICT LIABILITY, OR TORT
 * (INCLUDING NEGLIGENCE OR OTHERWISE) ARISING IN ANY WAY OUT OF THE USE OF THIS
 * SOFTWARE, EVEN IF ADVISED OF THE POSSIBILITY OF SUCH DAMAGE.
 */

using System;
using System.Collections.Generic;
using System.Reflection;
using System.Timers;
using OpenMetaverse;
using log4net;
using OpenSim.Framework;
using OpenSim.Framework.Client;
using OpenSim.Region.Framework.Interfaces;
using OpenSim.Region.Framework.Scenes.Animation;
using OpenSim.Region.Framework.Scenes.Types;
using OpenSim.Region.Physics.Manager;
using GridRegion = OpenSim.Services.Interfaces.GridRegion;
using OpenSim.Services.Interfaces;

namespace OpenSim.Region.Framework.Scenes
{
    enum ScriptControlled : uint
    {
        CONTROL_ZERO = 0,
        CONTROL_FWD = 1,
        CONTROL_BACK = 2,
        CONTROL_LEFT = 4,
        CONTROL_RIGHT = 8,
        CONTROL_UP = 16,
        CONTROL_DOWN = 32,
        CONTROL_ROT_LEFT = 256,
        CONTROL_ROT_RIGHT = 512,
        CONTROL_LBUTTON = 268435456,
        CONTROL_ML_LBUTTON = 1073741824
    }

    struct ScriptControllers
    {
        public UUID itemID;
        public uint objID;
        public ScriptControlled ignoreControls;
        public ScriptControlled eventControls;
    }

    public delegate void SendCourseLocationsMethod(UUID scene, ScenePresence presence);

    public class ScenePresence : EntityBase
    {
//        ~ScenePresence()
//        {
//            m_log.Debug("[ScenePresence] Destructor called");
//        }

        private static readonly ILog m_log = LogManager.GetLogger(MethodBase.GetCurrentMethod().DeclaringType);

        private static readonly byte[] BAKE_INDICES = new byte[] { 8, 9, 10, 11, 19, 20 };
//        private static readonly byte[] DEFAULT_TEXTURE = AvatarAppearance.GetDefaultTexture().GetBytes();
        private static readonly Array DIR_CONTROL_FLAGS = Enum.GetValues(typeof(Dir_ControlFlags));
        private static readonly Vector3 HEAD_ADJUSTMENT = new Vector3(0f, 0f, 0.3f);
        
        /// <summary>
        /// Experimentally determined "fudge factor" to make sit-target positions
        /// the same as in SecondLife. Fudge factor was tested for 36 different
        /// test cases including prims of type box, sphere, cylinder, and torus,
        /// with varying parameters for sit target location, prim size, prim
        /// rotation, prim cut, prim twist, prim taper, and prim shear. See mantis
        /// issue #1716
        /// </summary>
        private static readonly Vector3 SIT_TARGET_ADJUSTMENT = new Vector3(0.1f, 0.0f, 0.3f);

        public UUID currentParcelUUID = UUID.Zero;

        private ISceneViewer m_sceneViewer;

        /// <value>
        /// The animator for this avatar
        /// </value>
        public ScenePresenceAnimator Animator
        {
            get { return m_animator; }
        }
        protected ScenePresenceAnimator m_animator;

        /// <value>
        /// The scene objects attached to this avatar.  Do not change this list directly - use methods such as
        /// AddAttachment() and RemoveAttachment().  Lock this list when performing any read operations upon it.
        /// </value>
        public List<SceneObjectGroup> Attachments
        {
            get { return m_attachments; }
        }
        protected List<SceneObjectGroup> m_attachments = new List<SceneObjectGroup>();

        private Dictionary<UUID, ScriptControllers> scriptedcontrols = new Dictionary<UUID, ScriptControllers>();
        private ScriptControlled IgnoredControls = ScriptControlled.CONTROL_ZERO;
        private ScriptControlled LastCommands = ScriptControlled.CONTROL_ZERO;
        private bool MouseDown = false;
        private SceneObjectGroup proxyObjectGroup;
        //private SceneObjectPart proxyObjectPart = null;
        public Vector3 lastKnownAllowedPosition;
        public bool sentMessageAboutRestrictedParcelFlyingDown;
        public Vector4 CollisionPlane = Vector4.UnitW;

        private Vector3 m_lastPosition;
        private Quaternion m_lastRotation;
        private Vector3 m_lastVelocity;
        //private int m_lastTerseSent;

        private bool m_updateflag;
        private byte m_movementflag;
        private Vector3? m_forceToApply;
        private uint m_requestedSitTargetID;
        private UUID m_requestedSitTargetUUID;
        public bool SitGround = false;

        private SendCourseLocationsMethod m_sendCourseLocationsMethod;

        private bool m_startAnimationSet;

        //private Vector3 m_requestedSitOffset = new Vector3();

        private Vector3 m_LastFinitePos;

        private float m_sitAvatarHeight = 2.0f;

        private float m_godlevel;

        private bool m_invulnerable = true;

        private Vector3 m_lastChildAgentUpdatePosition;
        private Vector3 m_lastChildAgentUpdateCamPosition;

        private int m_perfMonMS;

        private bool m_setAlwaysRun;
        
        private bool m_forceFly;
        private bool m_flyDisabled;

        private float m_speedModifier = 1.0f;

        private Quaternion m_bodyRot= Quaternion.Identity;

        private const int LAND_VELOCITYMAG_MAX = 12;

        public bool IsRestrictedToRegion;

        public string JID = String.Empty;

        // Agent moves with a PID controller causing a force to be exerted.
        private bool m_newCoarseLocations = true;
        private float m_health = 100f;

        // Default AV Height
        private float m_avHeight = 127.0f;

        protected RegionInfo m_regionInfo;
        protected ulong crossingFromRegion;

        private readonly Vector3[] Dir_Vectors = new Vector3[9];

        // Position of agent's camera in world (region cordinates)
        protected Vector3 m_CameraCenter;
        protected Vector3 m_lastCameraCenter;

        protected Timer m_reprioritization_timer;
        protected bool m_reprioritizing;
        protected bool m_reprioritization_called;

        // Use these three vectors to figure out what the agent is looking at
        // Convert it to a Matrix and/or Quaternion
        protected Vector3 m_CameraAtAxis;
        protected Vector3 m_CameraLeftAxis;
        protected Vector3 m_CameraUpAxis;
        private AgentManager.ControlFlags m_AgentControlFlags;
        private Quaternion m_headrotation = Quaternion.Identity;
        private byte m_state;

        //Reuse the Vector3 instead of creating a new one on the UpdateMovement method
//        private Vector3 movementvector;

        private bool m_autopilotMoving;
        private Vector3 m_autoPilotTarget;
        private bool m_sitAtAutoTarget;

        private string m_nextSitAnimation = String.Empty;

        //PauPaw:Proper PID Controler for autopilot************
        private bool m_moveToPositionInProgress;
        private Vector3 m_moveToPositionTarget;

        private bool m_followCamAuto;

        private int m_movementUpdateCount;

        private const int NumMovementsBetweenRayCast = 5;

        private bool CameraConstraintActive;
        //private int m_moveToPositionStateStatus;
        //*****************************************************

        // Agent's Draw distance.
        protected float m_DrawDistance;

        protected AvatarAppearance m_appearance;

        public List<SceneObjectGroup> Attachments
        {
            get { return m_attachments; }
        }

        // neighbouring regions we have enabled a child agent in
        // holds the seed cap for the child agent in that region
        private Dictionary<ulong, string> m_knownChildRegions = new Dictionary<ulong, string>();

        /// <summary>
        /// Implemented Control Flags
        /// </summary>
        private enum Dir_ControlFlags
        {
            DIR_CONTROL_FLAG_FORWARD = AgentManager.ControlFlags.AGENT_CONTROL_AT_POS,
            DIR_CONTROL_FLAG_BACK = AgentManager.ControlFlags.AGENT_CONTROL_AT_NEG,
            DIR_CONTROL_FLAG_LEFT = AgentManager.ControlFlags.AGENT_CONTROL_LEFT_POS,
            DIR_CONTROL_FLAG_RIGHT = AgentManager.ControlFlags.AGENT_CONTROL_LEFT_NEG,
            DIR_CONTROL_FLAG_UP = AgentManager.ControlFlags.AGENT_CONTROL_UP_POS,
            DIR_CONTROL_FLAG_DOWN = AgentManager.ControlFlags.AGENT_CONTROL_UP_NEG,
            DIR_CONTROL_FLAG_FORWARD_NUDGE = AgentManager.ControlFlags.AGENT_CONTROL_NUDGE_AT_POS,
            DIR_CONTROL_FLAG_BACKWARD_NUDGE = AgentManager.ControlFlags.AGENT_CONTROL_NUDGE_AT_NEG,
            DIR_CONTROL_FLAG_DOWN_NUDGE = AgentManager.ControlFlags.AGENT_CONTROL_NUDGE_UP_NEG
        }
        
        /// <summary>
        /// Position at which a significant movement was made
        /// </summary>
        private Vector3 posLastSignificantMove;

        // For teleports and crossings callbacks
        string m_callbackURI;
        UUID m_originRegionID;

        ulong m_rootRegionHandle;

        /// <value>
        /// Script engines present in the scene
        /// </value>
        private IScriptModule[] m_scriptEngines;

        #region Properties

        /// <summary>
        /// Physical scene representation of this Avatar.
        /// </summary>
        public PhysicsActor PhysicsActor
        {
            set { m_physicsActor = value; }
            get { return m_physicsActor; }
        }

        public byte MovementFlag
        {
            set { m_movementflag = value; }
            get { return m_movementflag; }
        }

        public bool Updated
        {
            set { m_updateflag = value; }
            get { return m_updateflag; }
        }

        public bool Invulnerable
        {
            set { m_invulnerable = value; }
            get { return m_invulnerable; }
        }

        public float GodLevel
        {
            get { return m_godlevel; }
        }

        public ulong RegionHandle
        {
            get { return m_rootRegionHandle; }
        }

        public Vector3 CameraPosition
        {
            get { return m_CameraCenter; }
        }

        public Quaternion CameraRotation
        {
            get { return Util.Axes2Rot(m_CameraAtAxis, m_CameraLeftAxis, m_CameraUpAxis); }
        }

        public Vector3 CameraAtAxis
        {
            get { return m_CameraAtAxis; }
        }

        public Vector3 CameraLeftAxis
        {
            get { return m_CameraLeftAxis; }
        }

        public Vector3 CameraUpAxis
        {
            get { return m_CameraUpAxis; }
        }

        public Vector3 Lookat
        {
            get
            {
                Vector3 a = new Vector3(m_CameraAtAxis.X, m_CameraAtAxis.Y, 0);

                if (a == Vector3.Zero)
                    return a;

                return Util.GetNormalizedVector(a);
            }
        }

        private readonly string m_firstname;

        public string Firstname
        {
            get { return m_firstname; }
        }

        private readonly string m_lastname;

        public string Lastname
        {
            get { return m_lastname; }
        }

        private string m_grouptitle;

        public string Grouptitle
        {
            get { return m_grouptitle; }
            set { m_grouptitle = value; }
        }

        public float DrawDistance
        {
            get { return m_DrawDistance; }
        }

        protected bool m_allowMovement = true;

        public bool AllowMovement
        {
            get { return m_allowMovement; }
            set { m_allowMovement = value; }
        }

        public bool SetAlwaysRun
        {
            get
            {
                if (PhysicsActor != null)
                {
                    return PhysicsActor.SetAlwaysRun;
                }
                else
                {
                    return m_setAlwaysRun;
                }
            }
            set
            {
                m_setAlwaysRun = value;
                if (PhysicsActor != null)
                {
                    PhysicsActor.SetAlwaysRun = value;
                }
            }
        }

        public byte State
        {
            get { return m_state; }
            set { m_state = value; }
        }

        public uint AgentControlFlags
        {
            get { return (uint)m_AgentControlFlags; }
            set { m_AgentControlFlags = (AgentManager.ControlFlags)value; }
        }

        /// <summary>
        /// This works out to be the ClientView object associated with this avatar, or it's client connection manager
        /// </summary>
        private IClientAPI m_controllingClient;

        protected PhysicsActor m_physicsActor;

        /// <value>
        /// The client controlling this presence
        /// </value>
        public IClientAPI ControllingClient
        {
            get { return m_controllingClient; }
        }

        public IClientCore ClientView
        {
            get { return (IClientCore) m_controllingClient; }
        }

        protected Vector3 m_parentPosition;
        public Vector3 ParentPosition
        {
            get { return m_parentPosition; }
            set { m_parentPosition = value; }
        }

        /// <summary>
        /// Position of this avatar relative to the region the avatar is in
        /// </summary>
        public override Vector3 AbsolutePosition
        {
            get
            {
                PhysicsActor actor = m_physicsActor;
                if (actor != null)
                    m_pos = actor.Position;

                return m_parentPosition + m_pos;
            }
            set
            {
                PhysicsActor actor = m_physicsActor;
                if (actor != null)
                {
                    try
                    {
                        lock (m_scene.SyncRoot)
                            m_physicsActor.Position = value;
                    }
                    catch (Exception e)
                    {
                        m_log.Error("[SCENEPRESENCE]: ABSOLUTE POSITION " + e.Message);
                    }
                }

                m_pos = value;
                m_parentPosition = Vector3.Zero;
            }
        }

        /// <summary>
        /// Current velocity of the avatar.
        /// </summary>
        public override Vector3 Velocity
        {
            get
            {
                PhysicsActor actor = m_physicsActor;
                if (actor != null)
                    m_velocity = actor.Velocity;

                return m_velocity;
            }
            set
            {
                PhysicsActor actor = m_physicsActor;
                if (actor != null)
                {
                    try
                    {
                        lock (m_scene.SyncRoot)
                            actor.Velocity = value;
                    }
                    catch (Exception e)
                    {
                        m_log.Error("[SCENEPRESENCE]: VELOCITY " + e.Message);
                    }
                }

                m_velocity = value;
            }
        }

        public Quaternion Rotation
        {
            get { return m_bodyRot; }
            set { m_bodyRot = value; }
        }

        /// <summary>
        /// If this is true, agent doesn't have a representation in this scene.
        ///    this is an agent 'looking into' this scene from a nearby scene(region)
        ///
        /// if False, this agent has a representation in this scene
        /// </summary>
        private bool m_isChildAgent = true;

        public bool IsChildAgent
        {
            get { return m_isChildAgent; }
            set { m_isChildAgent = value; }
        }

        private uint m_parentID;

        public uint ParentID
        {
            get { return m_parentID; }
            set { m_parentID = value; }
        }
        public float Health
        {
            get { return m_health; }
            set { m_health = value; }
        }

        /// <summary>
        /// These are the region handles known by the avatar.
        /// </summary>
        public List<ulong> KnownChildRegionHandles
        {
            get 
            {
                if (m_knownChildRegions.Count == 0) 
                    return new List<ulong>();
                else
                    return new List<ulong>(m_knownChildRegions.Keys); 
            }
        }

        public Dictionary<ulong, string> KnownRegions
        {
            get { return m_knownChildRegions; }
            set 
            {
                m_knownChildRegions = value; 
            }
        }

        public ISceneViewer SceneViewer
        {
            get { return m_sceneViewer; }
        }

        public void AdjustKnownSeeds()
        {
            Dictionary<ulong, string> seeds;

            if (Scene.CapsModule != null)
                seeds = Scene.CapsModule.GetChildrenSeeds(UUID);
            else
                seeds = new Dictionary<ulong, string>();

            List<ulong> old = new List<ulong>();
            foreach (ulong handle in seeds.Keys)
            {
                uint x, y;
                Utils.LongToUInts(handle, out x, out y);
                x = x / Constants.RegionSize;
                y = y / Constants.RegionSize;
                if (Util.IsOutsideView(x, Scene.RegionInfo.RegionLocX, y, Scene.RegionInfo.RegionLocY))
                {
                    old.Add(handle);
                }
            }
            DropOldNeighbours(old);
            
            if (Scene.CapsModule != null)
                Scene.CapsModule.SetChildrenSeed(UUID, seeds);
            
            KnownRegions = seeds;
            //m_log.Debug(" ++++++++++AFTER+++++++++++++ ");
            //DumpKnownRegions();
        }

        public void DumpKnownRegions()
        {
            m_log.Info("================ KnownRegions "+Scene.RegionInfo.RegionName+" ================");
            foreach (KeyValuePair<ulong, string> kvp in KnownRegions)
            {
                uint x, y;
                Utils.LongToUInts(kvp.Key, out x, out y);
                x = x / Constants.RegionSize;
                y = y / Constants.RegionSize;
                m_log.Info(" >> "+x+", "+y+": "+kvp.Value);
            }
        }

        private bool m_inTransit;
        private bool m_mouseLook;
        private bool m_leftButtonDown;

        public bool IsInTransit
        {
            get { return m_inTransit; }
            set { m_inTransit = value; }
        }

        public float SpeedModifier
        {
            get { return m_speedModifier; }
            set { m_speedModifier = value; }
        }

        public bool ForceFly
        {
            get { return m_forceFly; }
            set { m_forceFly = value; }
        }

        public bool FlyDisabled
        {
            get { return m_flyDisabled; }
            set { m_flyDisabled = value; }
        }

        #endregion

        #region Constructor(s)
        
        public ScenePresence()
        {            
            m_sendCourseLocationsMethod = SendCoarseLocationsDefault;
            CreateSceneViewer();
            m_animator = new ScenePresenceAnimator(this);
        }
        
        private ScenePresence(IClientAPI client, Scene world, RegionInfo reginfo) : this()
        {
            m_rootRegionHandle = reginfo.RegionHandle;
            m_controllingClient = client;
            m_firstname = m_controllingClient.FirstName;
            m_lastname = m_controllingClient.LastName;
            m_name = String.Format("{0} {1}", m_firstname, m_lastname);
            m_scene = world;
            m_uuid = client.AgentId;
            m_regionInfo = reginfo;
            m_localId = m_scene.AllocateLocalId();

            IGroupsModule gm = m_scene.RequestModuleInterface<IGroupsModule>();
            if (gm != null)
                m_grouptitle = gm.GetGroupTitle(m_uuid);

            m_scriptEngines = m_scene.RequestModuleInterfaces<IScriptModule>();
            
            AbsolutePosition = posLastSignificantMove = m_CameraCenter =
                m_lastCameraCenter = m_controllingClient.StartPos;

            m_reprioritization_timer = new Timer(world.ReprioritizationInterval);
            m_reprioritization_timer.Elapsed += new ElapsedEventHandler(Reprioritize);
            m_reprioritization_timer.AutoReset = false;

            AdjustKnownSeeds();

            // TODO: I think, this won't send anything, as we are still a child here...
            Animator.TrySetMovementAnimation("STAND"); 

            // we created a new ScenePresence (a new child agent) in a fresh region.
            // Request info about all the (root) agents in this region
            // Note: This won't send data *to* other clients in that region (children don't send)
            SendInitialFullUpdateToAllClients();

            RegisterToEvents();
            SetDirectionVectors();
        }

        public ScenePresence(IClientAPI client, Scene world, RegionInfo reginfo, byte[] visualParams,
                             AvatarWearable[] wearables)
            : this(client, world, reginfo)
        {
            m_appearance = new AvatarAppearance(m_uuid, wearables, visualParams);
        }

        public ScenePresence(IClientAPI client, Scene world, RegionInfo reginfo, AvatarAppearance appearance)
            : this(client, world, reginfo)
        {
            m_appearance = appearance;
        }

        private void CreateSceneViewer()
        {
            m_sceneViewer = new SceneViewer(this);
        }

        public void RegisterToEvents()
        {
            m_controllingClient.OnRequestWearables += SendWearables;
            m_controllingClient.OnSetAppearance += SetAppearance;
            m_controllingClient.OnCompleteMovementToRegion += CompleteMovement;
            //m_controllingClient.OnCompleteMovementToRegion += SendInitialData;
            m_controllingClient.OnAgentUpdate += HandleAgentUpdate;
            m_controllingClient.OnAgentRequestSit += HandleAgentRequestSit;
            m_controllingClient.OnAgentSit += HandleAgentSit;
            m_controllingClient.OnSetAlwaysRun += HandleSetAlwaysRun;
            m_controllingClient.OnStartAnim += HandleStartAnim;
            m_controllingClient.OnStopAnim += HandleStopAnim;
            m_controllingClient.OnForceReleaseControls += HandleForceReleaseControls;
            m_controllingClient.OnAutoPilotGo += DoAutoPilot;
            m_controllingClient.AddGenericPacketHandler("autopilot", DoMoveToPosition);

            // ControllingClient.OnChildAgentStatus += new StatusChange(this.ChildStatusChange);
            // ControllingClient.OnStopMovement += new GenericCall2(this.StopMovement);
        }

        private void SetDirectionVectors()
        {
            Dir_Vectors[0] = Vector3.UnitX; //FORWARD
            Dir_Vectors[1] = -Vector3.UnitX; //BACK
            Dir_Vectors[2] = Vector3.UnitY; //LEFT
            Dir_Vectors[3] = -Vector3.UnitY; //RIGHT
            Dir_Vectors[4] = Vector3.UnitZ; //UP
            Dir_Vectors[5] = -Vector3.UnitZ; //DOWN
            Dir_Vectors[8] = new Vector3(0f, 0f, -0.5f); //DOWN_Nudge
            Dir_Vectors[6] = Vector3.UnitX*2; //FORWARD
            Dir_Vectors[7] = -Vector3.UnitX; //BACK
        }

        private Vector3[] GetWalkDirectionVectors()
        {
            Vector3[] vector = new Vector3[9];
            vector[0] = new Vector3(m_CameraUpAxis.Z, 0f, -m_CameraAtAxis.Z); //FORWARD
            vector[1] = new Vector3(-m_CameraUpAxis.Z, 0f, m_CameraAtAxis.Z); //BACK
            vector[2] = Vector3.UnitY; //LEFT
            vector[3] = -Vector3.UnitY; //RIGHT
            vector[4] = new Vector3(m_CameraAtAxis.Z, 0f, m_CameraUpAxis.Z); //UP
            vector[5] = new Vector3(-m_CameraAtAxis.Z, 0f, -m_CameraUpAxis.Z); //DOWN
            vector[8] = new Vector3(-m_CameraAtAxis.Z, 0f, -m_CameraUpAxis.Z); //DOWN_Nudge
            vector[6] = (new Vector3(m_CameraUpAxis.Z, 0f, -m_CameraAtAxis.Z) * 2); //FORWARD Nudge
            vector[7] = new Vector3(-m_CameraUpAxis.Z, 0f, m_CameraAtAxis.Z); //BACK Nudge
            return vector;
        }

        #endregion

        /// <summary>
        /// Add the part to the queue of parts for which we need to send an update to the client
        /// </summary>
        /// <param name="part"></param>
        public void QueuePartForUpdate(SceneObjectPart part)
        {
            m_sceneViewer.QueuePartForUpdate(part);
        }

        public uint GenerateClientFlags(UUID ObjectID)
        {
            return m_scene.Permissions.GenerateClientFlags(m_uuid, ObjectID);
        }

        /// <summary>
        /// Send updates to the client about prims which have been placed on the update queue.  We don't
        /// necessarily send updates for all the parts on the queue, e.g. if an updates with a more recent
        /// timestamp has already been sent.
        /// </summary>
        public void SendPrimUpdates()
        {
            m_perfMonMS = Util.EnvironmentTickCount();

            m_sceneViewer.SendPrimUpdates();

            m_scene.StatsReporter.AddAgentTime(Util.EnvironmentTickCountSubtract(m_perfMonMS));
        }

        #region Status Methods

        /// <summary>
        /// This turns a child agent, into a root agent
        /// This is called when an agent teleports into a region, or if an
        /// agent crosses into this region from a neighbor over the border
        /// </summary>
        public void MakeRootAgent(Vector3 pos, bool isFlying)
        {
            m_log.DebugFormat(
                "[SCENE]: Upgrading child to root agent for {0} in {1}",
                Name, m_scene.RegionInfo.RegionName);

            //m_log.DebugFormat("[SCENE]: known regions in {0}: {1}", Scene.RegionInfo.RegionName, KnownChildRegionHandles.Count);

            IGroupsModule gm = m_scene.RequestModuleInterface<IGroupsModule>();
            if (gm != null)
                m_grouptitle = gm.GetGroupTitle(m_uuid);

            m_rootRegionHandle = m_scene.RegionInfo.RegionHandle;

            m_scene.SetRootAgentScene(m_uuid);

            // Moved this from SendInitialData to ensure that m_appearance is initialized
            // before the inventory is processed in MakeRootAgent. This fixes a race condition
            // related to the handling of attachments
            //m_scene.GetAvatarAppearance(m_controllingClient, out m_appearance);
            if (m_scene.TestBorderCross(pos, Cardinals.E))
            {
                Border crossedBorder = m_scene.GetCrossedBorder(pos, Cardinals.E);
                pos.X = crossedBorder.BorderLine.Z - 1;
            }

            if (m_scene.TestBorderCross(pos, Cardinals.N))
            {
                Border crossedBorder = m_scene.GetCrossedBorder(pos, Cardinals.N);
                pos.Y = crossedBorder.BorderLine.Z - 1;
            }


            if (pos.X < 0 || pos.Y < 0 || pos.Z < 0)
            {
                Vector3 emergencyPos = new Vector3(((int)Constants.RegionSize * 0.5f), ((int)Constants.RegionSize * 0.5f), 128);

                m_log.WarnFormat(
                    "[SCENE PRESENCE]: MakeRootAgent() was given an illegal position of {0} for avatar {1}, {2}.  Substituting {3}",
                    pos, Name, UUID, emergencyPos);

                pos = emergencyPos;
            }

            float localAVHeight = 1.56f;
            if (m_avHeight != 127.0f)
            {
                localAVHeight = m_avHeight;
            }

            float posZLimit = 0;

            if (pos.X <Constants.RegionSize && pos.Y < Constants.RegionSize)
                posZLimit = (float)m_scene.Heightmap[(int)pos.X, (int)pos.Y];
            
            float newPosZ = posZLimit + localAVHeight / 2;
            if (posZLimit >= (pos.Z - (localAVHeight / 2)) && !(Single.IsInfinity(newPosZ) || Single.IsNaN(newPosZ)))
            {
                pos.Z = newPosZ;
            }
            AbsolutePosition = pos;

            AddToPhysicalScene(isFlying);

            if (m_forceFly)
            {
                m_physicsActor.Flying = true;
            }
            else if (m_flyDisabled)
            {
                m_physicsActor.Flying = false;
            }

            if (m_appearance != null)
            {
                if (m_appearance.AvatarHeight > 0)
                    SetHeight(m_appearance.AvatarHeight);
            }
            else
            {
                m_log.ErrorFormat("[SCENE PRESENCE]: null appearance in MakeRoot in {0}", Scene.RegionInfo.RegionName);
                // emergency; this really shouldn't happen
                m_appearance = new AvatarAppearance(UUID);
            }
            
            // Don't send an animation pack here, since on a region crossing this will sometimes cause a flying 
            // avatar to return to the standing position in mid-air.  On login it looks like this is being sent
            // elsewhere anyway
            // Animator.SendAnimPack();

            m_scene.SwapRootAgentCount(false);
            
            //CachedUserInfo userInfo = m_scene.CommsManager.UserProfileCacheService.GetUserDetails(m_uuid);
            //if (userInfo != null)
            //        userInfo.FetchInventory();
            //else
            //    m_log.ErrorFormat("[SCENE]: Could not find user info for {0} when making it a root agent", m_uuid);
            
            // On the next prim update, all objects will be sent
            //
            m_sceneViewer.Reset();

            m_isChildAgent = false;

            ScenePresence[] animAgents = m_scene.GetScenePresences();
            for (int i = 0; i < animAgents.Length; i++)
            {
                ScenePresence presence = animAgents[i];

                if (presence != this)
                    presence.Animator.SendAnimPackToClient(ControllingClient);
            }

            m_scene.EventManager.TriggerOnMakeRootAgent(this);
        }

        /// <summary>
        /// This turns a root agent into a child agent
        /// when an agent departs this region for a neighbor, this gets called.
        ///
        /// It doesn't get called for a teleport.  Reason being, an agent that
        /// teleports out may not end up anywhere near this region
        /// </summary>
        public void MakeChildAgent()
        {
            Animator.ResetAnimations();

//            m_log.DebugFormat(
//                 "[SCENEPRESENCE]: Downgrading root agent {0}, {1} to a child agent in {2}",
//                 Name, UUID, m_scene.RegionInfo.RegionName);

            // Don't zero out the velocity since this can cause problems when an avatar is making a region crossing,
            // depending on the exact timing.  This shouldn't matter anyway since child agent positions are not updated.
            //Velocity = new Vector3(0, 0, 0);
            
            m_isChildAgent = true;
            m_scene.SwapRootAgentCount(true);
            RemoveFromPhysicalScene();

            // FIXME: Set m_rootRegionHandle to the region handle of the scene this agent is moving into
            
            m_scene.EventManager.TriggerOnMakeChildAgent(this);
        }

        /// <summary>
        /// Removes physics plugin scene representation of this agent if it exists.
        /// </summary>
        private void RemoveFromPhysicalScene()
        {
            if (PhysicsActor != null)
            {
                m_physicsActor.OnRequestTerseUpdate -= SendTerseUpdateToAllClients;
                m_physicsActor.OnOutOfBounds -= OutOfBoundsCall;
                m_scene.PhysicsScene.RemoveAvatar(PhysicsActor);
                m_physicsActor.UnSubscribeEvents();
                m_physicsActor.OnCollisionUpdate -= PhysicsCollisionUpdate;
                PhysicsActor = null;
            }
        }

        /// <summary>
        ///
        /// </summary>
        /// <param name="pos"></param>
        public void Teleport(Vector3 pos)
        {
            bool isFlying = false;
            if (m_physicsActor != null)
                isFlying = m_physicsActor.Flying;
            
            RemoveFromPhysicalScene();
            Velocity = Vector3.Zero;
            AbsolutePosition = pos;
            AddToPhysicalScene(isFlying);
            if (m_appearance != null)
            {
                if (m_appearance.AvatarHeight > 0)
                    SetHeight(m_appearance.AvatarHeight);
            }

            SendTerseUpdateToAllClients();
        }

        public void TeleportWithMomentum(Vector3 pos)
        {
            bool isFlying = false;
            if (m_physicsActor != null)
                isFlying = m_physicsActor.Flying;

            RemoveFromPhysicalScene();
            AbsolutePosition = pos;
            AddToPhysicalScene(isFlying);
            if (m_appearance != null)
            {
                if (m_appearance.AvatarHeight > 0)
                    SetHeight(m_appearance.AvatarHeight);
            }

            SendTerseUpdateToAllClients();
        }

        /// <summary>
        ///
        /// </summary>
        public void StopMovement()
        {
        }

        public void StopFlying()
        {
            // It turns out to get the agent to stop flying, you have to feed it stop flying velocities
            // There's no explicit message to send the client to tell it to stop flying..   it relies on the 
            // velocity, collision plane and avatar height

            // Add 1/6 the avatar's height to it's position so it doesn't shoot into the air
            // when the avatar stands up

            if (m_avHeight != 127.0f)
            {
                AbsolutePosition = AbsolutePosition + new Vector3(0f, 0f, (m_avHeight / 6f));
            }
            else
            {
                AbsolutePosition = AbsolutePosition + new Vector3(0f, 0f, (1.56f / 6f));
            }

            ControllingClient.SendAvatarTerseUpdate(new SendAvatarTerseData(m_rootRegionHandle, (ushort)(m_scene.TimeDilation * ushort.MaxValue), LocalId,
                    AbsolutePosition, Velocity, Vector3.Zero, m_bodyRot, new Vector4(0,0,1,AbsolutePosition.Z - 0.5f), m_uuid, null, GetUpdatePriority(ControllingClient)));
        }

        public void AddNeighbourRegion(ulong regionHandle, string cap)
        {
            lock (m_knownChildRegions)
            {
                if (!m_knownChildRegions.ContainsKey(regionHandle))
                {
                    uint x, y;
                    Utils.LongToUInts(regionHandle, out x, out y);
                    m_knownChildRegions.Add(regionHandle, cap);
                }
            }
        }

        public void RemoveNeighbourRegion(ulong regionHandle)
        {
            lock (m_knownChildRegions)
            {
                if (m_knownChildRegions.ContainsKey(regionHandle))
                {
                    m_knownChildRegions.Remove(regionHandle);
                   //m_log.Debug(" !!! removing known region {0} in {1}. Count = {2}", regionHandle, Scene.RegionInfo.RegionName, m_knownChildRegions.Count);
                }
            }
        }

        public void DropOldNeighbours(List<ulong> oldRegions)
        {
            foreach (ulong handle in oldRegions)
            {
                RemoveNeighbourRegion(handle);
                Scene.CapsModule.DropChildSeed(UUID, handle);
            }
        }

        public List<ulong> GetKnownRegionList()
        {
            return new List<ulong>(m_knownChildRegions.Keys);
        }

        #endregion

        #region Event Handlers

        /// <summary>
        /// Sets avatar height in the phyiscs plugin
        /// </summary>
        internal void SetHeight(float height)
        {
            m_avHeight = height;
            if (PhysicsActor != null && !IsChildAgent)
            {
                Vector3 SetSize = new Vector3(0.45f, 0.6f, m_avHeight);
                PhysicsActor.Size = SetSize;
            }
        }

        /// <summary>
        /// Complete Avatar's movement into the region.
        /// This is called upon a very important packet sent from the client,
        /// so it's client-controlled. Never call this method directly.
        /// </summary>
        public void CompleteMovement()
        {
            //m_log.Debug("[SCENE PRESENCE]: CompleteMovement");

            Vector3 look = Velocity;
            if ((look.X == 0) && (look.Y == 0) && (look.Z == 0))
            {
                look = new Vector3(0.99f, 0.042f, 0);
            }

            // Prevent teleporting to an underground location
            // (may crash client otherwise)
            //
            Vector3 pos = AbsolutePosition;
            float ground = m_scene.GetGroundHeight(pos.X, pos.Y);
            if (pos.Z < ground + 1.5f)
            {
                pos.Z = ground + 1.5f;
                AbsolutePosition = pos;
            }

            m_isChildAgent = false;
            bool m_flying = ((m_AgentControlFlags & AgentManager.ControlFlags.AGENT_CONTROL_FLY) != 0);
            MakeRootAgent(AbsolutePosition, m_flying);

            if ((m_callbackURI != null) && !m_callbackURI.Equals(""))
            {
                m_log.DebugFormat("[SCENE PRESENCE]: Releasing agent in URI {0}", m_callbackURI);
                Scene.SimulationService.ReleaseAgent(m_originRegionID, UUID, m_callbackURI);
                m_callbackURI = null;
            }

            //m_log.DebugFormat("Completed movement");

            m_controllingClient.MoveAgentIntoRegion(m_regionInfo, AbsolutePosition, look);
            SendInitialData();
<<<<<<< HEAD

            // Create child agents in neighbouring regions
            if (!m_isChildAgent)
            {
                IEntityTransferModule m_agentTransfer = m_scene.RequestModuleInterface<IEntityTransferModule>();
                if (m_agentTransfer != null)
                    m_agentTransfer.EnableChildAgents(this);
                else
                    m_log.DebugFormat("[SCENE PRESENCE]: Unable to create child agents in neighbours, because AgentTransferModule is not active");
            }

=======
>>>>>>> def8f816
        }

        /// <summary>
        /// Callback for the Camera view block check.  Gets called with the results of the camera view block test
        /// hitYN is true when there's something in the way.
        /// </summary>
        /// <param name="hitYN"></param>
        /// <param name="collisionPoint"></param>
        /// <param name="localid"></param>
        /// <param name="distance"></param>
        public void RayCastCameraCallback(bool hitYN, Vector3 collisionPoint, uint localid, float distance, Vector3 pNormal)
        {
            const float POSITION_TOLERANCE = 0.02f;
            const float VELOCITY_TOLERANCE = 0.02f;
            const float ROTATION_TOLERANCE = 0.02f;

            if (m_followCamAuto)
            {
                if (hitYN)
                {
                    CameraConstraintActive = true;
                    //m_log.DebugFormat("[RAYCASTRESULT]: {0}, {1}, {2}, {3}", hitYN, collisionPoint, localid, distance);
                    
                    Vector3 normal = Vector3.Normalize(new Vector3(0f, 0f, collisionPoint.Z) - collisionPoint);
                    ControllingClient.SendCameraConstraint(new Vector4(normal.X, normal.Y, normal.Z, -1 * Vector3.Distance(new Vector3(0,0,collisionPoint.Z),collisionPoint)));
                }
                else
                {
                    if (!m_pos.ApproxEquals(m_lastPosition, POSITION_TOLERANCE) ||
                        !Velocity.ApproxEquals(m_lastVelocity, VELOCITY_TOLERANCE) ||
                        !m_bodyRot.ApproxEquals(m_lastRotation, ROTATION_TOLERANCE))
                    {
                        if (CameraConstraintActive)
                        {
                            ControllingClient.SendCameraConstraint(new Vector4(0f, 0.5f, 0.9f, -3000f));
                            CameraConstraintActive = false;
                        }
                    }
                }
            }
        }

        /// <summary>
        /// This is the event handler for client movement. If a client is moving, this event is triggering.
        /// </summary>
        public void HandleAgentUpdate(IClientAPI remoteClient, AgentUpdateArgs agentData)
        {
            //if (m_isChildAgent)
            //{
            //    // m_log.Debug("DEBUG: HandleAgentUpdate: child agent");
            //    return;
            //}

            m_perfMonMS = Util.EnvironmentTickCount();

            ++m_movementUpdateCount;
            if (m_movementUpdateCount < 1)
                m_movementUpdateCount = 1;

            #region Sanity Checking

            // This is irritating.  Really.
            if (!AbsolutePosition.IsFinite())
            {
                RemoveFromPhysicalScene();
                m_log.Error("[AVATAR]: NonFinite Avatar position detected... Reset Position. Mantis this please. Error #9999902");

                m_pos = m_LastFinitePos;
                if (!m_pos.IsFinite())
                {
                    m_pos.X = 127f;
                    m_pos.Y = 127f;
                    m_pos.Z = 127f;
                    m_log.Error("[AVATAR]: NonFinite Avatar position detected... Reset Position. Mantis this please. Error #9999903");
                }

                AddToPhysicalScene(false);
            }
            else
            {
                m_LastFinitePos = m_pos;
            }

            #endregion Sanity Checking

            #region Inputs

            AgentManager.ControlFlags flags = (AgentManager.ControlFlags)agentData.ControlFlags;
            Quaternion bodyRotation = agentData.BodyRotation;

            // Camera location in world.  We'll need to raytrace
            // from this location from time to time.
            m_CameraCenter = agentData.CameraCenter;
            if (Vector3.Distance(m_lastCameraCenter, m_CameraCenter) >= Scene.RootReprioritizationDistance)
            {
                ReprioritizeUpdates();
                m_lastCameraCenter = m_CameraCenter;
            }

            // Use these three vectors to figure out what the agent is looking at
            // Convert it to a Matrix and/or Quaternion
            m_CameraAtAxis = agentData.CameraAtAxis;
            m_CameraLeftAxis = agentData.CameraLeftAxis;
            m_CameraUpAxis = agentData.CameraUpAxis;

            // The Agent's Draw distance setting
            m_DrawDistance = agentData.Far;

            // Check if Client has camera in 'follow cam' or 'build' mode.
            Vector3 camdif = (Vector3.One * m_bodyRot - Vector3.One * CameraRotation);

            m_followCamAuto = ((m_CameraUpAxis.Z > 0.959f && m_CameraUpAxis.Z < 0.98f)
               && (Math.Abs(camdif.X) < 0.4f && Math.Abs(camdif.Y) < 0.4f)) ? true : false;

            m_mouseLook = (flags & AgentManager.ControlFlags.AGENT_CONTROL_MOUSELOOK) != 0;
            m_leftButtonDown = (flags & AgentManager.ControlFlags.AGENT_CONTROL_LBUTTON_DOWN) != 0;

            #endregion Inputs

            if ((flags & AgentManager.ControlFlags.AGENT_CONTROL_STAND_UP) != 0)
            {
                StandUp();
            }

            //m_log.DebugFormat("[FollowCam]: {0}", m_followCamAuto);
            // Raycast from the avatar's head to the camera to see if there's anything blocking the view
            if ((m_movementUpdateCount % NumMovementsBetweenRayCast) == 0 && m_scene.PhysicsScene.SupportsRayCast())
            {
                if (m_followCamAuto)
                {
                    Vector3 posAdjusted = m_pos + HEAD_ADJUSTMENT;
                    m_scene.PhysicsScene.RaycastWorld(m_pos, Vector3.Normalize(m_CameraCenter - posAdjusted), Vector3.Distance(m_CameraCenter, posAdjusted) + 0.3f, RayCastCameraCallback);
                }
            }

            lock (scriptedcontrols)
            {
                if (scriptedcontrols.Count > 0)
                {
                    SendControlToScripts((uint)flags);
                    flags = RemoveIgnoredControls(flags, IgnoredControls);
                }
            }

            if (m_autopilotMoving)
                CheckAtSitTarget();

            if ((flags & AgentManager.ControlFlags.AGENT_CONTROL_SIT_ON_GROUND) != 0)
            {
                // TODO: This doesn't prevent the user from walking yet.
                // Setting parent ID would fix this, if we knew what value
                // to use.  Or we could add a m_isSitting variable.
                //Animator.TrySetMovementAnimation("SIT_GROUND_CONSTRAINED");
                SitGround = true;
                
            }

            // In the future, these values might need to go global.
            // Here's where you get them.
            m_AgentControlFlags = flags;
            m_headrotation = agentData.HeadRotation;
            m_state = agentData.State;

            PhysicsActor actor = PhysicsActor;
            if (actor == null)
            {
                return;
            }
            
            bool update_movementflag = false;

            if (m_allowMovement)
            {
                if (agentData.UseClientAgentPosition)
                {
                    m_moveToPositionInProgress = (agentData.ClientAgentPosition - AbsolutePosition).Length() > 0.2f;
                    m_moveToPositionTarget = agentData.ClientAgentPosition;
                }

                int i = 0;
                
                bool update_rotation = false;
                bool DCFlagKeyPressed = false;
                Vector3 agent_control_v3 = Vector3.Zero;
                Quaternion q = bodyRotation;

                bool oldflying = PhysicsActor.Flying;

                if (m_forceFly)
                    actor.Flying = true;
                else if (m_flyDisabled)
                    actor.Flying = false;
                else
                    actor.Flying = ((flags & AgentManager.ControlFlags.AGENT_CONTROL_FLY) != 0);

                if (actor.Flying != oldflying)
                    update_movementflag = true;

                if (q != m_bodyRot)
                {
                    m_bodyRot = q;
                    update_rotation = true;
                }

                if (m_parentID == 0)
                {
                    bool bAllowUpdateMoveToPosition = false;
                    bool bResetMoveToPosition = false;

                    Vector3[] dirVectors;

                    // use camera up angle when in mouselook and not flying or when holding the left mouse button down and not flying
                    // this prevents 'jumping' in inappropriate situations.
                    if ((m_mouseLook && !m_physicsActor.Flying) || (m_leftButtonDown && !m_physicsActor.Flying))
                        dirVectors = GetWalkDirectionVectors();
                    else
                        dirVectors = Dir_Vectors;

                    // The fact that m_movementflag is a byte needs to be fixed
                    // it really should be a uint
                    uint nudgehack = 250;
                    foreach (Dir_ControlFlags DCF in DIR_CONTROL_FLAGS)
                    {
                        if (((uint)flags & (uint)DCF) != 0)
                        {
                            bResetMoveToPosition = true;
                            DCFlagKeyPressed = true;
                            try
                            {
                                agent_control_v3 += dirVectors[i];
                                //m_log.DebugFormat("[Motion]: {0}, {1}",i, dirVectors[i]);
                            }
                            catch (IndexOutOfRangeException)
                            {
                                // Why did I get this?
                            }

                            if ((m_movementflag & (byte)(uint)DCF) == 0)
                            {
                                if (DCF == Dir_ControlFlags.DIR_CONTROL_FLAG_FORWARD_NUDGE || DCF == Dir_ControlFlags.DIR_CONTROL_FLAG_BACKWARD_NUDGE)
                                {
                                    m_movementflag |= (byte)nudgehack;
                                }
                                m_movementflag += (byte)(uint)DCF;
                                update_movementflag = true;
                            }
                        }
                        else
                        {
                            if ((m_movementflag & (byte)(uint)DCF) != 0 ||
                                ((DCF == Dir_ControlFlags.DIR_CONTROL_FLAG_FORWARD_NUDGE || DCF == Dir_ControlFlags.DIR_CONTROL_FLAG_BACKWARD_NUDGE)
                                && ((m_movementflag & (byte)nudgehack) == nudgehack))
                                ) // This or is for Nudge forward
                            {
                                m_movementflag -= ((byte)(uint)DCF);

                                update_movementflag = true;
                                /*
                                    if ((DCF == Dir_ControlFlags.DIR_CONTROL_FLAG_FORWARD_NUDGE || DCF == Dir_ControlFlags.DIR_CONTROL_FLAG_BACKWARD_NUDGE)
                                    && ((m_movementflag & (byte)nudgehack) == nudgehack))
                                    {
                                        m_log.Debug("Removed Hack flag");
                                    }
                                */
                            }
                            else
                            {
                                bAllowUpdateMoveToPosition = true;
                            }
                        }
                        i++;
                    }

                    //Paupaw:Do Proper PID for Autopilot here
                    if (bResetMoveToPosition)
                    {
                        m_moveToPositionTarget = Vector3.Zero;
                        m_moveToPositionInProgress = false;
                        update_movementflag = true;
                        bAllowUpdateMoveToPosition = false;
                    }

                    if (bAllowUpdateMoveToPosition && (m_moveToPositionInProgress && !m_autopilotMoving))
                    {
                        //Check the error term of the current position in relation to the target position
                        if (Util.GetDistanceTo(AbsolutePosition, m_moveToPositionTarget) <= 0.5f)
                        {
                            // we are close enough to the target
                            m_moveToPositionTarget = Vector3.Zero;
                            m_moveToPositionInProgress = false;
                            update_movementflag = true;
                        }
                        else
                        {
                            try
                            {
                                // move avatar in 2D at one meter/second towards target, in avatar coordinate frame.
                                // This movement vector gets added to the velocity through AddNewMovement().
                                // Theoretically we might need a more complex PID approach here if other 
                                // unknown forces are acting on the avatar and we need to adaptively respond
                                // to such forces, but the following simple approach seems to works fine.
                                Vector3 LocalVectorToTarget3D =
                                    (m_moveToPositionTarget - AbsolutePosition) // vector from cur. pos to target in global coords
                                    * Matrix4.CreateFromQuaternion(Quaternion.Inverse(bodyRotation)); // change to avatar coords
                                // Ignore z component of vector
                                Vector3 LocalVectorToTarget2D = new Vector3((float)(LocalVectorToTarget3D.X), (float)(LocalVectorToTarget3D.Y), 0f);
                                LocalVectorToTarget2D.Normalize();
                                agent_control_v3 += LocalVectorToTarget2D;

                                // update avatar movement flags. the avatar coordinate system is as follows:
                                //
                                //                        +X (forward)
                                //
                                //                        ^
                                //                        |
                                //                        |
                                //                        |
                                //                        |
                                //     (left) +Y <--------o--------> -Y
                                //                       avatar
                                //                        |
                                //                        |
                                //                        |
                                //                        |
                                //                        v
                                //                        -X
                                //

                                // based on the above avatar coordinate system, classify the movement into 
                                // one of left/right/back/forward.
                                if (LocalVectorToTarget2D.Y > 0)//MoveLeft
                                {
                                    m_movementflag += (byte)(uint)Dir_ControlFlags.DIR_CONTROL_FLAG_LEFT;
                                    //AgentControlFlags
                                    AgentControlFlags |= (uint)Dir_ControlFlags.DIR_CONTROL_FLAG_LEFT;
                                    update_movementflag = true;
                                }
                                else if (LocalVectorToTarget2D.Y < 0) //MoveRight
                                {
                                    m_movementflag += (byte)(uint)Dir_ControlFlags.DIR_CONTROL_FLAG_RIGHT;
                                    AgentControlFlags |= (uint)Dir_ControlFlags.DIR_CONTROL_FLAG_RIGHT;
                                    update_movementflag = true;
                                }
                                if (LocalVectorToTarget2D.X < 0) //MoveBack
                                {
                                    m_movementflag += (byte)(uint)Dir_ControlFlags.DIR_CONTROL_FLAG_BACK;
                                    AgentControlFlags |= (uint)Dir_ControlFlags.DIR_CONTROL_FLAG_BACK;
                                    update_movementflag = true;
                                }
                                else if (LocalVectorToTarget2D.X > 0) //Move Forward
                                {
                                    m_movementflag += (byte)(uint)Dir_ControlFlags.DIR_CONTROL_FLAG_FORWARD;
                                    AgentControlFlags |= (uint)Dir_ControlFlags.DIR_CONTROL_FLAG_FORWARD;
                                    update_movementflag = true;
                                }
                            }
                            catch (Exception e)
                            {
                                //Avoid system crash, can be slower but...
                                m_log.DebugFormat("Crash! {0}", e.ToString());
                            }
                        }
                    }
                }

                // Cause the avatar to stop flying if it's colliding
                // with something with the down arrow pressed.

                // Only do this if we're flying
                if (m_physicsActor != null && m_physicsActor.Flying && !m_forceFly)
                {
                    // Landing detection code

                    // Are the landing controls requirements filled?
                    bool controlland = (((flags & AgentManager.ControlFlags.AGENT_CONTROL_UP_NEG) != 0) ||
                                        ((flags & AgentManager.ControlFlags.AGENT_CONTROL_NUDGE_UP_NEG) != 0));

                    // Are the collision requirements fulfilled?
                    bool colliding = (m_physicsActor.IsColliding == true);

                    if (m_physicsActor.Flying && colliding && controlland)
                    {
                        // nesting this check because LengthSquared() is expensive and we don't 
                        // want to do it every step when flying.
                        if ((Velocity.LengthSquared() <= LAND_VELOCITYMAG_MAX))
                            StopFlying();
                    }
                }

                if (update_movementflag || (update_rotation && DCFlagKeyPressed))
                {
                    //                    m_log.DebugFormat("{0} {1}", update_movementflag, (update_rotation && DCFlagKeyPressed));
                    //                    m_log.DebugFormat(
                    //                        "In {0} adding velocity to {1} of {2}", m_scene.RegionInfo.RegionName, Name, agent_control_v3);

                    AddNewMovement(agent_control_v3, q);

                    
                }
            }

            if (update_movementflag && ((flags & AgentManager.ControlFlags.AGENT_CONTROL_SIT_ON_GROUND) == 0) && (m_parentID == 0) && !SitGround)
                Animator.UpdateMovementAnimations();

            m_scene.EventManager.TriggerOnClientMovement(this);

            m_scene.StatsReporter.AddAgentTime(Util.EnvironmentTickCountSubtract(m_perfMonMS));
        }

        public void DoAutoPilot(uint not_used, Vector3 Pos, IClientAPI remote_client)
        {
            m_autopilotMoving = true;
            m_autoPilotTarget = Pos;
            m_sitAtAutoTarget = false;
            PrimitiveBaseShape proxy = PrimitiveBaseShape.Default;
            //proxy.PCode = (byte)PCode.ParticleSystem;

            proxyObjectGroup = new SceneObjectGroup(UUID, Pos, Rotation, proxy);
            proxyObjectGroup.AttachToScene(m_scene);
            
            // Commented out this code since it could never have executed, but might still be informative.
//            if (proxyObjectGroup != null)
//            {
                proxyObjectGroup.SendGroupFullUpdate();
                remote_client.SendSitResponse(proxyObjectGroup.UUID, Vector3.Zero, Quaternion.Identity, true, Vector3.Zero, Vector3.Zero, false);
                m_scene.DeleteSceneObject(proxyObjectGroup, false);
//            }
//            else
//            {
//                m_autopilotMoving = false;
//                m_autoPilotTarget = Vector3.Zero;
//                ControllingClient.SendAlertMessage("Autopilot cancelled");
//            }
        }

        public void DoMoveToPosition(Object sender, string method, List<String> args)
        {
            try
            {
                float locx = 0f;
                float locy = 0f;
                float locz = 0f;
                uint regionX = 0;
                uint regionY = 0;
                try
                {
                    Utils.LongToUInts(Scene.RegionInfo.RegionHandle, out regionX, out regionY);
                    locx = Convert.ToSingle(args[0]) - (float)regionX;
                    locy = Convert.ToSingle(args[1]) - (float)regionY;
                    locz = Convert.ToSingle(args[2]);
                }
                catch (InvalidCastException)
                {
                    m_log.Error("[CLIENT]: Invalid autopilot request");
                    return;
                }
                m_moveToPositionInProgress = true;
                m_moveToPositionTarget = new Vector3(locx, locy, locz);
            }
            catch (Exception ex)
            {
                //Why did I get this error?
               m_log.Error("[SCENEPRESENCE]: DoMoveToPosition" + ex);
            }
        }

        private void CheckAtSitTarget()
        {
            //m_log.Debug("[AUTOPILOT]: " + Util.GetDistanceTo(AbsolutePosition, m_autoPilotTarget).ToString());
            if (Util.GetDistanceTo(AbsolutePosition, m_autoPilotTarget) <= 1.5)
            {
                if (m_sitAtAutoTarget)
                {
                    SceneObjectPart part = m_scene.GetSceneObjectPart(m_requestedSitTargetUUID);
                    if (part != null)
                    {
                        AbsolutePosition = part.AbsolutePosition;
                        Velocity = Vector3.Zero;
                        SendFullUpdateToAllClients();

                        //HandleAgentSit(ControllingClient, m_requestedSitTargetUUID);
                    }
                    //ControllingClient.SendSitResponse(m_requestedSitTargetID, m_requestedSitOffset, Quaternion.Identity, false, Vector3.Zero, Vector3.Zero, false);
                    m_requestedSitTargetUUID = UUID.Zero;
                }
                    /*
                else
                {
                    //ControllingClient.SendAlertMessage("Autopilot cancelled");
                    //SendTerseUpdateToAllClients();
                    //PrimitiveBaseShape proxy = PrimitiveBaseShape.Default;
                    //proxy.PCode = (byte)PCode.ParticleSystem;
                    ////uint nextUUID = m_scene.NextLocalId;

                    //proxyObjectGroup = new SceneObjectGroup(m_scene, m_scene.RegionInfo.RegionHandle, UUID, nextUUID, m_autoPilotTarget, Quaternion.Identity, proxy);
                    //if (proxyObjectGroup != null)
                    //{
                        //proxyObjectGroup.SendGroupFullUpdate();
                        //ControllingClient.SendSitResponse(UUID.Zero, m_autoPilotTarget, Quaternion.Identity, true, Vector3.Zero, Vector3.Zero, false);
                        //m_scene.DeleteSceneObject(proxyObjectGroup);
                    //}
                }
                */
                m_autoPilotTarget = Vector3.Zero;
                m_autopilotMoving = false;
            }
        }
        /// <summary>
        /// Perform the logic necessary to stand the avatar up.  This method also executes
        /// the stand animation.
        /// </summary>
        public void StandUp()
        {
            if (SitGround)
                SitGround = false;

            if (m_parentID != 0)
            {
                m_log.Debug("StandupCode Executed");
                SceneObjectPart part = m_scene.GetSceneObjectPart(m_parentID);
                if (part != null)
                {
                    TaskInventoryDictionary taskIDict = part.TaskInventory;
                    if (taskIDict != null)
                    {
                        lock (taskIDict)
                        {
                            foreach (UUID taskID in taskIDict.Keys)
                            {
                                UnRegisterControlEventsToScript(LocalId, taskID);
                                taskIDict[taskID].PermsMask &= ~(
                                    2048 | //PERMISSION_CONTROL_CAMERA
                                    4); // PERMISSION_TAKE_CONTROLS
                            }
                        }

                    }
                    // Reset sit target.
                    if (part.GetAvatarOnSitTarget() == UUID)
                        part.SetAvatarOnSitTarget(UUID.Zero);

                    m_parentPosition = part.GetWorldPosition();
                    ControllingClient.SendClearFollowCamProperties(part.ParentUUID);
                }

                if (m_physicsActor == null)
                {
                    AddToPhysicalScene(false);
                }

                m_pos += m_parentPosition + new Vector3(0.0f, 0.0f, 2.0f*m_sitAvatarHeight);
                m_parentPosition = Vector3.Zero;

                m_parentID = 0;
                SendFullUpdateToAllClients();
                m_requestedSitTargetID = 0;
                if ((m_physicsActor != null) && (m_avHeight > 0))
                {
                    SetHeight(m_avHeight);
                }
            }

            Animator.TrySetMovementAnimation("STAND");
        }

        private SceneObjectPart FindNextAvailableSitTarget(UUID targetID)
        {
            SceneObjectPart targetPart = m_scene.GetSceneObjectPart(targetID);
            if (targetPart == null)
                return null;

            // If the primitive the player clicked on has a sit target and that sit target is not full, that sit target is used.
            // If the primitive the player clicked on has no sit target, and one or more other linked objects have sit targets that are not full, the sit target of the object with the lowest link number will be used.

            // Get our own copy of the part array, and sort into the order we want to test
            SceneObjectPart[] partArray = targetPart.ParentGroup.GetParts();
            Array.Sort(partArray, delegate(SceneObjectPart p1, SceneObjectPart p2)
                       {
                           // we want the originally selected part first, then the rest in link order -- so make the selected part link num (-1)
                           int linkNum1 = p1==targetPart ? -1 : p1.LinkNum;
                           int linkNum2 = p2==targetPart ? -1 : p2.LinkNum;
                           return linkNum1 - linkNum2;
                       }
                );

            //look for prims with explicit sit targets that are available
            foreach (SceneObjectPart part in partArray)
            {
                // Is a sit target available?
                Vector3 avSitOffSet = part.SitTargetPosition;
                Quaternion avSitOrientation = part.SitTargetOrientation;
                UUID avOnTargetAlready = part.GetAvatarOnSitTarget();

                bool SitTargetUnOccupied = (!(avOnTargetAlready != UUID.Zero));
                bool SitTargetisSet =
                    (!(avSitOffSet.X == 0f && avSitOffSet.Y == 0f && avSitOffSet.Z == 0f && avSitOrientation.W == 1f &&
                       avSitOrientation.X == 0f && avSitOrientation.Y == 0f && avSitOrientation.Z == 0f));

                if (SitTargetisSet && SitTargetUnOccupied)
                {
                    //switch the target to this prim
                    return part;
                }
            }

            // no explicit sit target found - use original target
            return targetPart;
        }

        private void SendSitResponse(IClientAPI remoteClient, UUID targetID, Vector3 offset, Quaternion pSitOrientation)
        {
            bool autopilot = true;
            Vector3 pos = new Vector3();
            Quaternion sitOrientation = pSitOrientation;
            Vector3 cameraEyeOffset = Vector3.Zero;
            Vector3 cameraAtOffset = Vector3.Zero;
            bool forceMouselook = false;

            //SceneObjectPart part =  m_scene.GetSceneObjectPart(targetID);
            SceneObjectPart part =  FindNextAvailableSitTarget(targetID);
            if (part != null)
            {
                // TODO: determine position to sit at based on scene geometry; don't trust offset from client
                // see http://wiki.secondlife.com/wiki/User:Andrew_Linden/Office_Hours/2007_11_06 for details on how LL does it

                // Is a sit target available?
                Vector3 avSitOffSet = part.SitTargetPosition;
                Quaternion avSitOrientation = part.SitTargetOrientation;
                UUID avOnTargetAlready = part.GetAvatarOnSitTarget();

                bool SitTargetUnOccupied = (!(avOnTargetAlready != UUID.Zero));
                bool SitTargetisSet =
                    (!(avSitOffSet.X == 0f && avSitOffSet.Y == 0f && avSitOffSet.Z == 0f &&
                       (
                           avSitOrientation.X == 0f && avSitOrientation.Y == 0f && avSitOrientation.Z == 0f && avSitOrientation.W == 1f // Valid Zero Rotation quaternion
                           || avSitOrientation.X == 0f && avSitOrientation.Y == 0f && avSitOrientation.Z == 1f && avSitOrientation.W == 0f // W-Z Mapping was invalid at one point
                           || avSitOrientation.X == 0f && avSitOrientation.Y == 0f && avSitOrientation.Z == 0f && avSitOrientation.W == 0f // Invalid Quaternion
                       )
                       ));

                if (SitTargetisSet && SitTargetUnOccupied)
                {
                    part.SetAvatarOnSitTarget(UUID);
                    offset = new Vector3(avSitOffSet.X, avSitOffSet.Y, avSitOffSet.Z);
                    sitOrientation = avSitOrientation;
                    autopilot = false;
                }

                pos = part.AbsolutePosition + offset;
                //if (Math.Abs(part.AbsolutePosition.Z - AbsolutePosition.Z) > 1)
                //{
                   // offset = pos;
                    //autopilot = false;
                //}
                if (m_physicsActor != null)
                {
                    // If we're not using the client autopilot, we're immediately warping the avatar to the location
                    // We can remove the physicsActor until they stand up.
                    m_sitAvatarHeight = m_physicsActor.Size.Z;

                    if (autopilot)
                    {
                        if (Util.GetDistanceTo(AbsolutePosition, pos) < 4.5)
                        {
                            autopilot = false;

                            RemoveFromPhysicalScene();
                            AbsolutePosition = pos + new Vector3(0.0f, 0.0f, m_sitAvatarHeight);
                        }
                    }
                    else
                    {
                        RemoveFromPhysicalScene();
                    }
                }

                cameraAtOffset = part.GetCameraAtOffset();
                cameraEyeOffset = part.GetCameraEyeOffset();
                forceMouselook = part.GetForceMouselook();
            }

            ControllingClient.SendSitResponse(targetID, offset, sitOrientation, autopilot, cameraAtOffset, cameraEyeOffset, forceMouselook);
            m_requestedSitTargetUUID = targetID;
            // This calls HandleAgentSit twice, once from here, and the client calls
            // HandleAgentSit itself after it gets to the location
            // It doesn't get to the location until we've moved them there though
            // which happens in HandleAgentSit :P
            m_autopilotMoving = autopilot;
            m_autoPilotTarget = pos;
            m_sitAtAutoTarget = autopilot;
            if (!autopilot)
                HandleAgentSit(remoteClient, UUID);
        }

        public void HandleAgentRequestSit(IClientAPI remoteClient, UUID agentID, UUID targetID, Vector3 offset)
        {
            if (m_parentID != 0)
            {
                StandUp();
            }
            m_nextSitAnimation = "SIT";
            
            //SceneObjectPart part = m_scene.GetSceneObjectPart(targetID);
            SceneObjectPart part = FindNextAvailableSitTarget(targetID);

            if (part != null)
            {
                if (!String.IsNullOrEmpty(part.SitAnimation))
                {
                    m_nextSitAnimation = part.SitAnimation;
                }
                m_requestedSitTargetID = part.LocalId;
                //m_requestedSitOffset = offset;
                m_requestedSitTargetUUID = targetID;
                
                m_log.DebugFormat("[SIT]: Client requested Sit Position: {0}", offset);
                
                if (m_scene.PhysicsScene.SupportsRayCast())
                {
                    //m_scene.PhysicsScene.RaycastWorld(Vector3.Zero,Vector3.Zero, 0.01f,new RaycastCallback());
                    //SitRayCastAvatarPosition(part);
                    //return;
                }
            }
            else
            {
                
                m_log.Warn("Sit requested on unknown object: " + targetID.ToString());
            }

            

            SendSitResponse(remoteClient, targetID, offset, Quaternion.Identity);
        }
        /*
        public void SitRayCastAvatarPosition(SceneObjectPart part)
        {
            Vector3 EndRayCastPosition = part.AbsolutePosition + m_requestedSitOffset;
            Vector3 StartRayCastPosition = AbsolutePosition;
            Vector3 direction = Vector3.Normalize(EndRayCastPosition - StartRayCastPosition);
            float distance = Vector3.Distance(EndRayCastPosition, StartRayCastPosition);
            m_scene.PhysicsScene.RaycastWorld(StartRayCastPosition, direction, distance, SitRayCastAvatarPositionResponse);
        }

        public void SitRayCastAvatarPositionResponse(bool hitYN, Vector3 collisionPoint, uint localid, float pdistance, Vector3 normal)
        {
            SceneObjectPart part =  FindNextAvailableSitTarget(m_requestedSitTargetUUID);
            if (part != null)
            {
                if (hitYN)
                {
                    if (collisionPoint.ApproxEquals(m_requestedSitOffset + part.AbsolutePosition, 0.2f))
                    {
                        SitRaycastFindEdge(collisionPoint, normal);
                        m_log.DebugFormat("[SIT]: Raycast Avatar Position succeeded at point: {0}, normal:{1}", collisionPoint, normal);
                    }
                    else
                    {
                        SitRayCastAvatarPositionCameraZ(part);
                    }
                }
                else
                {
                    SitRayCastAvatarPositionCameraZ(part);
                }
            }
            else
            {
                ControllingClient.SendAlertMessage("Sit position no longer exists");
                m_requestedSitTargetUUID = UUID.Zero;
                m_requestedSitTargetID = 0;
                m_requestedSitOffset = Vector3.Zero;
            }

        }

        public void SitRayCastAvatarPositionCameraZ(SceneObjectPart part)
        {
            // Next, try to raycast from the camera Z position
            Vector3 EndRayCastPosition = part.AbsolutePosition + m_requestedSitOffset;
            Vector3 StartRayCastPosition = AbsolutePosition; StartRayCastPosition.Z = CameraPosition.Z;
            Vector3 direction = Vector3.Normalize(EndRayCastPosition - StartRayCastPosition);
            float distance = Vector3.Distance(EndRayCastPosition, StartRayCastPosition);
            m_scene.PhysicsScene.RaycastWorld(StartRayCastPosition, direction, distance, SitRayCastAvatarPositionCameraZResponse);
        }

        public void SitRayCastAvatarPositionCameraZResponse(bool hitYN, Vector3 collisionPoint, uint localid, float pdistance, Vector3 normal)
        {
            SceneObjectPart part = FindNextAvailableSitTarget(m_requestedSitTargetUUID);
            if (part != null)
            {
                if (hitYN)
                {
                    if (collisionPoint.ApproxEquals(m_requestedSitOffset + part.AbsolutePosition, 0.2f))
                    {
                        SitRaycastFindEdge(collisionPoint, normal);
                        m_log.DebugFormat("[SIT]: Raycast Avatar Position + CameraZ succeeded at point: {0}, normal:{1}", collisionPoint, normal);
                    }
                    else
                    {
                        SitRayCastCameraPosition(part);
                    }
                }
                else
                {
                    SitRayCastCameraPosition(part);
                }
            }
            else
            {
                ControllingClient.SendAlertMessage("Sit position no longer exists");
                m_requestedSitTargetUUID = UUID.Zero;
                m_requestedSitTargetID = 0;
                m_requestedSitOffset = Vector3.Zero;
            }

        }

        public void SitRayCastCameraPosition(SceneObjectPart part)
        {
            // Next, try to raycast from the camera position
            Vector3 EndRayCastPosition = part.AbsolutePosition + m_requestedSitOffset;
            Vector3 StartRayCastPosition = CameraPosition;
            Vector3 direction = Vector3.Normalize(EndRayCastPosition - StartRayCastPosition);
            float distance = Vector3.Distance(EndRayCastPosition, StartRayCastPosition);
            m_scene.PhysicsScene.RaycastWorld(StartRayCastPosition, direction, distance, SitRayCastCameraPositionResponse);
        }

        public void SitRayCastCameraPositionResponse(bool hitYN, Vector3 collisionPoint, uint localid, float pdistance, Vector3 normal)
        {
            SceneObjectPart part = FindNextAvailableSitTarget(m_requestedSitTargetUUID);
            if (part != null)
            {
                if (hitYN)
                {
                    if (collisionPoint.ApproxEquals(m_requestedSitOffset + part.AbsolutePosition, 0.2f))
                    {
                        SitRaycastFindEdge(collisionPoint, normal);
                        m_log.DebugFormat("[SIT]: Raycast Camera Position succeeded at point: {0}, normal:{1}", collisionPoint, normal);
                    }
                    else
                    {
                        SitRayHorizontal(part);
                    }
                }
                else
                {
                    SitRayHorizontal(part);
                }
            }
            else
            {
                ControllingClient.SendAlertMessage("Sit position no longer exists");
                m_requestedSitTargetUUID = UUID.Zero;
                m_requestedSitTargetID = 0;
                m_requestedSitOffset = Vector3.Zero;
            }

        }

        public void SitRayHorizontal(SceneObjectPart part)
        {
            // Next, try to raycast from the avatar position to fwd
            Vector3 EndRayCastPosition = part.AbsolutePosition + m_requestedSitOffset;
            Vector3 StartRayCastPosition = CameraPosition;
            Vector3 direction = Vector3.Normalize(EndRayCastPosition - StartRayCastPosition);
            float distance = Vector3.Distance(EndRayCastPosition, StartRayCastPosition);
            m_scene.PhysicsScene.RaycastWorld(StartRayCastPosition, direction, distance, SitRayCastHorizontalResponse);
        }

        public void SitRayCastHorizontalResponse(bool hitYN, Vector3 collisionPoint, uint localid, float pdistance, Vector3 normal)
        {
            SceneObjectPart part = FindNextAvailableSitTarget(m_requestedSitTargetUUID);
            if (part != null)
            {
                if (hitYN)
                {
                    if (collisionPoint.ApproxEquals(m_requestedSitOffset + part.AbsolutePosition, 0.2f))
                    {
                        SitRaycastFindEdge(collisionPoint, normal);
                        m_log.DebugFormat("[SIT]: Raycast Horizontal Position succeeded at point: {0}, normal:{1}", collisionPoint, normal);
                        // Next, try to raycast from the camera position
                        Vector3 EndRayCastPosition = part.AbsolutePosition + m_requestedSitOffset;
                        Vector3 StartRayCastPosition = CameraPosition;
                        Vector3 direction = Vector3.Normalize(EndRayCastPosition - StartRayCastPosition);
                        float distance = Vector3.Distance(EndRayCastPosition, StartRayCastPosition);
                        //m_scene.PhysicsScene.RaycastWorld(StartRayCastPosition, direction, distance, SitRayCastResponseAvatarPosition);
                    }
                    else
                    {
                        ControllingClient.SendAlertMessage("Sit position not accessable.");
                        m_requestedSitTargetUUID = UUID.Zero;
                        m_requestedSitTargetID = 0;
                        m_requestedSitOffset = Vector3.Zero;
                    }
                }
                else
                {
                    ControllingClient.SendAlertMessage("Sit position not accessable.");
                    m_requestedSitTargetUUID = UUID.Zero;
                    m_requestedSitTargetID = 0;
                    m_requestedSitOffset = Vector3.Zero;
                }
            }
            else
            {
                ControllingClient.SendAlertMessage("Sit position no longer exists");
                m_requestedSitTargetUUID = UUID.Zero;
                m_requestedSitTargetID = 0;
                m_requestedSitOffset = Vector3.Zero;
            }

        }

        private void SitRaycastFindEdge(Vector3 collisionPoint, Vector3 collisionNormal)
        {
            int i = 0;
            //throw new NotImplementedException();
            //m_requestedSitTargetUUID = UUID.Zero;
            //m_requestedSitTargetID = 0;
            //m_requestedSitOffset = Vector3.Zero;

            SendSitResponse(ControllingClient, m_requestedSitTargetUUID, collisionPoint - m_requestedSitOffset, Quaternion.Identity);
        }
        */
        public void HandleAgentRequestSit(IClientAPI remoteClient, UUID agentID, UUID targetID, Vector3 offset, string sitAnimation)
        {
            if (m_parentID != 0)
            {
                StandUp();
            }
            if (!String.IsNullOrEmpty(sitAnimation))
            {
                m_nextSitAnimation = sitAnimation;
            }
            else
            {
                m_nextSitAnimation = "SIT";
            }

            //SceneObjectPart part = m_scene.GetSceneObjectPart(targetID);
            SceneObjectPart part =  FindNextAvailableSitTarget(targetID);
            if (part != null)
            {
                m_requestedSitTargetID = part.LocalId; 
                //m_requestedSitOffset = offset;
                m_requestedSitTargetUUID = targetID;

                m_log.DebugFormat("[SIT]: Client requested Sit Position: {0}", offset);

                if (m_scene.PhysicsScene.SupportsRayCast())
                {
                    //SitRayCastAvatarPosition(part);
                    //return;
                }
            }
            else
            {
                m_log.Warn("Sit requested on unknown object: " + targetID);
            }
            
            SendSitResponse(remoteClient, targetID, offset, Quaternion.Identity);
        }

        public void HandleAgentSit(IClientAPI remoteClient, UUID agentID)
        {
            if (!String.IsNullOrEmpty(m_nextSitAnimation))
            {
                HandleAgentSit(remoteClient, agentID, m_nextSitAnimation);
            }
            else
            {
                HandleAgentSit(remoteClient, agentID, "SIT");
            }
        }
        
        public void HandleAgentSit(IClientAPI remoteClient, UUID agentID, string sitAnimation)
        {
            SceneObjectPart part = m_scene.GetSceneObjectPart(m_requestedSitTargetID);

            if (m_sitAtAutoTarget || !m_autopilotMoving)
            {
                if (part != null)
                {
                    if (part.GetAvatarOnSitTarget() == UUID)
                    {
                        Vector3 sitTargetPos = part.SitTargetPosition;
                        Quaternion sitTargetOrient = part.SitTargetOrientation;

                        //Quaternion vq = new Quaternion(sitTargetPos.X, sitTargetPos.Y+0.2f, sitTargetPos.Z+0.2f, 0);
                        //Quaternion nq = new Quaternion(-sitTargetOrient.X, -sitTargetOrient.Y, -sitTargetOrient.Z, sitTargetOrient.w);

                        //Quaternion result = (sitTargetOrient * vq) * nq;

                        m_pos = new Vector3(sitTargetPos.X, sitTargetPos.Y, sitTargetPos.Z);
                        m_pos += SIT_TARGET_ADJUSTMENT;
                        m_bodyRot = sitTargetOrient;
                        //Rotation = sitTargetOrient;
                        m_parentPosition = part.AbsolutePosition;

                        //SendTerseUpdateToAllClients();
                    }
                    else
                    {
                        m_pos -= part.AbsolutePosition;
                        m_parentPosition = part.AbsolutePosition;
                    }
                }
                else
                {
                    return;
                }
            }
            m_parentID = m_requestedSitTargetID;

            Velocity = Vector3.Zero;
            RemoveFromPhysicalScene();

            Animator.TrySetMovementAnimation(sitAnimation);
            SendFullUpdateToAllClients();
            // This may seem stupid, but Our Full updates don't send avatar rotation :P
            // So we're also sending a terse update (which has avatar rotation)
            // [Update] We do now.
            //SendTerseUpdateToAllClients();
        }

        /// <summary>
        /// Event handler for the 'Always run' setting on the client
        /// Tells the physics plugin to increase speed of movement.
        /// </summary>
        public void HandleSetAlwaysRun(IClientAPI remoteClient, bool pSetAlwaysRun)
        {
            m_setAlwaysRun = pSetAlwaysRun;
            if (PhysicsActor != null)
            {
                PhysicsActor.SetAlwaysRun = pSetAlwaysRun;
            }
        }

        public void HandleStartAnim(IClientAPI remoteClient, UUID animID)
        {
            Animator.AddAnimation(animID, UUID.Zero);
        }

        public void HandleStopAnim(IClientAPI remoteClient, UUID animID)
        {
            Animator.RemoveAnimation(animID);
        }

        /// <summary>
        /// Rotate the avatar to the given rotation and apply a movement in the given relative vector
        /// </summary>
        /// <param name="vec">The vector in which to move.  This is relative to the rotation argument</param>
        /// <param name="rotation">The direction in which this avatar should now face.
        public void AddNewMovement(Vector3 vec, Quaternion rotation)
        {
            if (m_isChildAgent)
            {
                // WHAT???
                m_log.Debug("[SCENEPRESENCE]: AddNewMovement() called on child agent, making root agent!");

                // we have to reset the user's child agent connections.
                // Likely, here they've lost the eventqueue for other regions so border 
                // crossings will fail at this point unless we reset them.

                List<ulong> regions = new List<ulong>(KnownChildRegionHandles);
                regions.Remove(m_scene.RegionInfo.RegionHandle);

                MakeRootAgent(new Vector3(127f, 127f, 127f), true);

                // Async command
                if (m_scene.SceneGridService != null)
                {
                    m_scene.SceneGridService.SendCloseChildAgentConnections(UUID, regions);

                    // Give the above command some time to try and close the connections.
                    // this is really an emergency..   so sleep, or we'll get all discombobulated.
                    System.Threading.Thread.Sleep(500);
                }
                
                if (m_scene.SceneGridService != null)
                {
                    IEntityTransferModule m_agentTransfer = m_scene.RequestModuleInterface<IEntityTransferModule>();
                    if (m_agentTransfer != null)
                        m_agentTransfer.EnableChildAgents(this);
                }
                
                return;
            }

            m_perfMonMS = Util.EnvironmentTickCount();

            Rotation = rotation;
            Vector3 direc = vec * rotation;
            direc.Normalize();

            direc *= 0.03f * 128f * m_speedModifier;

            PhysicsActor actor = m_physicsActor;
            if (actor != null)
            {
                if (actor.Flying)
                {
                    direc *= 4.0f;
                    //bool controlland = (((m_AgentControlFlags & (uint)AgentManager.ControlFlags.AGENT_CONTROL_UP_NEG) != 0) || ((m_AgentControlFlags & (uint)AgentManager.ControlFlags.AGENT_CONTROL_NUDGE_UP_NEG) != 0));
                    //bool colliding = (m_physicsActor.IsColliding==true);
                    //if (controlland)
                    //    m_log.Info("[AGENT]: landCommand");
                    //if (colliding)
                    //    m_log.Info("[AGENT]: colliding");
                    //if (m_physicsActor.Flying && colliding && controlland)
                    //{
                    //    StopFlying();
                    //    m_log.Info("[AGENT]: Stop FLying");
                    //}
                }
                else if (!actor.Flying && actor.IsColliding)
                {
                    if (direc.Z > 2.0f)
                    {
                        direc.Z *= 3.0f;

                        // TODO: PreJump and jump happen too quickly.  Many times prejump gets ignored.
                        Animator.TrySetMovementAnimation("PREJUMP");
                        Animator.TrySetMovementAnimation("JUMP");
                    }
                }
            }

            // TODO: Add the force instead of only setting it to support multiple forces per frame?
            m_forceToApply = direc;

            m_scene.StatsReporter.AddAgentTime(Util.EnvironmentTickCountSubtract(m_perfMonMS));
        }

        #endregion

        #region Overridden Methods

        public override void Update()
        {
            const float ROTATION_TOLERANCE = 0.01f;
            const float VELOCITY_TOLERANCE = 0.001f;
            const float POSITION_TOLERANCE = 0.05f;
            //const int TIME_MS_TOLERANCE = 3000;

            SendPrimUpdates();

            if (m_newCoarseLocations)
            {
                SendCoarseLocations();
                m_newCoarseLocations = false;
            }

            if (m_isChildAgent == false)
            {
//                PhysicsActor actor = m_physicsActor;

                // NOTE: Velocity is not the same as m_velocity. Velocity will attempt to
                // grab the latest PhysicsActor velocity, whereas m_velocity is often
                // storing a requested force instead of an actual traveling velocity

                // Throw away duplicate or insignificant updates
                if (!m_bodyRot.ApproxEquals(m_lastRotation, ROTATION_TOLERANCE) ||
                    !Velocity.ApproxEquals(m_lastVelocity, VELOCITY_TOLERANCE) ||
                    !m_pos.ApproxEquals(m_lastPosition, POSITION_TOLERANCE))
                    //Environment.TickCount - m_lastTerseSent > TIME_MS_TOLERANCE)
                {
                    SendTerseUpdateToAllClients();

                    // Update the "last" values
                    m_lastPosition = m_pos;
                    m_lastRotation = m_bodyRot;
                    m_lastVelocity = Velocity;
                    //m_lastTerseSent = Environment.TickCount;
                }

                // followed suggestion from mic bowman. reversed the two lines below.
                if (m_parentID == 0 && m_physicsActor != null || m_parentID != 0) // Check that we have a physics actor or we're sitting on something
                    CheckForBorderCrossing();
                CheckForSignificantMovement(); // sends update to the modules.
            }
        }

        #endregion

        #region Update Client(s)

        /// <summary>
        /// Sends a location update to the client connected to this scenePresence
        /// </summary>
        /// <param name="remoteClient"></param>
        public void SendTerseUpdateToClient(IClientAPI remoteClient)
        {
            // If the client is inactive, it's getting its updates from another
            // server.
            if (remoteClient.IsActive)
            {
                m_perfMonMS = Util.EnvironmentTickCount();

                PhysicsActor actor = m_physicsActor;
                Vector3 velocity = (actor != null) ? actor.Velocity : Vector3.Zero;

                Vector3 pos = m_pos;
                pos.Z += m_appearance.HipOffset;

                //m_log.DebugFormat("[SCENEPRESENCE]: TerseUpdate: Pos={0} Rot={1} Vel={2}", m_pos, m_bodyRot, m_velocity);

                remoteClient.SendAvatarTerseUpdate(new SendAvatarTerseData(m_rootRegionHandle, (ushort)(m_scene.TimeDilation * ushort.MaxValue), LocalId,
                    pos, velocity, Vector3.Zero, m_bodyRot, CollisionPlane, m_uuid, null, GetUpdatePriority(remoteClient)));

                m_scene.StatsReporter.AddAgentTime(Util.EnvironmentTickCountSubtract(m_perfMonMS));
                m_scene.StatsReporter.AddAgentUpdates(1);
            }
        }

        /// <summary>
        /// Send a location/velocity/accelleration update to all agents in scene
        /// </summary>
        public void SendTerseUpdateToAllClients()
        {
            m_perfMonMS = Util.EnvironmentTickCount();
            
            m_scene.ForEachClient(SendTerseUpdateToClient);

            m_scene.StatsReporter.AddAgentTime(Util.EnvironmentTickCountSubtract(m_perfMonMS));
        }

        public void SendCoarseLocations()
        {
            SendCourseLocationsMethod d = m_sendCourseLocationsMethod;
            if (d != null)
            {
                d.Invoke(m_scene.RegionInfo.originRegionID, this);
            }
        }

        public void SetSendCourseLocationMethod(SendCourseLocationsMethod d)
        {
            if (d != null)
                m_sendCourseLocationsMethod = d;
        }

        public void SendCoarseLocationsDefault(UUID sceneId, ScenePresence p)
        {
            m_perfMonMS = Util.EnvironmentTickCount();

            List<Vector3> CoarseLocations = new List<Vector3>();
            List<UUID> AvatarUUIDs = new List<UUID>();
            List<ScenePresence> avatars = m_scene.GetAvatars();
            for (int i = 0; i < avatars.Count; i++)
            {
                // Requested by LibOMV.   Send Course Location on self.
                //if (avatars[i] != this)
                //{
                    if (avatars[i].ParentID != 0)
                    {
                        // sitting avatar
                        SceneObjectPart sop = m_scene.GetSceneObjectPart(avatars[i].ParentID);
                        if (sop != null)
                        {
                            CoarseLocations.Add(sop.AbsolutePosition + avatars[i].m_pos);
                            AvatarUUIDs.Add(avatars[i].UUID);
                        }
                        else
                        {
                            // we can't find the parent..  ! arg!
                            CoarseLocations.Add(avatars[i].m_pos);
                            AvatarUUIDs.Add(avatars[i].UUID);
                        }
                    }
                    else
                    {
                        CoarseLocations.Add(avatars[i].m_pos);
                        AvatarUUIDs.Add(avatars[i].UUID);
                    }
                //}
            }

            m_controllingClient.SendCoarseLocationUpdate(AvatarUUIDs, CoarseLocations);

            m_scene.StatsReporter.AddAgentTime(Util.EnvironmentTickCountSubtract(m_perfMonMS));
        }

        public void CoarseLocationChange()
        {
            m_newCoarseLocations = true;
        }

        /// <summary>
        /// Tell other client about this avatar (The client previously didn't know or had outdated details about this avatar)
        /// </summary>
        /// <param name="remoteAvatar"></param>
        public void SendFullUpdateToOtherClient(ScenePresence remoteAvatar)
        {
            // 2 stage check is needed.
            if (remoteAvatar == null)
                return;
            IClientAPI cl=remoteAvatar.ControllingClient;
            if (cl == null)
                return;
            if (m_appearance.Texture == null)
                return;

            Vector3 pos = m_pos;
            pos.Z += m_appearance.HipOffset;

            remoteAvatar.m_controllingClient.SendAvatarData(new SendAvatarData(m_regionInfo.RegionHandle, m_firstname, m_lastname, m_grouptitle, m_uuid,
                                                            LocalId, pos, m_appearance.Texture.GetBytes(),
                                                            m_parentID, m_bodyRot));
            m_scene.StatsReporter.AddAgentUpdates(1);
        }

        /// <summary>
        /// Tell *ALL* agents about this agent
        /// </summary>
        public void SendInitialFullUpdateToAllClients()
        {
            m_perfMonMS = Util.EnvironmentTickCount();

            ScenePresence[] avatars = m_scene.GetScenePresences();

            for (int i = 0; i < avatars.Length; i++)
            {
                ScenePresence avatar = avatars[i];

                // only send if this is the root (children are only "listening posts" in a foreign region)
                if (!IsChildAgent)
                {
                    SendFullUpdateToOtherClient(avatar);
                }

                if (avatar.LocalId != LocalId)
                {
                    if (!avatar.IsChildAgent)
                    {
                        avatar.SendFullUpdateToOtherClient(this);
                        avatar.SendAppearanceToOtherAgent(this);
                        avatar.Animator.SendAnimPackToClient(ControllingClient);
                    }
                }
            }

            m_scene.StatsReporter.AddAgentUpdates(avatars.Length);
            m_scene.StatsReporter.AddAgentTime(Util.EnvironmentTickCountSubtract(m_perfMonMS));

            //Animator.SendAnimPack();
        }

        public void SendFullUpdateToAllClients()
        {
            m_perfMonMS = Util.EnvironmentTickCount();

            // only send update from root agents to other clients; children are only "listening posts"
            List<ScenePresence> avatars = m_scene.GetAvatars();
            foreach (ScenePresence avatar in avatars)
            {
                SendFullUpdateToOtherClient(avatar);

            }
            m_scene.StatsReporter.AddAgentUpdates(avatars.Count);
            m_scene.StatsReporter.AddAgentTime(Util.EnvironmentTickCountSubtract(m_perfMonMS));

            Animator.SendAnimPack();
        }

        /// <summary>
        /// Do everything required once a client completes its movement into a region
        /// </summary>
        public void SendInitialData()
        {
            // Moved this into CompleteMovement to ensure that m_appearance is initialized before
            // the inventory arrives
            // m_scene.GetAvatarAppearance(m_controllingClient, out m_appearance);

            Vector3 pos = m_pos;
            pos.Z += m_appearance.HipOffset;

            m_controllingClient.SendAvatarData(new SendAvatarData(m_regionInfo.RegionHandle, m_firstname, m_lastname, m_grouptitle, m_uuid, LocalId,
                                               pos, m_appearance.Texture.GetBytes(), m_parentID, m_bodyRot));

            SendInitialFullUpdateToAllClients();
            SendAppearanceToAllOtherAgents();
        }

        /// <summary>
        /// Tell the client for this scene presence what items it should be wearing now
        /// </summary>
        public void SendWearables()
        {
            ControllingClient.SendWearables(m_appearance.Wearables, m_appearance.Serial++);
        }

        /// <summary>
        ///
        /// </summary>
        public void SendAppearanceToAllOtherAgents()
        {
            m_perfMonMS = Util.EnvironmentTickCount();

            m_scene.ForEachScenePresence(delegate(ScenePresence scenePresence)
                                         {
                                             if (scenePresence.UUID != UUID)
                                             {
                                                 SendAppearanceToOtherAgent(scenePresence);
                                             }
                                         });

            m_scene.StatsReporter.AddAgentTime(Util.EnvironmentTickCountSubtract(m_perfMonMS));
        }

        /// <summary>
        /// Send appearance data to an agent that isn't this one.
        /// </summary>
        /// <param name="avatar"></param>
        public void SendAppearanceToOtherAgent(ScenePresence avatar)
        {
            avatar.ControllingClient.SendAppearance(
                m_appearance.Owner, m_appearance.VisualParams, m_appearance.Texture.GetBytes());
        }

        /// <summary>
        /// Set appearance data (textureentry and slider settings) received from the client
        /// </summary>
        /// <param name="texture"></param>
        /// <param name="visualParam"></param>
        public void SetAppearance(Primitive.TextureEntry textureEntry, byte[] visualParams)
        {
            if (m_physicsActor != null)
            {
                if (!IsChildAgent)
                {
                    // This may seem like it's redundant, remove the avatar from the physics scene
                    // just to add it back again, but it saves us from having to update
                    // 3 variables 10 times a second.
                    bool flyingTemp = m_physicsActor.Flying;
                    RemoveFromPhysicalScene();
                    //m_scene.PhysicsScene.RemoveAvatar(m_physicsActor);

                    //PhysicsActor = null;

                    AddToPhysicalScene(flyingTemp);
                }
            }

            #region Bake Cache Check

            if (textureEntry != null)
            {
                for (int i = 0; i < BAKE_INDICES.Length; i++)
                {
                    int j = BAKE_INDICES[i];
                    Primitive.TextureEntryFace face = textureEntry.FaceTextures[j];

                    if (face != null && face.TextureID != AppearanceManager.DEFAULT_AVATAR_TEXTURE)
                    {
                        if (m_scene.AssetService.Get(face.TextureID.ToString()) == null)
                        {
                            m_log.Warn("[APPEARANCE]: Missing baked texture " + face.TextureID + " (" + j + ") for avatar " + this.Name);
                            this.ControllingClient.SendRebakeAvatarTextures(face.TextureID);
                        }
                    }
                }

            }


            #endregion Bake Cache Check

            m_appearance.SetAppearance(textureEntry, visualParams);
            if (m_appearance.AvatarHeight > 0)
                SetHeight(m_appearance.AvatarHeight);

            // This is not needed, because only the transient data changed
            //AvatarData adata = new AvatarData(m_appearance);
            //m_scene.AvatarService.SetAvatar(m_controllingClient.AgentId, adata);

            SendAppearanceToAllOtherAgents();
            if (!m_startAnimationSet)
            {
                Animator.UpdateMovementAnimations();
                m_startAnimationSet = true;
            }

            Vector3 pos = m_pos;
            pos.Z += m_appearance.HipOffset;

            m_controllingClient.SendAvatarData(new SendAvatarData(m_regionInfo.RegionHandle, m_firstname, m_lastname, m_grouptitle, m_uuid, LocalId,
                pos, m_appearance.Texture.GetBytes(), m_parentID, m_bodyRot));

        }

        public void SetWearable(int wearableId, AvatarWearable wearable)
        {
            m_appearance.SetWearable(wearableId, wearable);
            AvatarData adata = new AvatarData(m_appearance);
            m_scene.AvatarService.SetAvatar(m_controllingClient.AgentId, adata);
            m_controllingClient.SendWearables(m_appearance.Wearables, m_appearance.Serial++);
        }

        // Because appearance setting is in a module, we actually need
        // to give it access to our appearance directly, otherwise we
        // get a synchronization issue.
        public AvatarAppearance Appearance
        {
            get { return m_appearance; }
            set { m_appearance = value; }
        }

        #endregion

        #region Significant Movement Method

        /// <summary>
        /// This checks for a significant movement and sends a courselocationchange update
        /// </summary>
        protected void CheckForSignificantMovement()
        {
            if (Util.GetDistanceTo(AbsolutePosition, posLastSignificantMove) > 0.5)
            {
                posLastSignificantMove = AbsolutePosition;
                m_scene.EventManager.TriggerSignificantClientMovement(m_controllingClient);
                m_scene.NotifyMyCoarseLocationChange();
            }

            // Minimum Draw distance is 64 meters, the Radius of the draw distance sphere is 32m
            if (Util.GetDistanceTo(AbsolutePosition, m_lastChildAgentUpdatePosition) >= Scene.ChildReprioritizationDistance ||
                Util.GetDistanceTo(CameraPosition, m_lastChildAgentUpdateCamPosition) >= Scene.ChildReprioritizationDistance)
            {
                ChildAgentDataUpdate cadu = new ChildAgentDataUpdate();
                cadu.ActiveGroupID = UUID.Zero.Guid;
                cadu.AgentID = UUID.Guid;
                cadu.alwaysrun = m_setAlwaysRun;
                cadu.AVHeight = m_avHeight;
                sLLVector3 tempCameraCenter = new sLLVector3(new Vector3(m_CameraCenter.X, m_CameraCenter.Y, m_CameraCenter.Z));
                cadu.cameraPosition = tempCameraCenter;
                cadu.drawdistance = m_DrawDistance;
                if (m_scene.Permissions.IsGod(new UUID(cadu.AgentID)))
                    cadu.godlevel = m_godlevel;
                cadu.GroupAccess = 0;
                cadu.Position = new sLLVector3(AbsolutePosition);
                cadu.regionHandle = m_rootRegionHandle;
                float multiplier = 1;
                int innacurateNeighbors = m_scene.GetInaccurateNeighborCount();
                if (innacurateNeighbors != 0)
                {
                    multiplier = 1f / (float)innacurateNeighbors;
                }
                if (multiplier <= 0f)
                {
                    multiplier = 0.25f;
                }

                //m_log.Info("[NeighborThrottle]: " + m_scene.GetInaccurateNeighborCount().ToString() + " - m: " + multiplier.ToString());
                cadu.throttles = ControllingClient.GetThrottlesPacked(multiplier);
                cadu.Velocity = new sLLVector3(Velocity);

                AgentPosition agentpos = new AgentPosition();
                agentpos.CopyFrom(cadu);

                m_scene.SendOutChildAgentUpdates(agentpos, this);

                m_lastChildAgentUpdatePosition = AbsolutePosition;
                m_lastChildAgentUpdateCamPosition = CameraPosition;
            }
        }

        #endregion

        #region Border Crossing Methods

        /// <summary>
        /// Checks to see if the avatar is in range of a border and calls CrossToNewRegion
        /// </summary>
        protected void CheckForBorderCrossing()
        {
            if (IsChildAgent)
                return;

            Vector3 pos2 = AbsolutePosition;
            Vector3 vel = Velocity;
            int neighbor = 0;
            int[] fix = new int[2];

            float timeStep = 0.1f;
            pos2.X = pos2.X + (vel.X*timeStep);
            pos2.Y = pos2.Y + (vel.Y*timeStep);
            pos2.Z = pos2.Z + (vel.Z*timeStep);

            if (!IsInTransit)
            {
                // Checks if where it's headed exists a region

                if (m_scene.TestBorderCross(pos2, Cardinals.W))
                {
                    if (m_scene.TestBorderCross(pos2, Cardinals.S))
                        neighbor = HaveNeighbor(Cardinals.SW, ref fix);
                    else if (m_scene.TestBorderCross(pos2, Cardinals.N))
                        neighbor = HaveNeighbor(Cardinals.NW, ref fix);
                    else
                        neighbor = HaveNeighbor(Cardinals.W, ref fix);
                }
                else if (m_scene.TestBorderCross(pos2, Cardinals.E))
                {
                    if (m_scene.TestBorderCross(pos2, Cardinals.S))
                        neighbor = HaveNeighbor(Cardinals.SE, ref fix);
                    else if (m_scene.TestBorderCross(pos2, Cardinals.N))
                        neighbor = HaveNeighbor(Cardinals.NE, ref fix);
                    else
                        neighbor = HaveNeighbor(Cardinals.E, ref fix);
                }
                else if (m_scene.TestBorderCross(pos2, Cardinals.S))
                    neighbor = HaveNeighbor(Cardinals.S, ref fix);
                else if (m_scene.TestBorderCross(pos2, Cardinals.N))
                    neighbor = HaveNeighbor(Cardinals.N, ref fix);

                
                // Makes sure avatar does not end up outside region
                if (neighbor < 0)
                    AbsolutePosition = new Vector3(
                                                   AbsolutePosition.X +  3*fix[0],
                                                   AbsolutePosition.Y +  3*fix[1],
                                                   AbsolutePosition.Z);
                else if (neighbor > 0)
                    CrossToNewRegion();
            }
            else
            {
                RemoveFromPhysicalScene();
                // This constant has been inferred from experimentation
                // I'm not sure what this value should be, so I tried a few values.
                timeStep = 0.04f;
                pos2 = AbsolutePosition;
                pos2.X = pos2.X + (vel.X * timeStep);
                pos2.Y = pos2.Y + (vel.Y * timeStep);
                pos2.Z = pos2.Z + (vel.Z * timeStep);
                m_pos = pos2;
            }
        }

        protected int HaveNeighbor(Cardinals car, ref int[] fix)
        {
            uint neighbourx = m_regionInfo.RegionLocX;
            uint neighboury = m_regionInfo.RegionLocY;

            int dir = (int)car;

            if (dir > 1 && dir < 5) //Heading East
                neighbourx++;
            else if (dir > 5) // Heading West
                neighbourx--;

            if (dir < 3 || dir == 8) // Heading North
                neighboury++;
            else if (dir > 3 && dir < 7) // Heading Sout
                neighboury--;

            int x = (int)(neighbourx * Constants.RegionSize);
            int y = (int)(neighboury * Constants.RegionSize);
            GridRegion neighbourRegion = m_scene.GridService.GetRegionByPosition(m_scene.RegionInfo.ScopeID, x, y);

            if (neighbourRegion == null)
            {
                fix[0] = (int)(m_regionInfo.RegionLocX - neighbourx);
                fix[1] = (int)(m_regionInfo.RegionLocY - neighboury);
                return dir * (-1);
            }
            else
                return dir;
        }

        /// <summary>
        /// Moves the agent outside the region bounds
        /// Tells neighbor region that we're crossing to it
        /// If the neighbor accepts, remove the agent's viewable avatar from this scene
        /// set them to a child agent.
        /// </summary>
        protected void CrossToNewRegion()
        {
            InTransit();
            try
            {
                m_scene.CrossAgentToNewRegion(this, m_physicsActor.Flying);
            }
            catch
            {
                m_scene.CrossAgentToNewRegion(this, false);
            }
        }

        public void InTransit()
        {
            m_inTransit = true;

            if ((m_physicsActor != null) && m_physicsActor.Flying)
                m_AgentControlFlags |= AgentManager.ControlFlags.AGENT_CONTROL_FLY;
            else if ((m_AgentControlFlags & AgentManager.ControlFlags.AGENT_CONTROL_FLY) != 0)
                m_AgentControlFlags &= ~AgentManager.ControlFlags.AGENT_CONTROL_FLY;
        }

        public void NotInTransit()
        {
            m_inTransit = false;
        }

        public void RestoreInCurrentScene()
        {
            AddToPhysicalScene(false); // not exactly false
        }

        public void Reset()
        {
            // Put the child agent back at the center
            AbsolutePosition 
                = new Vector3(((float)Constants.RegionSize * 0.5f), ((float)Constants.RegionSize * 0.5f), 70);
            Animator.ResetAnimations();
        }

        /// <summary>
        /// Computes which child agents to close when the scene presence moves to another region.
        /// Removes those regions from m_knownRegions.
        /// </summary>
        /// <param name="newRegionX">The new region's x on the map</param>
        /// <param name="newRegionY">The new region's y on the map</param>
        /// <returns></returns>
        public void CloseChildAgents(uint newRegionX, uint newRegionY)
        {
            List<ulong> byebyeRegions = new List<ulong>();
            m_log.DebugFormat(
                "[SCENE PRESENCE]: Closing child agents. Checking {0} regions in {1}", 
                m_knownChildRegions.Keys.Count, Scene.RegionInfo.RegionName);
            //DumpKnownRegions();

            lock (m_knownChildRegions)
            {
                foreach (ulong handle in m_knownChildRegions.Keys)
                {
                    // Don't close the agent on this region yet
                    if (handle != Scene.RegionInfo.RegionHandle)
                    {
                        uint x, y;
                        Utils.LongToUInts(handle, out x, out y);
                        x = x / Constants.RegionSize;
                        y = y / Constants.RegionSize;

                        //m_log.Debug("---> x: " + x + "; newx:" + newRegionX + "; Abs:" + (int)Math.Abs((int)(x - newRegionX)));
                        //m_log.Debug("---> y: " + y + "; newy:" + newRegionY + "; Abs:" + (int)Math.Abs((int)(y - newRegionY)));
                        if (Util.IsOutsideView(x, newRegionX, y, newRegionY))
                        {
                            byebyeRegions.Add(handle);
                        }
                    }
                }
            }
            
            if (byebyeRegions.Count > 0)
            {
                m_log.Debug("[SCENE PRESENCE]: Closing " + byebyeRegions.Count + " child agents");
                m_scene.SceneGridService.SendCloseChildAgentConnections(m_controllingClient.AgentId, byebyeRegions);
            }
            
            foreach (ulong handle in byebyeRegions)
            {
                RemoveNeighbourRegion(handle);
            }
        }

        #endregion

        /// <summary>
        /// This allows the Sim owner the abiility to kick users from their sim currently.
        /// It tells the client that the agent has permission to do so.
        /// </summary>
        public void GrantGodlikePowers(UUID agentID, UUID sessionID, UUID token, bool godStatus)
        {
            if (godStatus)
            {
                // For now, assign god level 200 to anyone
                // who is granted god powers, but has no god level set.
                //
                UserAccount account = m_scene.UserAccountService.GetUserAccount(m_scene.RegionInfo.ScopeID, agentID);
                if (account != null)
                {
                    if (account.UserLevel > 0)
                        m_godlevel = account.UserLevel;
                    else
                        m_godlevel = 200;
                }
            }
            else
            {
                m_godlevel = 0;
            }

            ControllingClient.SendAdminResponse(token, (uint)m_godlevel);
        }

        #region Child Agent Updates

        public void ChildAgentDataUpdate(AgentData cAgentData)
        {
            //m_log.Debug("   >>> ChildAgentDataUpdate <<< " + Scene.RegionInfo.RegionName);
            if (!IsChildAgent)
                return;

            CopyFrom(cAgentData);
        }

        /// <summary>
        /// This updates important decision making data about a child agent
        /// The main purpose is to figure out what objects to send to a child agent that's in a neighboring region
        /// </summary>
        public void ChildAgentDataUpdate(AgentPosition cAgentData, uint tRegionX, uint tRegionY, uint rRegionX, uint rRegionY)
        {
            if (!IsChildAgent)
                return;

            //m_log.Debug("   >>> ChildAgentPositionUpdate <<< " + rRegionX + "-" + rRegionY);
            int shiftx = ((int)rRegionX - (int)tRegionX) * (int)Constants.RegionSize;
            int shifty = ((int)rRegionY - (int)tRegionY) * (int)Constants.RegionSize;

            Vector3 offset = new Vector3(shiftx, shifty, 0f);

            m_DrawDistance = cAgentData.Far;
            if (cAgentData.Position != new Vector3(-1f, -1f, -1f)) // UGH!!
                m_pos = cAgentData.Position + offset;

            if (Vector3.Distance(AbsolutePosition, posLastSignificantMove) >= Scene.ChildReprioritizationDistance)
            {
                posLastSignificantMove = AbsolutePosition;
                ReprioritizeUpdates();
            }

            m_CameraCenter = cAgentData.Center + offset;

            m_avHeight = cAgentData.Size.Z;
            //SetHeight(cAgentData.AVHeight);

            if ((cAgentData.Throttles != null) && cAgentData.Throttles.Length > 0)
                ControllingClient.SetChildAgentThrottle(cAgentData.Throttles);

            // Sends out the objects in the user's draw distance if m_sendTasksToChild is true.
            if (m_scene.m_seeIntoRegionFromNeighbor)
                m_sceneViewer.Reset();

            //cAgentData.AVHeight;
            m_rootRegionHandle = cAgentData.RegionHandle;
            //m_velocity = cAgentData.Velocity;
        }

        public void CopyTo(AgentData cAgent)
        {
            cAgent.AgentID = UUID;
            cAgent.RegionID = Scene.RegionInfo.RegionID;

            cAgent.Position = AbsolutePosition;
            cAgent.Velocity = m_velocity;
            cAgent.Center = m_CameraCenter;
            // Don't copy the size; it is inferred from apearance parameters
            //cAgent.Size = new Vector3(0, 0, m_avHeight);
            cAgent.AtAxis = m_CameraAtAxis;
            cAgent.LeftAxis = m_CameraLeftAxis;
            cAgent.UpAxis = m_CameraUpAxis;

            cAgent.Far = m_DrawDistance;

            // Throttles 
            float multiplier = 1;
            int innacurateNeighbors = m_scene.GetInaccurateNeighborCount();
            if (innacurateNeighbors != 0)
            {
                multiplier = 1f / innacurateNeighbors;
            }
            if (multiplier <= 0f)
            {
                multiplier = 0.25f;
            }
            //m_log.Info("[NeighborThrottle]: " + m_scene.GetInaccurateNeighborCount().ToString() + " - m: " + multiplier.ToString());
            cAgent.Throttles = ControllingClient.GetThrottlesPacked(multiplier);

            cAgent.HeadRotation = m_headrotation;
            cAgent.BodyRotation = m_bodyRot;
            cAgent.ControlFlags = (uint)m_AgentControlFlags;

            if (m_scene.Permissions.IsGod(new UUID(cAgent.AgentID)))
                cAgent.GodLevel = (byte)m_godlevel;
            else 
                cAgent.GodLevel = (byte) 0;

            cAgent.AlwaysRun = m_setAlwaysRun;

            try
            {
                // We might not pass the Wearables in all cases...
                // They're only needed so that persistent changes to the appearance
                // are preserved in the new region where the user is moving to.
                // But in Hypergrid we might not let this happen.
                int i = 0;
                UUID[] wears = new UUID[m_appearance.Wearables.Length * 2];
                foreach (AvatarWearable aw in m_appearance.Wearables)
                {
                    if (aw != null)
                    {
                        wears[i++] = aw.ItemID;
                        wears[i++] = aw.AssetID;
                    }
                    else
                    {
                        wears[i++] = UUID.Zero;
                        wears[i++] = UUID.Zero;
                    }
                }
                cAgent.Wearables = wears;

                cAgent.VisualParams = m_appearance.VisualParams;

                if (m_appearance.Texture != null)
                    cAgent.AgentTextures = m_appearance.Texture.GetBytes();
            }
            catch (Exception e)
            {
                m_log.Warn("[SCENE PRESENCE]: exception in CopyTo " + e.Message);
            }

            //Attachments
            List<int> attPoints = m_appearance.GetAttachedPoints();
            if (attPoints != null)
            {
                //m_log.DebugFormat("[SCENE PRESENCE]: attachments {0}", attPoints.Count);
                int i = 0;
                AttachmentData[] attachs = new AttachmentData[attPoints.Count];
                foreach (int point in attPoints)
                {
                    attachs[i++] = new AttachmentData(point, m_appearance.GetAttachedItem(point), m_appearance.GetAttachedAsset(point));
                }
                cAgent.Attachments = attachs;
            }

            // Animations
            try
            {
                cAgent.Anims = Animator.Animations.ToArray();
            }
            catch { }

            // cAgent.GroupID = ??
            // Groups???

        }

        public void CopyFrom(AgentData cAgent)
        {
            m_originRegionID = cAgent.RegionID;

            m_callbackURI = cAgent.CallbackURI;

            m_pos = cAgent.Position;
            m_velocity = cAgent.Velocity;
            m_CameraCenter = cAgent.Center;
            //m_avHeight = cAgent.Size.Z;
            m_CameraAtAxis = cAgent.AtAxis;
            m_CameraLeftAxis = cAgent.LeftAxis;
            m_CameraUpAxis = cAgent.UpAxis;

            m_DrawDistance = cAgent.Far;

            if ((cAgent.Throttles != null) && cAgent.Throttles.Length > 0)
                ControllingClient.SetChildAgentThrottle(cAgent.Throttles);

            m_headrotation = cAgent.HeadRotation;
            m_bodyRot = cAgent.BodyRotation;
            m_AgentControlFlags = (AgentManager.ControlFlags)cAgent.ControlFlags; 

            if (m_scene.Permissions.IsGod(new UUID(cAgent.AgentID)))
                m_godlevel = cAgent.GodLevel;
            m_setAlwaysRun = cAgent.AlwaysRun;

            uint i = 0;
            try
            {
                if (cAgent.Wearables == null)
                   cAgent.Wearables  = new UUID[0];
                AvatarWearable[] wears = new AvatarWearable[cAgent.Wearables.Length / 2];
                for (uint n = 0; n < cAgent.Wearables.Length; n += 2)
                {
                    UUID itemId = cAgent.Wearables[n];
                    UUID assetId = cAgent.Wearables[n + 1];
                    wears[i++] = new AvatarWearable(itemId, assetId);
                }
                m_appearance.Wearables = wears;
                Primitive.TextureEntry te;
                if (cAgent.AgentTextures != null && cAgent.AgentTextures.Length > 1)
                    te = new Primitive.TextureEntry(cAgent.AgentTextures, 0, cAgent.AgentTextures.Length);
                else
                    te = AvatarAppearance.GetDefaultTexture();
                if ((cAgent.VisualParams == null) || (cAgent.VisualParams.Length < AvatarAppearance.VISUALPARAM_COUNT))
                    cAgent.VisualParams = AvatarAppearance.GetDefaultVisualParams();
                m_appearance.SetAppearance(te, (byte[])cAgent.VisualParams.Clone());
            }
            catch (Exception e)
            {
                m_log.Warn("[SCENE PRESENCE]: exception in CopyFrom " + e.Message);
            }

            // Attachments
            try
            {
                if (cAgent.Attachments != null)
                {
                    foreach (AttachmentData att in cAgent.Attachments)
                    {
                        m_appearance.SetAttachment(att.AttachPoint, att.ItemID, att.AssetID);
                    }
                }
            }
            catch { } 

            // Animations
            try
            {
                Animator.ResetAnimations();
                Animator.Animations.FromArray(cAgent.Anims);
            }
            catch {  }

            //cAgent.GroupID = ??
            //Groups???
        }

        public bool CopyAgent(out IAgentData agent)
        {
            agent = new CompleteAgentData();
            CopyTo((AgentData)agent);
            return true;
        }

        #endregion Child Agent Updates

        /// <summary>
        /// Handles part of the PID controller function for moving an avatar.
        /// </summary>
        public override void UpdateMovement()
        {
            if (m_forceToApply.HasValue)
            {
                Vector3 force = m_forceToApply.Value;

                m_updateflag = true;
//                movementvector = force;
                Velocity = force;

                m_forceToApply = null;
            }
        }

        public override void SetText(string text, Vector3 color, double alpha)
        {
            throw new Exception("Can't set Text on avatar.");
        }

        /// <summary>
        /// Adds a physical representation of the avatar to the Physics plugin
        /// </summary>
        public void AddToPhysicalScene(bool isFlying)
        {
            PhysicsScene scene = m_scene.PhysicsScene;

            Vector3 pVec = AbsolutePosition;

            // Old bug where the height was in centimeters instead of meters
            if (m_avHeight == 127.0f)
            {
                m_physicsActor = scene.AddAvatar(Firstname + "." + Lastname, pVec, new Vector3(0f, 0f, 1.56f),
                                                 isFlying);
            }
            else
            {
                m_physicsActor = scene.AddAvatar(Firstname + "." + Lastname, pVec,
                                                 new Vector3(0f, 0f, m_avHeight), isFlying);
            }
            scene.AddPhysicsActorTaint(m_physicsActor);
            //m_physicsActor.OnRequestTerseUpdate += SendTerseUpdateToAllClients;
            m_physicsActor.OnCollisionUpdate += PhysicsCollisionUpdate;
            m_physicsActor.OnOutOfBounds += OutOfBoundsCall; // Called for PhysicsActors when there's something wrong
            m_physicsActor.SubscribeEvents(500);
            m_physicsActor.LocalID = LocalId;            
        }

        private void OutOfBoundsCall(Vector3 pos)
        {
            //bool flying = m_physicsActor.Flying;
            //RemoveFromPhysicalScene();

            //AddToPhysicalScene(flying);
            if (ControllingClient != null)
                ControllingClient.SendAgentAlertMessage("Physics is having a problem with your avatar.  You may not be able to move until you relog.", true);
        }

        // Event called by the physics plugin to tell the avatar about a collision.
        private void PhysicsCollisionUpdate(EventArgs e)
        {
            if (e == null)
                return;

            //if ((Math.Abs(Velocity.X) > 0.1e-9f) || (Math.Abs(Velocity.Y) > 0.1e-9f))
            // The Physics Scene will send updates every 500 ms grep: m_physicsActor.SubscribeEvents(
            // as of this comment the interval is set in AddToPhysicalScene
            if (Animator!=null)
                Animator.UpdateMovementAnimations();

            CollisionEventUpdate collisionData = (CollisionEventUpdate)e;
            Dictionary<uint, ContactPoint> coldata = collisionData.m_objCollisionList;

            CollisionPlane = Vector4.UnitW;

            if (coldata.Count != 0 && Animator != null)
            {
                switch (Animator.CurrentMovementAnimation)
                {
                    case "STAND":
                    case "WALK":
                    case "RUN":
                    case "CROUCH":
                    case "CROUCHWALK":
                        {
                            ContactPoint lowest;
                            lowest.SurfaceNormal = Vector3.Zero;
                            lowest.Position = Vector3.Zero;
                            lowest.Position.Z = Single.NaN;

                            foreach (ContactPoint contact in coldata.Values)
                            {
                                if (Single.IsNaN(lowest.Position.Z) || contact.Position.Z < lowest.Position.Z)
                                {
                                    lowest = contact;
                                }
                            }

                            CollisionPlane = new Vector4(-lowest.SurfaceNormal, -Vector3.Dot(lowest.Position, lowest.SurfaceNormal));
                        }
                        break;
                }
            }

            if (m_invulnerable)
                return;
            
            float starthealth = Health;
            uint killerObj = 0;
            foreach (uint localid in coldata.Keys)
            {
                SceneObjectPart part = Scene.GetSceneObjectPart(localid);

                if (part != null && part.ParentGroup.Damage != -1.0f)
                    Health -= part.ParentGroup.Damage;
                else
                {
                    if (coldata[localid].PenetrationDepth >= 0.10f)
                        Health -= coldata[localid].PenetrationDepth * 5.0f;
                }

                if (Health <= 0.0f)
                {
                    if (localid != 0)
                        killerObj = localid;
                }
                //m_log.Debug("[AVATAR]: Collision with localid: " + localid.ToString() + " at depth: " + coldata[localid].ToString());
            }
            //Health = 100;
            if (!m_invulnerable)
            {
                if (starthealth != Health)
                {
                    ControllingClient.SendHealth(Health);
                }
                if (m_health <= 0)
                    m_scene.EventManager.TriggerAvatarKill(killerObj, this);
            }            
        }

        public void setHealthWithUpdate(float health)
        {
            Health = health;
            ControllingClient.SendHealth(Health);
        }

        public void Close()
        {
            lock (m_attachments)
            {
                // Delete attachments from scene
                // Don't try to save, as this thread won't live long
                // enough to complete the save. This would cause no copy
                // attachments to poof!
                //
                foreach (SceneObjectGroup grp in m_attachments)
                {
                    m_scene.DeleteSceneObject(grp, false);
                }
                m_attachments.Clear();
            }
            
            lock (m_knownChildRegions)
            {
                m_knownChildRegions.Clear();
            }

            lock (m_reprioritization_timer)
            {
                m_reprioritization_timer.Enabled = false;
                m_reprioritization_timer.Elapsed -= new ElapsedEventHandler(Reprioritize);
            }
            
            // I don't get it but mono crashes when you try to dispose of this timer,
            // unsetting the elapsed callback should be enough to allow for cleanup however.
            // m_reprioritizationTimer.Dispose(); 

            m_sceneViewer.Close();

            RemoveFromPhysicalScene();
            m_animator.Close();
            m_animator = null;
        }

        public void AddAttachment(SceneObjectGroup gobj)
        {
            lock (m_attachments)
            {
                m_attachments.Add(gobj);
            }
        }

        public bool HasAttachments()
        {
            return m_attachments.Count > 0;
        }

        public bool HasScriptedAttachments()
        {
            lock (m_attachments)
            {
                foreach (SceneObjectGroup gobj in m_attachments)
                {
                    if (gobj != null)
                    {
                        if (gobj.RootPart.Inventory.ContainsScripts())
                            return true;
                    }
                }
            }
            return false;
        }

        public void RemoveAttachment(SceneObjectGroup gobj)
        {
            lock (m_attachments)
            {
                if (m_attachments.Contains(gobj))
                {
                    m_attachments.Remove(gobj);
                }
            }
        }

        public bool ValidateAttachments()
        {
            lock (m_attachments)
            {
                // Validate
                foreach (SceneObjectGroup gobj in m_attachments)
                {
                    if (gobj == null)
                        return false;

                    if (gobj.IsDeleted)
                        return false;
                }
            }
            return true;
        }

        /// <summary>
        /// Send a script event to this scene presence's attachments
        /// </summary>
        /// <param name="eventName">The name of the event</param>
        /// <param name="args">The arguments for the event</param>
        public void SendScriptEventToAttachments(string eventName, Object[] args)
        {
            if (m_scriptEngines != null)
            {
                lock (m_attachments)
                {
                    foreach (SceneObjectGroup grp in m_attachments)
                    {
                        // 16384 is CHANGED_ANIMATION
                        //
                        // Send this to all attachment root prims
                        //
                        foreach (IScriptModule m in m_scriptEngines)
                        {
                            if (m == null) // No script engine loaded
                                continue;

                            m.PostObjectEvent(grp.RootPart.UUID, "changed", new Object[] { 16384 });
                        }
                    }
                }
            }
        }


        public void initializeScenePresence(IClientAPI client, RegionInfo region, Scene scene)
        {
            m_controllingClient = client;
            m_regionInfo = region;
            m_scene = scene;

            RegisterToEvents();

            /*
            AbsolutePosition = client.StartPos;

            Animations = new AvatarAnimations();
            Animations.LoadAnims();

            m_animations = new List<UUID>();
            m_animations.Add(Animations.AnimsUUID["STAND"]);
            m_animationSeqs.Add(m_controllingClient.NextAnimationSequenceNumber);

            SetDirectionVectors();
            */
        }

        internal void PushForce(Vector3 impulse)
        {
            if (PhysicsActor != null)
            {
                PhysicsActor.AddForce(impulse,true);
            }
        }

        public void RegisterControlEventsToScript(int controls, int accept, int pass_on, uint Obj_localID, UUID Script_item_UUID)
        {
            ScriptControllers obj = new ScriptControllers();
            obj.ignoreControls = ScriptControlled.CONTROL_ZERO;
            obj.eventControls = ScriptControlled.CONTROL_ZERO;

            obj.itemID = Script_item_UUID;
            obj.objID = Obj_localID;
            if (pass_on == 0 && accept == 0)
            {
                IgnoredControls |= (ScriptControlled)controls;
                obj.ignoreControls = (ScriptControlled)controls;
            }

            if (pass_on == 0 && accept == 1)
            {
                IgnoredControls |= (ScriptControlled)controls;
                obj.ignoreControls = (ScriptControlled)controls;
                obj.eventControls = (ScriptControlled)controls;
            }
            if (pass_on == 1 && accept == 1)
            {
                IgnoredControls = ScriptControlled.CONTROL_ZERO;
                obj.eventControls = (ScriptControlled)controls;
                obj.ignoreControls = ScriptControlled.CONTROL_ZERO;
            }

            lock (scriptedcontrols)
            {
                if (pass_on == 1 && accept == 0)
                {
                    IgnoredControls &= ~(ScriptControlled)controls;
                    if (scriptedcontrols.ContainsKey(Script_item_UUID))
                        scriptedcontrols.Remove(Script_item_UUID);
                }
                else
                {
                    scriptedcontrols[Script_item_UUID] = obj;
                }
            }
            ControllingClient.SendTakeControls(controls, pass_on == 1 ? true : false, true);
        }

        public void HandleForceReleaseControls(IClientAPI remoteClient, UUID agentID)
        {
            IgnoredControls = ScriptControlled.CONTROL_ZERO;
            lock (scriptedcontrols)
            {
                scriptedcontrols.Clear();
            }
            ControllingClient.SendTakeControls(int.MaxValue, false, false);
        }

        public void UnRegisterControlEventsToScript(uint Obj_localID, UUID Script_item_UUID)
        {
            ScriptControllers takecontrols;

            lock (scriptedcontrols)
            {
                if (scriptedcontrols.TryGetValue(Script_item_UUID, out takecontrols))
                {
                    ScriptControlled sctc = takecontrols.eventControls;

                    ControllingClient.SendTakeControls((int)sctc, false, false);
                    ControllingClient.SendTakeControls((int)sctc, true, false);

                    scriptedcontrols.Remove(Script_item_UUID);
                    IgnoredControls = ScriptControlled.CONTROL_ZERO;
                    foreach (ScriptControllers scData in scriptedcontrols.Values)
                    {
                        IgnoredControls |= scData.ignoreControls;
                    }
                }
            }
        }

        internal void SendControlToScripts(uint flags)
        {
            ScriptControlled allflags = ScriptControlled.CONTROL_ZERO;

            if (MouseDown)
            {
                allflags = LastCommands & (ScriptControlled.CONTROL_ML_LBUTTON | ScriptControlled.CONTROL_LBUTTON);
                if ((flags & (uint)AgentManager.ControlFlags.AGENT_CONTROL_LBUTTON_UP) != 0 || (flags & unchecked((uint)AgentManager.ControlFlags.AGENT_CONTROL_ML_LBUTTON_UP)) != 0)
                {
                    allflags = ScriptControlled.CONTROL_ZERO;
                    MouseDown = true;
                }
            }

            if ((flags & (uint)AgentManager.ControlFlags.AGENT_CONTROL_ML_LBUTTON_DOWN) != 0)
            {
                allflags |= ScriptControlled.CONTROL_ML_LBUTTON;
                MouseDown = true;
            }
            if ((flags & (uint)AgentManager.ControlFlags.AGENT_CONTROL_LBUTTON_DOWN) != 0)
            {
                allflags |= ScriptControlled.CONTROL_LBUTTON;
                MouseDown = true;
            }

            // find all activated controls, whether the scripts are interested in them or not
            if ((flags & (uint)AgentManager.ControlFlags.AGENT_CONTROL_AT_POS) != 0 || (flags & (uint)AgentManager.ControlFlags.AGENT_CONTROL_NUDGE_AT_POS) != 0)
            {
                allflags |= ScriptControlled.CONTROL_FWD;
            }
            if ((flags & (uint)AgentManager.ControlFlags.AGENT_CONTROL_AT_NEG) != 0 || (flags & (uint)AgentManager.ControlFlags.AGENT_CONTROL_NUDGE_AT_NEG) != 0)
            {
                allflags |= ScriptControlled.CONTROL_BACK;
            }
            if ((flags & (uint)AgentManager.ControlFlags.AGENT_CONTROL_UP_POS) != 0 || (flags & (uint)AgentManager.ControlFlags.AGENT_CONTROL_NUDGE_UP_POS) != 0)
            {
                allflags |= ScriptControlled.CONTROL_UP;
            }
            if ((flags & (uint)AgentManager.ControlFlags.AGENT_CONTROL_UP_NEG) != 0 || (flags & (uint)AgentManager.ControlFlags.AGENT_CONTROL_NUDGE_UP_NEG) != 0)
            {
                allflags |= ScriptControlled.CONTROL_DOWN;
            }
            if ((flags & (uint)AgentManager.ControlFlags.AGENT_CONTROL_LEFT_POS) != 0 || (flags & (uint)AgentManager.ControlFlags.AGENT_CONTROL_NUDGE_LEFT_POS) != 0)
            {
                allflags |= ScriptControlled.CONTROL_LEFT;
            }
            if ((flags & (uint)AgentManager.ControlFlags.AGENT_CONTROL_LEFT_NEG) != 0 || (flags & (uint)AgentManager.ControlFlags.AGENT_CONTROL_NUDGE_LEFT_NEG) != 0)
            {
                allflags |= ScriptControlled.CONTROL_RIGHT;
            }
            if ((flags & (uint)AgentManager.ControlFlags.AGENT_CONTROL_YAW_NEG) != 0)
            {
                allflags |= ScriptControlled.CONTROL_ROT_RIGHT;
            }
            if ((flags & (uint)AgentManager.ControlFlags.AGENT_CONTROL_YAW_POS) != 0)
            {
                allflags |= ScriptControlled.CONTROL_ROT_LEFT;
            }
            // optimization; we have to check per script, but if nothing is pressed and nothing changed, we can skip that
            if (allflags != ScriptControlled.CONTROL_ZERO || allflags != LastCommands)
            {
                lock (scriptedcontrols)
                {
                    foreach (KeyValuePair<UUID, ScriptControllers> kvp in scriptedcontrols)
                    {
                        UUID scriptUUID = kvp.Key;
                        ScriptControllers scriptControlData = kvp.Value;

                        ScriptControlled localHeld = allflags & scriptControlData.eventControls;     // the flags interesting for us
                        ScriptControlled localLast = LastCommands & scriptControlData.eventControls; // the activated controls in the last cycle
                        ScriptControlled localChange = localHeld ^ localLast;                        // the changed bits
                        if (localHeld != ScriptControlled.CONTROL_ZERO || localChange != ScriptControlled.CONTROL_ZERO)
                        {
                            // only send if still pressed or just changed
                            m_scene.EventManager.TriggerControlEvent(scriptControlData.objID, scriptUUID, UUID, (uint)localHeld, (uint)localChange);
                        }
                    }
                }
            }

            LastCommands = allflags;
        }

        internal static AgentManager.ControlFlags RemoveIgnoredControls(AgentManager.ControlFlags flags, ScriptControlled ignored)
        {
            if (ignored == ScriptControlled.CONTROL_ZERO)
                return flags;

            if ((ignored & ScriptControlled.CONTROL_BACK) != 0)
                flags &= ~(AgentManager.ControlFlags.AGENT_CONTROL_AT_NEG | AgentManager.ControlFlags.AGENT_CONTROL_NUDGE_AT_NEG);
            if ((ignored & ScriptControlled.CONTROL_FWD) != 0)
                flags &= ~(AgentManager.ControlFlags.AGENT_CONTROL_NUDGE_AT_POS | AgentManager.ControlFlags.AGENT_CONTROL_AT_POS);
            if ((ignored & ScriptControlled.CONTROL_DOWN) != 0)
                flags &= ~(AgentManager.ControlFlags.AGENT_CONTROL_UP_NEG | AgentManager.ControlFlags.AGENT_CONTROL_NUDGE_UP_NEG);
            if ((ignored & ScriptControlled.CONTROL_UP) != 0)
                flags &= ~(AgentManager.ControlFlags.AGENT_CONTROL_NUDGE_UP_POS | AgentManager.ControlFlags.AGENT_CONTROL_UP_POS);
            if ((ignored & ScriptControlled.CONTROL_LEFT) != 0)
                flags &= ~(AgentManager.ControlFlags.AGENT_CONTROL_LEFT_POS | AgentManager.ControlFlags.AGENT_CONTROL_NUDGE_LEFT_POS);
            if ((ignored & ScriptControlled.CONTROL_RIGHT) != 0)
                flags &= ~(AgentManager.ControlFlags.AGENT_CONTROL_NUDGE_LEFT_NEG | AgentManager.ControlFlags.AGENT_CONTROL_LEFT_NEG);
            if ((ignored & ScriptControlled.CONTROL_ROT_LEFT) != 0)
                flags &= ~(AgentManager.ControlFlags.AGENT_CONTROL_YAW_NEG);
            if ((ignored & ScriptControlled.CONTROL_ROT_RIGHT) != 0)
                flags &= ~(AgentManager.ControlFlags.AGENT_CONTROL_YAW_POS);
            if ((ignored & ScriptControlled.CONTROL_ML_LBUTTON) != 0)
                flags &= ~(AgentManager.ControlFlags.AGENT_CONTROL_ML_LBUTTON_DOWN);
            if ((ignored & ScriptControlled.CONTROL_LBUTTON) != 0)
                flags &= ~(AgentManager.ControlFlags.AGENT_CONTROL_LBUTTON_UP | AgentManager.ControlFlags.AGENT_CONTROL_LBUTTON_DOWN);

            //DIR_CONTROL_FLAG_FORWARD = AgentManager.ControlFlags.AGENT_CONTROL_AT_POS,
            //DIR_CONTROL_FLAG_BACK = AgentManager.ControlFlags.AGENT_CONTROL_AT_NEG,
            //DIR_CONTROL_FLAG_LEFT = AgentManager.ControlFlags.AGENT_CONTROL_LEFT_POS,
            //DIR_CONTROL_FLAG_RIGHT = AgentManager.ControlFlags.AGENT_CONTROL_LEFT_NEG,
            //DIR_CONTROL_FLAG_UP = AgentManager.ControlFlags.AGENT_CONTROL_UP_POS,
            //DIR_CONTROL_FLAG_DOWN = AgentManager.ControlFlags.AGENT_CONTROL_UP_NEG,
            //DIR_CONTROL_FLAG_DOWN_NUDGE = AgentManager.ControlFlags.AGENT_CONTROL_NUDGE_UP_NEG

            return flags;
        }

        /// <summary>
        /// RezAttachments. This should only be called upon login on the first region.
        /// Attachment rezzings on crossings and TPs are done in a different way.
        /// </summary>
        public void RezAttachments()
        {
            if (null == m_appearance)
            {
                m_log.WarnFormat("[ATTACHMENT] Appearance has not been initialized for agent {0}", UUID);
                return;
            }

            List<int> attPoints = m_appearance.GetAttachedPoints();
            foreach (int p in attPoints)
            {
                if (m_isDeleted)
                    return;

                UUID itemID = m_appearance.GetAttachedItem(p);
                UUID assetID = m_appearance.GetAttachedAsset(p);

                // For some reason assetIDs are being written as Zero's in the DB -- need to track tat down
                // But they're not used anyway, the item is being looked up for now, so let's proceed.
                //if (UUID.Zero == assetID) 
                //{
                //    m_log.DebugFormat("[ATTACHMENT]: Cannot rez attachment in point {0} with itemID {1}", p, itemID);
                //    continue;
                //}

                try
                {
                    // Rez from inventory
                    UUID asset = m_scene.RezSingleAttachment(ControllingClient,
                            itemID, (uint)p);

                    m_log.InfoFormat("[ATTACHMENT]: Rezzed attachment in point {0} from item {1} and asset {2} ({3})",
                            p, itemID, assetID, asset);

                }
                catch (Exception e)
                {
                    m_log.ErrorFormat("[ATTACHMENT]: Unable to rez attachment: {0}", e.ToString());
                }
            }
        }

        public double GetUpdatePriority(IClientAPI client)
        {
            switch (Scene.UpdatePrioritizationScheme)
            {
                case Scene.UpdatePrioritizationSchemes.Time:
                    return GetPriorityByTime();
                case Scene.UpdatePrioritizationSchemes.Distance:
                    return GetPriorityByDistance(client);
                case Scene.UpdatePrioritizationSchemes.SimpleAngularDistance:
                    return GetPriorityByDistance(client);
                case Scenes.Scene.UpdatePrioritizationSchemes.FrontBack:
                    return GetPriorityByFrontBack(client);
                default:
                    throw new InvalidOperationException("UpdatePrioritizationScheme not defined.");
            }
        }

        private double GetPriorityByTime()
        {
            return DateTime.Now.ToOADate();
        }

        private double GetPriorityByDistance(IClientAPI client)
        {
            ScenePresence presence = Scene.GetScenePresence(client.AgentId);
            if (presence != null)
            {
                return GetPriorityByDistance((presence.IsChildAgent) ?
                    presence.AbsolutePosition : presence.CameraPosition);
            }
            return double.NaN;
        }

        private double GetPriorityByFrontBack(IClientAPI client)
        {
            ScenePresence presence = Scene.GetScenePresence(client.AgentId);
            if (presence != null)
            {
                return GetPriorityByFrontBack(presence.CameraPosition, presence.CameraAtAxis);
            }
            return double.NaN;
        }

        private double GetPriorityByDistance(Vector3 position)
        {
            return Vector3.Distance(AbsolutePosition, position);
        }

        private double GetPriorityByFrontBack(Vector3 camPosition, Vector3 camAtAxis)
        {
            // Distance
            double priority = Vector3.Distance(camPosition, AbsolutePosition);

            // Plane equation
            float d = -Vector3.Dot(camPosition, camAtAxis);
            float p = Vector3.Dot(camAtAxis, AbsolutePosition) + d;
            if (p < 0.0f) priority *= 2.0f;

            return priority;
        }

        private double GetSOGUpdatePriority(SceneObjectGroup sog)
        {
            switch (Scene.UpdatePrioritizationScheme)
            {
                case Scene.UpdatePrioritizationSchemes.Time:
                    throw new InvalidOperationException("UpdatePrioritizationScheme for time not supported for reprioritization");
                case Scene.UpdatePrioritizationSchemes.Distance:
                    return sog.GetPriorityByDistance((IsChildAgent) ? AbsolutePosition : CameraPosition);
                case Scene.UpdatePrioritizationSchemes.SimpleAngularDistance:
                    return sog.GetPriorityBySimpleAngularDistance((IsChildAgent) ? AbsolutePosition : CameraPosition);
                case Scenes.Scene.UpdatePrioritizationSchemes.FrontBack:
                    return sog.GetPriorityByFrontBack(CameraPosition, CameraAtAxis);
                default:
                    throw new InvalidOperationException("UpdatePrioritizationScheme not defined");
            }
        }

        private double UpdatePriority(UpdatePriorityData data)
        {
            EntityBase entity;
            SceneObjectGroup group;

            if (Scene.Entities.TryGetValue(data.localID, out entity))
            {
                group = entity as SceneObjectGroup;
                if (group != null)
                    return GetSOGUpdatePriority(group);

                ScenePresence presence = entity as ScenePresence;
                if (presence == null)
                    throw new InvalidOperationException("entity found is neither SceneObjectGroup nor ScenePresence");
                switch (Scene.UpdatePrioritizationScheme)
                {
                    case Scene.UpdatePrioritizationSchemes.Time:
                        throw new InvalidOperationException("UpdatePrioritization for time not supported for reprioritization");
                    case Scene.UpdatePrioritizationSchemes.Distance:
                    case Scene.UpdatePrioritizationSchemes.SimpleAngularDistance:
                        return GetPriorityByDistance((IsChildAgent) ? AbsolutePosition : CameraPosition);
                    case Scenes.Scene.UpdatePrioritizationSchemes.FrontBack:
                        return GetPriorityByFrontBack(CameraPosition, CameraAtAxis);
                    default:
                        throw new InvalidOperationException("UpdatePrioritizationScheme not defined");
                }
            }
            else
            {
                group = Scene.GetGroupByPrim(data.localID);
                if (group != null)
                    return GetSOGUpdatePriority(group);
            }
            return double.NaN;
        }

        private void ReprioritizeUpdates()
        {
            if (Scene.IsReprioritizationEnabled && Scene.UpdatePrioritizationScheme != Scene.UpdatePrioritizationSchemes.Time)
            {
                lock (m_reprioritization_timer)
                {
                    if (!m_reprioritizing)
                        m_reprioritization_timer.Enabled = m_reprioritizing = true;
                    else
                        m_reprioritization_called = true;
                }
            }
        }

        private void Reprioritize(object sender, ElapsedEventArgs e)
        {
            m_controllingClient.ReprioritizeUpdates(StateUpdateTypes.All, UpdatePriority);

            lock (m_reprioritization_timer)
            {
                m_reprioritization_timer.Enabled = m_reprioritizing = m_reprioritization_called;
                m_reprioritization_called = false;
            }
        }
    }
}<|MERGE_RESOLUTION|>--- conflicted
+++ resolved
@@ -227,11 +227,6 @@
 
         protected AvatarAppearance m_appearance;
 
-        public List<SceneObjectGroup> Attachments
-        {
-            get { return m_attachments; }
-        }
-
         // neighbouring regions we have enabled a child agent in
         // holds the seed cap for the child agent in that region
         private Dictionary<ulong, string> m_knownChildRegions = new Dictionary<ulong, string>();
@@ -1122,7 +1117,6 @@
 
             m_controllingClient.MoveAgentIntoRegion(m_regionInfo, AbsolutePosition, look);
             SendInitialData();
-<<<<<<< HEAD
 
             // Create child agents in neighbouring regions
             if (!m_isChildAgent)
@@ -1134,8 +1128,6 @@
                     m_log.DebugFormat("[SCENE PRESENCE]: Unable to create child agents in neighbours, because AgentTransferModule is not active");
             }
 
-=======
->>>>>>> def8f816
         }
 
         /// <summary>
