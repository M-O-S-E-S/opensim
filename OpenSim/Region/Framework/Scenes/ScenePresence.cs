--- conflicted
+++ resolved
@@ -2457,7 +2457,6 @@
         /// </summary>
         public void SendTerseUpdateToAllClients()
         {
-<<<<<<< HEAD
             // m_log.DebugFormat("[SCENE PRESENCE]: TerseUpdate: UUID={0}, pos={1}", m_physicsActor.UUID.ToString(), m_physicsActor.Position.ToString());
             // REGION SYNC
             if (m_scene.IsSyncedServer())
@@ -2468,12 +2467,7 @@
                 return;
             }
 
-            m_perfMonMS = Util.EnvironmentTickCount();
-            
-            m_scene.ForEachClient(SendTerseUpdateToClient);
-=======
             int currentTick = Util.EnvironmentTickCount();
->>>>>>> c7fa637f
 
             // decrease update frequency when avatar is moving but velocity is not changing
             if (m_velocity.Length() < 0.01f
