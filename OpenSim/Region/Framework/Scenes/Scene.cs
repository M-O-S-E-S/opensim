/*
 * Copyright (c) Contributors, http://opensimulator.org/
 * See CONTRIBUTORS.TXT for a full list of copyright holders.
 *
 * Redistribution and use in source and binary forms, with or without
 * modification, are permitted provided that the following conditions are met:
 *     * Redistributions of source code must retain the above copyright
 *       notice, this list of conditions and the following disclaimer.
 *     * Redistributions in binary form must reproduce the above copyrightD
 *       notice, this list of conditions and the following disclaimer in the
 *       documentation and/or other materials provided with the distribution.
 *     * Neither the name of the OpenSimulator Project nor the
 *       names of its contributors may be used to endorse or promote products
 *       derived from this software without specific prior written permission.
 *
 * THIS SOFTWARE IS PROVIDED BY THE DEVELOPERS ``AS IS'' AND ANY
 * EXPRESS OR IMPLIED WARRANTIES, INCLUDING, BUT NOT LIMITED TO, THE IMPLIED
 * WARRANTIES OF MERCHANTABILITY AND FITNESS FOR A PARTICULAR PURPOSE ARE
 * DISCLAIMED. IN NO EVENT SHALL THE CONTRIBUTORS BE LIABLE FOR ANY
 * DIRECT, INDIRECT, INCIDENTAL, SPECIAL, EXEMPLARY, OR CONSEQUENTIAL DAMAGES
 * (INCLUDING, BUT NOT LIMITED TO, PROCUREMENT OF SUBSTITUTE GOODS OR SERVICES;
 * LOSS OF USE, DATA, OR PROFITS; OR BUSINESS INTERRUPTION) HOWEVER CAUSED AND
 * ON ANY THEORY OF LIABILITY, WHETHER IN CONTRACT, STRICT LIABILITY, OR TORT
 * (INCLUDING NEGLIGENCE OR OTHERWISE) ARISING IN ANY WAY OUT OF THE USE OF THIS
 * SOFTWARE, EVEN IF ADVISED OF THE POSSIBILITY OF SUCH DAMAGE.
 */

using System;
using System.Collections.Generic;
using System.Diagnostics;
using System.Drawing;
using System.Drawing.Imaging;
using System.IO;
using System.Text;
using System.Threading;
using System.Timers;
using System.Xml;
using Nini.Config;
using OpenMetaverse;
using OpenMetaverse.Packets;
using OpenMetaverse.Imaging;
using OpenSim.Framework;
using OpenSim.Services.Interfaces;
using OpenSim.Framework.Communications;
using OpenSim.Framework.Console;
using OpenSim.Region.Framework.Interfaces;
using OpenSim.Region.Framework.Scenes.Scripting;
using OpenSim.Region.Framework.Scenes.Serialization;
using OpenSim.Region.Physics.Manager;
using Timer=System.Timers.Timer;
using TPFlags = OpenSim.Framework.Constants.TeleportFlags;
using GridRegion = OpenSim.Services.Interfaces.GridRegion;

namespace OpenSim.Region.Framework.Scenes
{
    public delegate bool FilterAvatarList(ScenePresence avatar);

    public partial class Scene : SceneBase
    {
        private const long DEFAULT_MIN_TIME_FOR_PERSISTENCE = 60L;
        private const long DEFAULT_MAX_TIME_FOR_PERSISTENCE = 600L;

        public delegate void SynchronizeSceneHandler(Scene scene);

        #region Fields

        public bool EmergencyMonitoring = false;

        public SynchronizeSceneHandler SynchronizeScene;
        public SimStatsReporter StatsReporter;
        public List<Border> NorthBorders = new List<Border>();
        public List<Border> EastBorders = new List<Border>();
        public List<Border> SouthBorders = new List<Border>();
        public List<Border> WestBorders = new List<Border>();

        /// <summary>Are we applying physics to any of the prims in this scene?</summary>
        public bool m_physicalPrim;
        public float m_maxNonphys = 256;
        public float m_maxPhys = 10;
        public bool m_clampPrimSize;
        public bool m_trustBinaries;
        public bool m_allowScriptCrossings;
        public bool m_useFlySlow;
        public bool m_usePreJump;
        public bool m_seeIntoRegionFromNeighbor;

        protected float m_defaultDrawDistance = 255.0f;
        public float DefaultDrawDistance 
        {
            get { return m_defaultDrawDistance; }
        }
        
        // TODO: need to figure out how allow client agents but deny
        // root agents when ACL denies access to root agent
        public bool m_strictAccessControl = true;
        public int MaxUndoCount = 5;
        // Using this for RegionReady module to prevent LoginsDisabled from changing under our feet;
        public bool LoginLock = false;
        public bool LoginsDisabled = true;
        public bool StartDisabled = false;
        public bool LoadingPrims;
        public IXfer XferManager;

        // the minimum time that must elapse before a changed object will be considered for persisted
        public long m_dontPersistBefore = DEFAULT_MIN_TIME_FOR_PERSISTENCE * 10000000L;
        // the maximum time that must elapse before a changed object will be considered for persisted
        public long m_persistAfter = DEFAULT_MAX_TIME_FOR_PERSISTENCE * 10000000L;

        protected int m_splitRegionID;
        protected Timer m_restartWaitTimer = new Timer();
        protected List<RegionInfo> m_regionRestartNotifyList = new List<RegionInfo>();
        protected List<RegionInfo> m_neighbours = new List<RegionInfo>();
        protected string m_simulatorVersion = "OpenSimulator Server";
        protected ModuleLoader m_moduleLoader;
        protected AgentCircuitManager m_authenticateHandler;
        protected SceneCommunicationService m_sceneGridService;

        protected ISimulationDataService m_SimulationDataService;
        protected IEstateDataService m_EstateDataService;
        protected IAssetService m_AssetService;
        protected IAuthorizationService m_AuthorizationService;
        protected IInventoryService m_InventoryService;
        protected IGridService m_GridService;
        protected ILibraryService m_LibraryService;
        protected ISimulationService m_simulationService;
        protected IAuthenticationService m_AuthenticationService;
        protected IPresenceService m_PresenceService;
        protected IUserAccountService m_UserAccountService;
        protected IAvatarService m_AvatarService;
        protected IGridUserService m_GridUserService;

        protected IXMLRPC m_xmlrpcModule;
        protected IWorldComm m_worldCommModule;
        protected IAvatarFactory m_AvatarFactory;
        protected IConfigSource m_config;
        protected IRegionSerialiserModule m_serialiser;
        protected IDialogModule m_dialogModule;
        protected IEntityTransferModule m_teleportModule;
        protected ICapabilitiesModule m_capsModule;
        // Central Update Loop
        protected int m_fps = 10;

        /// <summary>
        /// Current scene frame number
        /// </summary>
        public uint Frame
        {
            get;
            protected set;
        }

        protected float m_timespan = 0.089f;
        protected DateTime m_lastupdate = DateTime.UtcNow;

        // TODO: Possibly stop other classes being able to manipulate this directly.
        private SceneGraph m_sceneGraph;
        private volatile int m_bordersLocked;
//        private int m_RestartTimerCounter;
        private readonly Timer m_restartTimer = new Timer(15000); // Wait before firing
//        private int m_incrementsof15seconds;
        private volatile bool m_backingup;
        private Dictionary<UUID, ReturnInfo> m_returns = new Dictionary<UUID, ReturnInfo>();
        private Dictionary<UUID, SceneObjectGroup> m_groupsWithTargets = new Dictionary<UUID, SceneObjectGroup>();
        private Object m_heartbeatLock = new Object();

        private int m_update_physics = 1;
        private int m_update_entitymovement = 1;
        private int m_update_objects = 1; // Update objects which have scheduled themselves for updates
        private int m_update_presences = 1; // Update scene presence movements
        private int m_update_events = 1;
        private int m_update_backup = 200;
        private int m_update_terrain = 50;
//        private int m_update_land = 1;
        private int m_update_coarse_locations = 50;

        private int frameMS;
        private int physicsMS2;
        private int physicsMS;
        private int otherMS;
        private int tempOnRezMS;
        private int eventMS;
        private int backupMS;
        private int terrainMS;
        private int landMS;
        private int lastCompletedFrame;

        private bool m_physics_enabled = true;
        private bool m_scripts_enabled = true;
        private string m_defaultScriptEngine;
        private int m_LastLogin;
        private Thread HeartbeatThread;
        private volatile bool shuttingdown;

        private int m_lastUpdate;
        private bool m_firstHeartbeat = true;

        private object m_deleting_scene_object = new object();
        private object m_cleaningAttachments = new object();

        private bool m_cleaningTemps = false;
        
        private UpdatePrioritizationSchemes m_priorityScheme = UpdatePrioritizationSchemes.Time;
        private bool m_reprioritizationEnabled = true;
        private double m_reprioritizationInterval = 5000.0;
        private double m_rootReprioritizationDistance = 10.0;
        private double m_childReprioritizationDistance = 20.0;

        private Timer m_mapGenerationTimer = new Timer();
        private bool m_generateMaptiles;
        private bool m_useBackup = true;

//        private Dictionary<UUID, string[]> m_UserNamesCache = new Dictionary<UUID, string[]>();

        #endregion Fields

        #region Properties

        /* Used by the loadbalancer plugin on GForge */
        public int SplitRegionID
        {
            get { return m_splitRegionID; }
            set { m_splitRegionID = value; }
        }

        public bool BordersLocked
        {
            get { return m_bordersLocked == 1; }
            set
            {
                if (value == true)
                    m_bordersLocked = 1;
                else
                    m_bordersLocked = 0;
            }
        }
        
        public new float TimeDilation
        {
            get { return m_sceneGraph.PhysicsScene.TimeDilation; }
        }

        public SceneCommunicationService SceneGridService
        {
            get { return m_sceneGridService; }
        }

        public ISimulationDataService SimulationDataService
        {
            get
            {
                if (m_SimulationDataService == null)
                {
                    m_SimulationDataService = RequestModuleInterface<ISimulationDataService>();

                    if (m_SimulationDataService == null)
                    {
                        throw new Exception("No ISimulationDataService available.");
                    }
                }

                return m_SimulationDataService;
            }
        }

        public IEstateDataService EstateDataService
        {
            get
            {
                if (m_EstateDataService == null)
                {
                    m_EstateDataService = RequestModuleInterface<IEstateDataService>();

                    if (m_EstateDataService == null)
                    {
                        throw new Exception("No IEstateDataService available.");
                    }
                }

                return m_EstateDataService;
            }
        }

        public IAssetService AssetService
        {
            get
            {
                if (m_AssetService == null)
                {
                    m_AssetService = RequestModuleInterface<IAssetService>();

                    if (m_AssetService == null)
                    {
                        throw new Exception("No IAssetService available.");
                    }
                }

                return m_AssetService;
            }
        }
        
        public IAuthorizationService AuthorizationService
        {
            get
            {
                if (m_AuthorizationService == null)
                {
                    m_AuthorizationService = RequestModuleInterface<IAuthorizationService>();

                    //if (m_AuthorizationService == null)
                    //{
                    //    // don't throw an exception if no authorization service is set for the time being
                    //     m_log.InfoFormat("[SCENE]: No Authorization service is configured");
                    //}
                }

                return m_AuthorizationService;
            }
        }

        public IInventoryService InventoryService
        {
            get
            {
                if (m_InventoryService == null)
                {
                    m_InventoryService = RequestModuleInterface<IInventoryService>();

                    if (m_InventoryService == null)
                    {
                        throw new Exception("No IInventoryService available. This could happen if the config_include folder doesn't exist or if the OpenSim.ini [Architecture] section isn't set.  Please also check that you have the correct version of your inventory service dll.  Sometimes old versions of this dll will still exist.  Do a clean checkout and re-create the opensim.ini from the opensim.ini.example.");
                    }
                }

                return m_InventoryService;
            }
        }

        public IGridService GridService
        {
            get
            {
                if (m_GridService == null)
                {
                    m_GridService = RequestModuleInterface<IGridService>();

                    if (m_GridService == null)
                    {
                        throw new Exception("No IGridService available. This could happen if the config_include folder doesn't exist or if the OpenSim.ini [Architecture] section isn't set.  Please also check that you have the correct version of your inventory service dll.  Sometimes old versions of this dll will still exist.  Do a clean checkout and re-create the opensim.ini from the opensim.ini.example.");
                    }
                }

                return m_GridService;
            }
        }

        public ILibraryService LibraryService
        {
            get
            {
                if (m_LibraryService == null)
                    m_LibraryService = RequestModuleInterface<ILibraryService>();

                return m_LibraryService;
            }
        }

        public ISimulationService SimulationService
        {
            get
            {
                if (m_simulationService == null)
                    m_simulationService = RequestModuleInterface<ISimulationService>();
                return m_simulationService;
            }
        }

        public IAuthenticationService AuthenticationService
        {
            get
            {
                if (m_AuthenticationService == null)
                    m_AuthenticationService = RequestModuleInterface<IAuthenticationService>();
                return m_AuthenticationService;
            }
        }

        public IPresenceService PresenceService
        {
            get
            {
                if (m_PresenceService == null)
                    m_PresenceService = RequestModuleInterface<IPresenceService>();
                return m_PresenceService;
            }
        }

        public IUserAccountService UserAccountService
        {
            get
            {
                if (m_UserAccountService == null)
                    m_UserAccountService = RequestModuleInterface<IUserAccountService>();
                return m_UserAccountService;
            }
        }

        public IAvatarService AvatarService
        {
            get
            {
                if (m_AvatarService == null)
                    m_AvatarService = RequestModuleInterface<IAvatarService>();
                return m_AvatarService;
            }
        }

        public IGridUserService GridUserService
        {
            get
            {
                if (m_GridUserService == null)
                    m_GridUserService = RequestModuleInterface<IGridUserService>();
                return m_GridUserService;
            }
        }

        public IAttachmentsModule AttachmentsModule { get; set; }

        public IAvatarFactory AvatarFactory
        {
            get { return m_AvatarFactory; }
        }


        #region REGION SYNC -- Asymmetric sync, old style, depreciated ---------

        protected IRegionSyncServerModule m_regionSyncServerModule;
        protected IRegionSyncClientModule m_regionSyncClientModule;

        public Object regionSyncLock = new Object();

        public IRegionSyncServerModule RegionSyncServerModule
        {
            get { return m_regionSyncServerModule; }
	    set { m_regionSyncServerModule = value; }
        }

        public IRegionSyncClientModule RegionSyncClientModule
        {
            get { return m_regionSyncClientModule; }
            set { m_regionSyncClientModule = value; }
        }

        public bool IsSyncedClient()
        {
            return (m_regionSyncClientModule != null && m_regionSyncClientModule.Active && m_regionSyncClientModule.Synced);
        }

        //Return true if the sync server thread is active (Mode == server) and has some actors connected
        public bool IsSyncedServer()
        {
            return (m_regionSyncServerModule != null && m_regionSyncServerModule.Active && m_regionSyncServerModule.Synced);
        }

        ///////////////////////////////////////////////////////////////////////////////////////////////
        //KittyL: below variables and functions added to support additional actors, e.g. script engine 
        ///////////////////////////////////////////////////////////////////////////////////////////////

        //Return true if the sync server thread is active (Mode == server)
        public bool IsAuthoritativeScene()
        {
            //if this is the authoratative scene, then m_regionSyncServerModule.Active == true (mode=server)
            return (m_regionSyncServerModule != null && m_regionSyncServerModule.Active);
        }

        private bool m_regionSyncEnabled = false;
        public bool RegionSyncEnabled
        {
            get { return m_regionSyncEnabled; }
            set { m_regionSyncEnabled = value; }
        }

        private string m_regionSyncMode = "";
        public string RegionSyncMode
        {
            get { return m_regionSyncMode; }
            set { m_regionSyncMode = value; }
        }

        private string m_regionSyncActorType = String.Empty;
        public string RegionSyncActorType
        {
            get
            {
                if (m_regionSyncActorType == String.Empty)
                {
                    IDSGActorSyncModule DSGActorSyncModule = RequestModuleInterface<IDSGActorSyncModule>();
                    if (DSGActorSyncModule != null)
                    {
                        m_regionSyncActorType = DSGActorSyncModule.ActorType.ToString();
                    }
                }
                return m_regionSyncActorType;
            }
        }

        public bool ToScheduleFullUpdate()
        {
            //Only Scene (SyncServer) or Client Manager (SyncClient) will schedule update to send to its client. Script Engine will not (its update should be sent to Scene).
            return (IsSyncedClient() || IsSyncedServer()); 
        }

       
        public bool ToRezScriptByRemoteScriptEngine()
        {
            //Only Auth. Scene should trigger scritp rez by remote script engine.
            return IsSyncedServer();
        }
        

        ///////////////////////////////////////////////////////////////////////////////////////////////
        //RA: Physics Engine
        ///////////////////////////////////////////////////////////////////////////////////////////////
        protected IPhysEngineToSceneConnectorModule m_physEngineToSceneConnectorModule = null;
        public IPhysEngineToSceneConnectorModule PhysEngineToSceneConnectorModule
        {
            get { return m_physEngineToSceneConnectorModule; }
            set { m_physEngineToSceneConnectorModule = value; }
        }

        protected ISceneToPhysEngineServer m_sceneToPhysEngineSyncServer = null;
        public ISceneToPhysEngineServer SceneToPhysEngineSyncServer
        {
            get 
            {
                if (m_sceneToPhysEngineSyncServer == null)
                {
                    // kludge since this module is loaded in postInitialize
                    m_sceneToPhysEngineSyncServer = RequestModuleInterface<ISceneToPhysEngineServer>();
                }
                return m_sceneToPhysEngineSyncServer; 
            }
            set { m_sceneToPhysEngineSyncServer = value; }
        }

        protected bool IsPhysEngineActor()
        {
            // turns out every actor needs the physics engine.
            return true;
            // return ActorSyncModule != null && ActorSyncModule.ActorType == DSGActorTypes.PhysicsEngine;
        }

        ///////////////////////////////////////////////////////////////////////////////////////////////

        //!!! Obsolete function. Shouldn't be used anymore.

        //This function should only be called by an actor who's local Scene is just a cache of the authorative Scene.
        //If the object already exists, use the new copy to replace it.
        //Return true if added, false if just updated
        public bool AddOrUpdateObjectInLocalScene(SceneObjectGroup sog, bool debugWithViewer)
        {
            return false;
            //return m_sceneGraph.AddOrUpdateObjectInScene(sog, debugWithViewer);
            
        }

        //public delegate bool TestBorderCrossingOutsideScenes(Scene currentScene, Vector3 pos);
        public delegate bool TestBorderCrossingOutsideScenes(uint locX, uint locY, Vector3 pos);
        private TestBorderCrossingOutsideScenes m_isOutsideScenesFunc = null;
        public TestBorderCrossingOutsideScenes IsOutsideScenes
        {
            get { return m_isOutsideScenesFunc; }
            set { m_isOutsideScenesFunc = value; }
        }

        /// <summary>
        /// This is the given position goes outside of the current scene (if not a script engine executing this function), 
        /// or outside of all scenes hosted by the script engine. Parameters curLocX, curLocY, and offset uniquely identify
        /// the position in the entire space.
        /// </summary>
        /// <param name="curLocX">the X coordinate of the scene's left-bottom corner</param>
        /// <param name="curLocY">the Y coordinate of the scene's left-bottom corner</param>
        /// <param name="offset">the offset position to the scene's left-bottom corner</param>
        /// <returns></returns>
        public bool IsBorderCrossing(uint curLocX, uint curLocY, Vector3 offset)
        {
            Vector3 val = offset;
            if (!RegionSyncEnabled || !(RegionSyncMode == "script_engine"))
            {
                //if we are not running Region Sync code, or if we are but this OpenSim instance is not the script engine, then 
                //proceed as original code
                bool crossing = TestBorderCross(val - Vector3.UnitX, Cardinals.E) || TestBorderCross(val + Vector3.UnitX, Cardinals.W)
                    || TestBorderCross(val - Vector3.UnitY, Cardinals.N) || TestBorderCross(val + Vector3.UnitY, Cardinals.S);
                return crossing;
            }
            else
            {
                //this is script engine
                if (m_isOutsideScenesFunc == null)
                {
                    m_log.Warn("Scene " + RegionInfo.RegionName + ": Function IsOutsideScenes not hooked up yet");
                    return false;
                }

                return m_isOutsideScenesFunc(curLocX, curLocY, val);
            }
        }

        public void LoadPrimsFromStorageInGivenSpace(string regionName, float minX, float minY, float maxX, float maxY)
        {
            m_log.InfoFormat("[SCENE ({0})]: Loading objects from datastore", regionName);

            GridRegion regionInfo = GridService.GetRegionByName(UUID.Zero, regionName);
            //TODO: need to load objects from the specified space
            List<SceneObjectGroup> PrimsFromDB = m_SimulationDataService.LoadObjectsInGivenSpace(regionInfo.RegionID, minX, minY, maxX, maxY);

            m_log.InfoFormat("[SCENE ({0})]: Loaded " + PrimsFromDB.Count + " objects from the datastore", regionName);

            foreach (SceneObjectGroup group in PrimsFromDB)
            {
                if (group.RootPart == null)
                {
                    m_log.ErrorFormat("[SCENE] Found a SceneObjectGroup with m_rootPart == null and {0} children",
                                      group.Parts == null ? 0 : group.Parts.Length);
                }

                AddRestoredSceneObject(group, true, true);
                SceneObjectPart rootPart = group.GetChildPart(group.UUID);
                rootPart.ObjectFlags &= ~(uint)PrimFlags.Scripted;
                rootPart.TrimPermissions();
                group.CheckSculptAndLoad();
                //rootPart.DoPhysicsPropertyUpdate(UsePhysics, true);
            }
            m_log.InfoFormat("[SCENE ({0})]: Loaded " + PrimsFromDB.Count.ToString() + " SceneObject(s)", regionName);
        }

        //public void ToInformActorsLoadOar()
        //{
        //    m_regionSyncServerModule.SendResetScene();
        // }

        #endregion 


        #region DSG SYNC
        ///////////////////////////////////////////////////////////////////////////////////////////////
        //KittyL: 12/23/2010. DSG SYNC: Implementation for the symmetric synchronization model.
        ///////////////////////////////////////////////////////////////////////////////////////////////

        private IRegionSyncModule m_regionSyncModule = null;
        public IRegionSyncModule RegionSyncModule
        {
            get { return m_regionSyncModule; }
            //set { m_regionSyncModule = value; }
        }

        private IDSGActorSyncModule m_DSGActorSyncModule = null;
        public IDSGActorSyncModule ActorSyncModule
        {
            get { return m_DSGActorSyncModule; }

        }

        //This enumeration would help to identify if after a NewObject/UpdatedObject message is received,
        //the object is a new object and hence added to the scene graph, or it an object with some properties
        //just updated, or the copy of the object in the UpdatedObject message is the same with local copy 
        //(before we add time-stamp to identify updates from different actors/scene, it could be possible the same
        //update be forwarded, say from script engine to scene, and then back to script engine.
        public enum ObjectUpdateResult
        {
            New, //the New/UpdatedObject message ends up adding a new object to local scene graph
            Updated, //the object has some property updated after processing the New/UpdatedObject 
            Unchanged, //no property of the object has been changed after processing the New/UpdatedObject 
            //(it probably is the same update this end has sent out before
            Error //Errors happen during processing the message, e.g. the entity with the given UUID is not of type SceneObjectGroup 
        }

        public string GetSyncActorID()
        {
            if (m_DSGActorSyncModule != null)
            {
                return m_DSGActorSyncModule.ActorID;
            }
            return "";
        }

        /*
        public ObjectUpdateResult UpdateObjectBySynchronization(SceneObjectGroup sog)
        {
            return m_sceneGraph.UpdateObjectBySynchronization(sog);
        }
         * */ 

        public void DeleteAllSceneObjectsBySync()
        {
            lock (Entities)
            {
                EntityBase[] entities = Entities.GetEntities();
                foreach (EntityBase e in entities)
                {
                    if (e is SceneObjectGroup)
                    {
                        SceneObjectGroup sog = (SceneObjectGroup)e;
                        if (!sog.IsAttachment)
                            DeleteSceneObjectBySynchronization((SceneObjectGroup)e);
                    }
                }
            }
        }

        //Similar to DeleteSceneObject, except that this does not trigger SyncDeleteObject
        public void DeleteSceneObjectBySynchronization(SceneObjectGroup group)
        {

            // Serialise calls to RemoveScriptInstances to avoid
            // deadlocking on m_parts inside SceneObjectGroup
            lock (m_deleting_scene_object)
            {
                group.RemoveScriptInstances(true);
            }

            SceneObjectPart[] partList = group.Parts;

            foreach (SceneObjectPart part in partList)
            {
                if (part.IsJoint() && ((part.Flags & PrimFlags.Physics) != 0))
                {
                    PhysicsScene.RequestJointDeletion(part.Name); // FIXME: what if the name changed?
                }
                else if (part.PhysActor != null)
                {
                    PhysicsScene.RemovePrim(part.PhysActor);
                    part.PhysActor = null;
                }
            }

            if (UnlinkSceneObject(group, false))
            {
                EventManager.TriggerObjectBeingRemovedFromScene(group);
                EventManager.TriggerParcelPrimCountTainted();
            }

            bool silent = false; //do not suppress broadcasting changes to other clients, for debugging with viewers
            group.DeleteGroupFromScene(silent);

        }

        public void AddNewSceneObjectPartBySync(SceneObjectPart newPart, SceneObjectGroup parentGroup)
        {
            //assign a local ID.
            newPart.LocalId = AllocateLocalId();
            //add it to SceneGraph's record.
            m_sceneGraph.AddNewSceneObjectPart(newPart, parentGroup);
        }

        public ObjectUpdateResult AddNewSceneObjectBySync(SceneObjectGroup sceneObject)
        {
            //if(attachToBackup)
            //    group.HasGroupChanged = true;

            if (sceneObject.IsAttachmentCheckFull()) // Attachment
            {
                //sceneObject.RootPart.AddFlag(PrimFlags.TemporaryOnRez);
                //sceneObject.RootPart.AddFlag(PrimFlags.Phantom);

                m_sceneGraph.AddNewSceneObjectBySync(sceneObject);

                // Handle attachment special case
                SceneObjectPart RootPrim = sceneObject.RootPart;

                // Fix up attachment Parent Local ID
                ScenePresence sp = GetScenePresence(RootPrim.AttachedAvatar);

                if (sp != null)
                {
                    //RootPrim.RemFlag(PrimFlags.TemporaryOnRez);

                    AttachObjectBySync(sp, sceneObject);

                }
                else
                {
                    //RootPrim.RemFlag(PrimFlags.TemporaryOnRez);
                    //RootPrim.AddFlag(PrimFlags.TemporaryOnRez);

                    sceneObject.ScheduleGroupForFullUpdate(null);
                }

                return Scene.ObjectUpdateResult.New;
            }
            else
            {
                return m_sceneGraph.AddNewSceneObjectBySync(sceneObject);
            }

            //return m_sceneGraph.AddNewSceneObjectBySync(group);
        }

        //Link the attachments to avatar. Assumption: attachments properties,
        //including AttachedAvatar, AttachedPos, etc have already been sync'ed
        //by sync messages such as NewObject or UpdatePrimProperties. Here we only
        //need to set the parentID and add attachments to avatar's list. 
        public void AttachObjectBySync(ScenePresence sp, SceneObjectGroup group)
        {

            //group.DetachFromBackup();

            // Remove from database and parcel prim count
            //DeleteFromStorage(group.UUID);
            //EventManager.TriggerParcelPrimCountTainted();

            //ScenePresence sp = m_scene.GetScenePresence(remoteClient.AgentId);
            sp.AddAttachment(group);
            group.RootPart.SetParentLocalId(sp.LocalId);

            // In case it is later dropped again, don't let
            // it get cleaned up
            group.RootPart.RemFlag(PrimFlags.TemporaryOnRez);

            group.ScheduleGroupForFullUpdate(null);
        }

        public void DebugSceneObjectGroups()
        {
            EntityBase[] entities = Entities.GetEntities();
            List<SceneObjectGroup> groups = new List<SceneObjectGroup>();

            foreach (EntityBase ent in entities)
            {
                if (ent is SceneObjectGroup)
                {
                    SceneObjectGroup sog = (SceneObjectGroup)ent;
                    groups.Add(sog);
                }
            }

            m_log.Debug("Scene " + m_regInfo.RegionName + " has " + groups.Count + " SOGs");
            foreach (SceneObjectGroup sog in groups)
            {
                string sogDebug = sog.DebugObjectUpdateResult();
                m_log.Debug(sogDebug);
            }
        }

        //Assuming that the permission and owner checking is done at the actor that initiates the link operation, so 
        //no checking of permissions here.
        /// <summary>
        /// Update the grouping relations of the SceneObjectParts as identified by the rootID and childrenIDs, and update the properties of all the parts in the new object group.
        /// </summary>
        /// <param name="linkedGroup"></param>
        /// <param name="rootID"></param>
        /// <param name="childrenIDs"></param>
        public void LinkObjectBySync(SceneObjectGroup linkedGroup, UUID rootID, List<UUID> childrenIDs)
        {
            m_log.Debug("Start to LinkObjectBySync");
            //DebugSceneObjectGroups();

            List<SceneObjectPart> children = new List<SceneObjectPart>();
            SceneObjectPart root = GetSceneObjectPart(rootID);

            if (root == null)
            {
                m_log.Warn("LinkObjectBySync: root part " + rootID + " not found at local Scene copy");
                return;
            }

            foreach (UUID childID in childrenIDs)
            {
                SceneObjectPart part = GetSceneObjectPart(childID);

                if (part == null)
                {
                    m_log.Warn("LinkObjectBySync: child part " + rootID + " not found at local Scene copy");
                    continue;
                }

                //TEMP DEBUG
                /*
                m_log.Debug("to link part " + part.DebugObjectPartProperties());

                string partNames = "";
                foreach (SceneObjectPart child in part.ParentGroup.Parts)
                {
                    partNames += "(" + child.Name + "," + child.UUID + ")"; 
                }
                //m_log.Debug("LinkObjectBySync: " + part.Name + "," + part.UUID + " with root "+root.Name+","+root.UUID+"; its SOG has " + part.ParentGroup.Parts.Length + " parts : "+partNames);
                 * */

                children.Add(part);
            }

            //m_log.Debug("to link " + children.Count + " parts with " + root.Name);

            //Leverage the LinkObject implementation to get the book keeping of Group and Parts relations right
            m_sceneGraph.LinkObjectsBySync(root, children); 

             
        }

        /// <summary>
        /// Delink objects after receiving DelinkObject sync message.
        /// Assumption: the actor whichever initiates the DelinkObject
        /// operation has already done premission checking.
        /// </summary>
        /// <param name="delinkPrimIDs"></param>
        /// <param name="beforeDelinkGroupIDs"></param>
        /// <param name="incomingAfterDelinkGroups"></param>
        public void DelinkObjectsBySync(List<UUID> delinkPrimIDs, List<UUID> beforeDelinkGroupIDs, List<SceneObjectGroup> incomingAfterDelinkGroups)
        {
            m_sceneGraph.DelinkObjectsBySync(delinkPrimIDs, beforeDelinkGroupIDs, incomingAfterDelinkGroups);
        }

        public bool AddNewSceneObjectByDelink(SceneObjectGroup sceneObject, bool attachToBackup, bool sendClientUpdates)
        {
            if (m_sceneGraph.AddNewSceneObjectByDelink(sceneObject, attachToBackup, sendClientUpdates))
            {
                EventManager.TriggerObjectAddedToScene(sceneObject);
                return true;
            }

            return false;
        }

        /// <summary>
        /// Add a newly created object to the scene
        /// </summary>
        /// <param name="sceneObject"></param>
        /// <param name="attachToBackup">
        /// If true, the object is made persistent into the scene.
        /// If false, the object will not persist over server restarts
        /// </param>
        /// <param name="sendClientUpdates">
        /// If true, updates for the new scene object are sent to all viewers in range.
        /// If false, it is left to the caller to schedule the update
        /// </param>
        public bool AddNewSceneObjectByRez(SceneObjectGroup sceneObject, bool attachToBackup, bool sendClientUpdates, bool triggerSyncNewObject)
        {
            if (m_sceneGraph.AddNewSceneObjectByRez(sceneObject, attachToBackup, sendClientUpdates, triggerSyncNewObject))
            {
                EventManager.TriggerObjectAddedToScene(sceneObject);
                return true;
            }

            return false;
        }


        #endregion //DSG SYNC

        public ICapabilitiesModule CapsModule
        {
            get { return m_capsModule; }
        }

        public int MonitorFrameTime { get { return frameMS; } }
        public int MonitorPhysicsUpdateTime { get { return physicsMS; } }
        public int MonitorPhysicsSyncTime { get { return physicsMS2; } }
        public int MonitorOtherTime { get { return otherMS; } }
        public int MonitorTempOnRezTime { get { return tempOnRezMS; } }
        public int MonitorEventTime { get { return eventMS; } } // This may need to be divided into each event?
        public int MonitorBackupTime { get { return backupMS; } }
        public int MonitorTerrainTime { get { return terrainMS; } }
        public int MonitorLandTime { get { return landMS; } }
        public int MonitorLastFrameTick { get { return lastCompletedFrame; } }

        public UpdatePrioritizationSchemes UpdatePrioritizationScheme { get { return m_priorityScheme; } }
        public bool IsReprioritizationEnabled { get { return m_reprioritizationEnabled; } }
        public double ReprioritizationInterval { get { return m_reprioritizationInterval; } }
        public double RootReprioritizationDistance { get { return m_rootReprioritizationDistance; } }
        public double ChildReprioritizationDistance { get { return m_childReprioritizationDistance; } }

        public AgentCircuitManager AuthenticateHandler
        {
            get { return m_authenticateHandler; }
        }

        public SceneGraph SceneContents
        {
            get { return m_sceneGraph; }
        }

        public bool UseBackup
        {
            get { return m_useBackup; }
        }

        // an instance to the physics plugin's Scene object.
        public PhysicsScene PhysicsScene
        {
            get { return m_sceneGraph.PhysicsScene; }
            set
            {
                // If we're not doing the initial set
                // Then we've got to remove the previous
                // event handler
                if (PhysicsScene != null && PhysicsScene.SupportsNINJAJoints)
                {
                    PhysicsScene.OnJointMoved -= jointMoved;
                    PhysicsScene.OnJointDeactivated -= jointDeactivated;
                    PhysicsScene.OnJointErrorMessage -= jointErrorMessage;
                }

                m_sceneGraph.PhysicsScene = value;

                if (PhysicsScene != null && m_sceneGraph.PhysicsScene.SupportsNINJAJoints)
                {
                    // register event handlers to respond to joint movement/deactivation
                    PhysicsScene.OnJointMoved += jointMoved;
                    PhysicsScene.OnJointDeactivated += jointDeactivated;
                    PhysicsScene.OnJointErrorMessage += jointErrorMessage;
                }
            }
        }

        // This gets locked so things stay thread safe.
        public object SyncRoot
        {
            get { return m_sceneGraph.m_syncRoot; }
        }

        /// <summary>
        /// This is for llGetRegionFPS
        /// </summary>
        public float SimulatorFPS
        {
            get { return StatsReporter.getLastReportedSimFPS(); }
        }
        
        public float[] SimulatorStats
        {
            get { return StatsReporter.getLastReportedSimStats(); }
        }

        public string DefaultScriptEngine
        {
            get { return m_defaultScriptEngine; }
        }

        public EntityManager Entities
        {
            get { return m_sceneGraph.Entities; }
        }

        #endregion Properties

        #region Constructors

        public Scene(RegionInfo regInfo, AgentCircuitManager authen,
                     SceneCommunicationService sceneGridService,
                     ISimulationDataService simDataService, IEstateDataService estateDataService,
                     ModuleLoader moduleLoader, bool dumpAssetsToFile, bool physicalPrim,
                     bool SeeIntoRegionFromNeighbor, IConfigSource config, string simulatorVersion)
        {
            m_config = config;

            Random random = new Random();
            
            BordersLocked = true;

            Border northBorder = new Border();
            northBorder.BorderLine = new Vector3(float.MinValue, float.MaxValue, (int)Constants.RegionSize);  //<---
            northBorder.CrossDirection = Cardinals.N;
            NorthBorders.Add(northBorder);

            Border southBorder = new Border();
            southBorder.BorderLine = new Vector3(float.MinValue, float.MaxValue, 0);    //--->
            southBorder.CrossDirection = Cardinals.S;
            SouthBorders.Add(southBorder);

            Border eastBorder = new Border();
            eastBorder.BorderLine = new Vector3(float.MinValue, float.MaxValue, (int)Constants.RegionSize);   //<---
            eastBorder.CrossDirection = Cardinals.E;
            EastBorders.Add(eastBorder);

            Border westBorder = new Border();
            westBorder.BorderLine = new Vector3(float.MinValue, float.MaxValue, 0);     //--->
            westBorder.CrossDirection = Cardinals.W;
            WestBorders.Add(westBorder);

            BordersLocked = false;

            m_lastAllocatedLocalId = (uint)(random.NextDouble() * (double)(uint.MaxValue/2))+(uint)(uint.MaxValue/4);
            m_moduleLoader = moduleLoader;
            m_authenticateHandler = authen;
            m_sceneGridService = sceneGridService;
            m_SimulationDataService = simDataService;
            m_EstateDataService = estateDataService;
            m_regInfo = regInfo;
            m_regionHandle = m_regInfo.RegionHandle;
            m_regionName = m_regInfo.RegionName;
            m_lastUpdate = Util.EnvironmentTickCount();

            m_physicalPrim = physicalPrim;
            m_seeIntoRegionFromNeighbor = SeeIntoRegionFromNeighbor;

            //DSG SYNC: pass Scene reference to EventManager
            //m_eventManager = new EventManager();
            m_eventManager = new EventManager(this);
            //end of DSG SYNC
            m_permissions = new ScenePermissions(this);

            m_asyncSceneObjectDeleter = new AsyncSceneObjectGroupDeleter(this);
            m_asyncSceneObjectDeleter.Enabled = true;

            #region Region Settings

            // Load region settings
            m_regInfo.RegionSettings = simDataService.LoadRegionSettings(m_regInfo.RegionID);
            if (estateDataService != null)
                m_regInfo.EstateSettings = estateDataService.LoadEstateSettings(m_regInfo.RegionID, false);

            #endregion Region Settings

            MainConsole.Instance.Commands.AddCommand("region", false, "reload estate",
                                          "reload estate",
                                          "Reload the estate data", HandleReloadEstate);

            MainConsole.Instance.Commands.AddCommand("region", false, "delete object owner",
                                          "delete object owner <UUID>",
                                          "Delete object by owner", HandleDeleteObject);
            MainConsole.Instance.Commands.AddCommand("region", false, "delete object creator",
                                          "delete object creator <UUID>",
                                          "Delete object by creator", HandleDeleteObject);
            MainConsole.Instance.Commands.AddCommand("region", false, "delete object uuid",
                                          "delete object uuid <UUID>",
                                          "Delete object by uuid", HandleDeleteObject);
            MainConsole.Instance.Commands.AddCommand("region", false, "delete object name",
                                          "delete object name <name>",
                                          "Delete object by name", HandleDeleteObject);

            //Bind Storage Manager functions to some land manager functions for this scene
            EventManager.OnLandObjectAdded +=
                new EventManager.LandObjectAdded(simDataService.StoreLandObject);
            EventManager.OnLandObjectRemoved +=
                new EventManager.LandObjectRemoved(simDataService.RemoveLandObject);

            m_sceneGraph = new SceneGraph(this, m_regInfo);

            // If the scene graph has an Unrecoverable error, restart this sim.
            // Currently the only thing that causes it to happen is two kinds of specific
            // Physics based crashes.
            //
            // Out of memory
            // Operating system has killed the plugin
            m_sceneGraph.UnRecoverableError += RestartNow;

            RegisterDefaultSceneEvents();

            DumpAssetsToFile = dumpAssetsToFile;

            m_scripts_enabled = !RegionInfo.RegionSettings.DisableScripts;

            m_physics_enabled = !RegionInfo.RegionSettings.DisablePhysics;

            StatsReporter = new SimStatsReporter(this);
            StatsReporter.OnSendStatsResult += SendSimStatsPackets;
            StatsReporter.OnStatsIncorrect += m_sceneGraph.RecalculateStats;

            // Old
            /*
            m_simulatorVersion = simulatorVersion
                + " (OS " + Util.GetOperatingSystemInformation() + ")"
                + " ChilTasks:" + m_seeIntoRegionFromNeighbor.ToString()
                + " PhysPrim:" + m_physicalPrim.ToString();
            */

            m_simulatorVersion = simulatorVersion + " (" + Util.GetRuntimeInformation() + ")";

            #region Region Config

            try
            {
                // Region config overrides global config
                //
                IConfig startupConfig = m_config.Configs["Startup"];

                m_defaultDrawDistance = startupConfig.GetFloat("DefaultDrawDistance",m_defaultDrawDistance);
                m_useBackup = startupConfig.GetBoolean("UseSceneBackup", m_useBackup);
                if (!m_useBackup)
                    m_log.InfoFormat("[SCENE]: Backup has been disabled for {0}", RegionInfo.RegionName);
                
                //Animation states
                m_useFlySlow = startupConfig.GetBoolean("enableflyslow", false);
                // TODO: Change default to true once the feature is supported
                m_usePreJump = startupConfig.GetBoolean("enableprejump", false);

                m_maxNonphys = startupConfig.GetFloat("NonPhysicalPrimMax", m_maxNonphys);
                if (RegionInfo.NonphysPrimMax > 0)
                {
                    m_maxNonphys = RegionInfo.NonphysPrimMax;
                }

                m_maxPhys = startupConfig.GetFloat("PhysicalPrimMax", m_maxPhys);

                if (RegionInfo.PhysPrimMax > 0)
                {
                    m_maxPhys = RegionInfo.PhysPrimMax;
                }

                // Here, if clamping is requested in either global or
                // local config, it will be used
                //
                m_clampPrimSize = startupConfig.GetBoolean("ClampPrimSize", m_clampPrimSize);
                if (RegionInfo.ClampPrimSize)
                {
                    m_clampPrimSize = true;
                }

                m_trustBinaries = startupConfig.GetBoolean("TrustBinaries", m_trustBinaries);
                m_allowScriptCrossings = startupConfig.GetBoolean("AllowScriptCrossing", m_allowScriptCrossings);
                m_dontPersistBefore =
                  startupConfig.GetLong("MinimumTimeBeforePersistenceConsidered", DEFAULT_MIN_TIME_FOR_PERSISTENCE);
                m_dontPersistBefore *= 10000000;
                m_persistAfter =
                  startupConfig.GetLong("MaximumTimeBeforePersistenceConsidered", DEFAULT_MAX_TIME_FOR_PERSISTENCE);
                m_persistAfter *= 10000000;

                m_defaultScriptEngine = startupConfig.GetString("DefaultScriptEngine", "XEngine");

                IConfig packetConfig = m_config.Configs["PacketPool"];
                if (packetConfig != null)
                {
                    PacketPool.Instance.RecyclePackets = packetConfig.GetBoolean("RecyclePackets", true);
                    PacketPool.Instance.RecycleDataBlocks = packetConfig.GetBoolean("RecycleDataBlocks", true);
                }

                m_strictAccessControl = startupConfig.GetBoolean("StrictAccessControl", m_strictAccessControl);

                m_generateMaptiles = startupConfig.GetBoolean("GenerateMaptiles", true);
                if (m_generateMaptiles)
                {
                    int maptileRefresh = startupConfig.GetInt("MaptileRefresh", 0);
                    if (maptileRefresh != 0)
                    {
                        m_mapGenerationTimer.Interval = maptileRefresh * 1000;
                        m_mapGenerationTimer.Elapsed += RegenerateMaptile;
                        m_mapGenerationTimer.AutoReset = true;
                        m_mapGenerationTimer.Start();
                    }
                }
                else
                {
                    string tile = startupConfig.GetString("MaptileStaticUUID", UUID.Zero.ToString());
                    UUID tileID;

                    if (UUID.TryParse(tile, out tileID))
                    {
                        RegionInfo.RegionSettings.TerrainImageID = tileID;
                    }
                }
            }
            catch
            {
                m_log.Warn("[SCENE]: Failed to load StartupConfig");
            }

            #endregion Region Config

            #region Interest Management

            if (m_config != null)
            {
                IConfig interestConfig = m_config.Configs["InterestManagement"];
                if (interestConfig != null)
                {
                    string update_prioritization_scheme = interestConfig.GetString("UpdatePrioritizationScheme", "Time").Trim().ToLower();

                    try
                    {
                        m_priorityScheme = (UpdatePrioritizationSchemes)Enum.Parse(typeof(UpdatePrioritizationSchemes), update_prioritization_scheme, true);
                    }
                    catch (Exception)
                    {
                        m_log.Warn("[PRIORITIZER]: UpdatePrioritizationScheme was not recognized, setting to default prioritizer Time");
                        m_priorityScheme = UpdatePrioritizationSchemes.Time;
                    }

                    m_reprioritizationEnabled = interestConfig.GetBoolean("ReprioritizationEnabled", true);
                    m_reprioritizationInterval = interestConfig.GetDouble("ReprioritizationInterval", 5000.0);
                    m_rootReprioritizationDistance = interestConfig.GetDouble("RootReprioritizationDistance", 10.0);
                    m_childReprioritizationDistance = interestConfig.GetDouble("ChildReprioritizationDistance", 20.0);
                }
            }

            m_log.Info("[SCENE]: Using the " + m_priorityScheme + " prioritization scheme");

            #endregion Interest Management
        }

        /// <summary>
        /// Mock constructor for scene group persistency unit tests.
        /// SceneObjectGroup RegionId property is delegated to Scene.
        /// </summary>
        /// <param name="regInfo"></param>
        public Scene(RegionInfo regInfo)
        {
            BordersLocked = true;
            Border northBorder = new Border();
            northBorder.BorderLine = new Vector3(float.MinValue, float.MaxValue, (int)Constants.RegionSize);  //<---
            northBorder.CrossDirection = Cardinals.N;
            NorthBorders.Add(northBorder);

            Border southBorder = new Border();
            southBorder.BorderLine = new Vector3(float.MinValue, float.MaxValue,0);    //--->
            southBorder.CrossDirection = Cardinals.S;
            SouthBorders.Add(southBorder);

            Border eastBorder = new Border();
            eastBorder.BorderLine = new Vector3(float.MinValue, float.MaxValue, (int)Constants.RegionSize);   //<---
            eastBorder.CrossDirection = Cardinals.E;
            EastBorders.Add(eastBorder);

            Border westBorder = new Border();
            westBorder.BorderLine = new Vector3(float.MinValue, float.MaxValue,0);     //--->
            westBorder.CrossDirection = Cardinals.W;
            WestBorders.Add(westBorder);
            BordersLocked = false;

            m_regInfo = regInfo;

            //DSG SYNC: pass Scene reference to EventManager
            //m_eventManager = new EventManager();
            m_eventManager = new EventManager(this);
            //end of DSG SYNC

            m_permissions = new ScenePermissions(this);

            m_lastUpdate = Util.EnvironmentTickCount();
        }

        #endregion

        #region Startup / Close Methods

        public bool ShuttingDown
        {
            get { return shuttingdown; }
        }

        /// <value>
        /// The scene graph for this scene
        /// </value>
        /// TODO: Possibly stop other classes being able to manipulate this directly.
        public SceneGraph SceneGraph
        {
            get { return m_sceneGraph; }
        }

        protected virtual void RegisterDefaultSceneEvents()
        {
            IDialogModule dm = RequestModuleInterface<IDialogModule>();

            if (dm != null)
                m_eventManager.OnPermissionError += dm.SendAlertToUser;
        }

        public override string GetSimulatorVersion()
        {
            return m_simulatorVersion;
        }

        /// <summary>
        /// Another region is up. 
        ///
        /// We only add it to the neighbor list if it's within 1 region from here.
        /// Agents may have draw distance values that cross two regions though, so
        /// we add it to the notify list regardless of distance. We'll check
        /// the agent's draw distance before notifying them though.
        /// </summary>
        /// <param name="otherRegion">RegionInfo handle for the new region.</param>
        /// <returns>True after all operations complete, throws exceptions otherwise.</returns>
        public override void OtherRegionUp(GridRegion otherRegion)
        {
            uint xcell = (uint)((int)otherRegion.RegionLocX / (int)Constants.RegionSize);
            uint ycell = (uint)((int)otherRegion.RegionLocY / (int)Constants.RegionSize);
            //m_log.InfoFormat("[SCENE]: (on region {0}): Region {1} up in coords {2}-{3}", 
            //    RegionInfo.RegionName, otherRegion.RegionName, xcell, ycell);

            if (RegionInfo.RegionHandle != otherRegion.RegionHandle)
            {

                // If these are cast to INT because long + negative values + abs returns invalid data
                int resultX = Math.Abs((int)xcell - (int)RegionInfo.RegionLocX);
                int resultY = Math.Abs((int)ycell - (int)RegionInfo.RegionLocY);
                if (resultX <= 1 && resultY <= 1)
                {
                    // Let the grid service module know, so this can be cached
                    m_eventManager.TriggerOnRegionUp(otherRegion);

                    try
                    {
                        ForEachScenePresence(delegate(ScenePresence agent)
                                             {
                                                 // If agent is a root agent.
                                                 if (!agent.IsChildAgent)
                                                 {
                                                     //agent.ControllingClient.new
                                                     //this.CommsManager.InterRegion.InformRegionOfChildAgent(otherRegion.RegionHandle, agent.ControllingClient.RequestClientInfo());

                                                     List<ulong> old = new List<ulong>();
                                                     old.Add(otherRegion.RegionHandle);
                                                     agent.DropOldNeighbours(old);
                                                     if (m_teleportModule != null)
                                                         m_teleportModule.EnableChildAgent(agent, otherRegion);
                                                 }
                                             }
                            );
                    }
                    catch (NullReferenceException)
                    {
                        // This means that we're not booted up completely yet.
                        // This shouldn't happen too often anymore.
                        m_log.Error("[SCENE]: Couldn't inform client of regionup because we got a null reference exception");
                    }

                }
                else
                {
                    m_log.Info("[INTERGRID]: Got notice about far away Region: " + otherRegion.RegionName.ToString() +
                               " at  (" + otherRegion.RegionLocX.ToString() + ", " +
                               otherRegion.RegionLocY.ToString() + ")");
                }
            }
        }

        public void AddNeighborRegion(RegionInfo region)
        {
            lock (m_neighbours)
            {
                if (!CheckNeighborRegion(region))
                {
                    m_neighbours.Add(region);
                }
            }
        }

        public bool CheckNeighborRegion(RegionInfo region)
        {
            bool found = false;
            lock (m_neighbours)
            {
                foreach (RegionInfo reg in m_neighbours)
                {
                    if (reg.RegionHandle == region.RegionHandle)
                    {
                        found = true;
                        break;
                    }
                }
            }
            return found;
        }

        // Alias IncomingHelloNeighbour OtherRegionUp, for now
        public GridRegion IncomingHelloNeighbour(RegionInfo neighbour)
        {
            OtherRegionUp(new GridRegion(neighbour));
            return new GridRegion(RegionInfo);
        }

        // This causes the region to restart immediatley.
        public void RestartNow()
        {
            IConfig startupConfig = m_config.Configs["Startup"];
            if (startupConfig != null)
            {
                if (startupConfig.GetBoolean("InworldRestartShutsDown", false))
                {
                    MainConsole.Instance.RunCommand("shutdown");
                    return;
                }
            }

            if (PhysicsScene != null)
            {
                PhysicsScene.Dispose();
            }

            m_log.Error("[REGION]: Closing");
            Close();

            m_log.Error("[REGION]: Firing Region Restart Message");

            base.Restart();
        }

        // This is a helper function that notifies root agents in this region that a new sim near them has come up
        // This is in the form of a timer because when an instance of OpenSim.exe is started,
        // Even though the sims initialize, they don't listen until 'all of the sims are initialized'
        // If we tell an agent about a sim that's not listening yet, the agent will not be able to connect to it.
        // subsequently the agent will never see the region come back online.
        public void RestartNotifyWaitElapsed(object sender, ElapsedEventArgs e)
        {
            m_restartWaitTimer.Stop();
            lock (m_regionRestartNotifyList)
            {
                foreach (RegionInfo region in m_regionRestartNotifyList)
                {
                    GridRegion r = new GridRegion(region);
                    try
                    {
                        ForEachScenePresence(delegate(ScenePresence agent)
                                             {
                                                 // If agent is a root agent.
                                                 if (!agent.IsChildAgent)
                                                 {
                                                     if (m_teleportModule != null)
                                                         m_teleportModule.EnableChildAgent(agent, r);
                                                 }
                                             }
                            );
                    }
                    catch (NullReferenceException)
                    {
                        // This means that we're not booted up completely yet.
                        // This shouldn't happen too often anymore.
                    }
                }

                // Reset list to nothing.
                m_regionRestartNotifyList.Clear();
            }
        }

        public void SetSceneCoreDebug(bool ScriptEngine, bool CollisionEvents, bool PhysicsEngine)
        {
            if (m_scripts_enabled != !ScriptEngine)
            {
                if (ScriptEngine)
                {
                    m_log.Info("Stopping all Scripts in Scene");
                    
                    EntityBase[] entities = Entities.GetEntities();
                    foreach (EntityBase ent in entities)
                    {
                        if (ent is SceneObjectGroup)
                            ((SceneObjectGroup)ent).RemoveScriptInstances(false);
                    }
                }
                else
                {
                    m_log.Info("Starting all Scripts in Scene");

                    EntityBase[] entities = Entities.GetEntities();
                    foreach (EntityBase ent in entities)
                    {
                        if (ent is SceneObjectGroup)
                        {
                            SceneObjectGroup sog = (SceneObjectGroup)ent;
                            sog.CreateScriptInstances(0, false, DefaultScriptEngine, 0);
                            sog.ResumeScripts();
                        }
                    }
                }

                m_scripts_enabled = !ScriptEngine;
                m_log.Info("[TOTEDD]: Here is the method to trigger disabling of the scripting engine");
            }

            if (m_physics_enabled != !PhysicsEngine)
            {
                m_physics_enabled = !PhysicsEngine;
            }
        }

        public int GetInaccurateNeighborCount()
        {
            return m_neighbours.Count;
        }

        // This is the method that shuts down the scene.
        public override void Close()
        {
            m_log.InfoFormat("[SCENE]: Closing down the single simulator: {0}", RegionInfo.RegionName);

            m_restartTimer.Stop();
            m_restartTimer.Close();

            // Kick all ROOT agents with the message, 'The simulator is going down'
            ForEachScenePresence(delegate(ScenePresence avatar)
                                 {
                                     if (avatar.KnownChildRegionHandles.Contains(RegionInfo.RegionHandle))
                                         avatar.KnownChildRegionHandles.Remove(RegionInfo.RegionHandle);

                                     if (!avatar.IsChildAgent)
                                         avatar.ControllingClient.Kick("The simulator is going down.");

                                     avatar.ControllingClient.SendShutdownConnectionNotice();
                                 });

            // Wait here, or the kick messages won't actually get to the agents before the scene terminates.
            Thread.Sleep(500);

            // Stop all client threads.
            ForEachScenePresence(delegate(ScenePresence avatar) { avatar.ControllingClient.Close(); });

            // Stop updating the scene objects and agents.
            //m_heartbeatTimer.Close();
            shuttingdown = true;

<<<<<<< HEAD
            m_log.Debug("[SCENE]: Persisting changed objects for region " + m_regionName);
=======
            m_log.Debug("[SCENE]: Persisting changed objects");
            EventManager.TriggerSceneShuttingDown(this);

>>>>>>> 0bd24d1f
            EntityBase[] entities = GetEntities();
            foreach (EntityBase entity in entities)
            {
                if (!entity.IsDeleted && entity is SceneObjectGroup && ((SceneObjectGroup)entity).HasGroupChanged)
                {
                    ((SceneObjectGroup)entity).ProcessBackup(SimulationDataService, false);
                }
            }

            m_sceneGraph.Close();

            // De-register with region communications (events cleanup)
            UnRegisterRegionWithComms();

            // call the base class Close method.
            base.Close();
        }

        /// <summary>
        /// Start the timer which triggers regular scene updates
        /// </summary>
        public void StartTimer()
        {
            //m_log.Debug("[SCENE]: Starting timer");
            //m_heartbeatTimer.Enabled = true;
            //m_heartbeatTimer.Interval = (int)(m_timespan * 1000);
            //m_heartbeatTimer.Elapsed += new ElapsedEventHandler(Heartbeat);
            if (HeartbeatThread != null)
            {
                HeartbeatThread.Abort();
                HeartbeatThread = null;
            }
            m_lastUpdate = Util.EnvironmentTickCount();

            HeartbeatThread = Watchdog.StartThread(Heartbeat, "Heartbeat for region " + RegionInfo.RegionName, ThreadPriority.Normal, false);
        }

        /// <summary>
        /// Sets up references to modules required by the scene
        /// </summary>
        public void SetModuleInterfaces()
        {
            m_xmlrpcModule = RequestModuleInterface<IXMLRPC>();
            m_worldCommModule = RequestModuleInterface<IWorldComm>();
            XferManager = RequestModuleInterface<IXfer>();
            m_AvatarFactory = RequestModuleInterface<IAvatarFactory>();
            AttachmentsModule = RequestModuleInterface<IAttachmentsModule>();
            m_serialiser = RequestModuleInterface<IRegionSerialiserModule>();
            m_dialogModule = RequestModuleInterface<IDialogModule>();
            m_capsModule = RequestModuleInterface<ICapabilitiesModule>();
            m_teleportModule = RequestModuleInterface<IEntityTransferModule>();

            //REGION SYNC
            RegionSyncServerModule = RequestModuleInterface<IRegionSyncServerModule>();
            RegionSyncClientModule = RequestModuleInterface<IRegionSyncClientModule>();
            //ScriptEngineToSceneConnectorModule = RequestModuleInterface<IScriptEngineToSceneConnectorModule>();
            PhysEngineToSceneConnectorModule = RequestModuleInterface<IPhysEngineToSceneConnectorModule>();
            SceneToPhysEngineSyncServer = RequestModuleInterface<ISceneToPhysEngineServer>();
            //////////////////////////////////////////////////////////////////////
            //DSG SYNC (KittyL: started 12/23/2010)
            //////////////////////////////////////////////////////////////////////
            m_regionSyncModule = RequestModuleInterface<IRegionSyncModule>();
            m_DSGActorSyncModule = RequestModuleInterface<IDSGActorSyncModule>();

            //////////////////////////////////////////////////////////////////////
            //end of DSG SYNC
            //////////////////////////////////////////////////////////////////////
            
            // Shoving this in here for now, because we have the needed
            // interfaces at this point
            //
            // TODO: Find a better place for this
            //
            while (m_regInfo.EstateSettings.EstateOwner == UUID.Zero && MainConsole.Instance != null)
            {
                MainConsole.Instance.OutputFormat("Estate {0} has no owner set.", m_regInfo.EstateSettings.EstateName);
                List<char> excluded = new List<char>(new char[1]{' '});
                string first = MainConsole.Instance.CmdPrompt("Estate owner first name", "Test", excluded);
                string last = MainConsole.Instance.CmdPrompt("Estate owner last name", "User", excluded);

                UserAccount account = UserAccountService.GetUserAccount(m_regInfo.ScopeID, first, last);

                if (account == null)
                {
                    // Create a new account
                    account = new UserAccount(m_regInfo.ScopeID, first, last, String.Empty);
                    if (account.ServiceURLs == null || (account.ServiceURLs != null && account.ServiceURLs.Count == 0))
                    {
                        account.ServiceURLs = new Dictionary<string, object>();
                        account.ServiceURLs["HomeURI"] = string.Empty;
                        account.ServiceURLs["GatekeeperURI"] = string.Empty;
                        account.ServiceURLs["InventoryServerURI"] = string.Empty;
                        account.ServiceURLs["AssetServerURI"] = string.Empty;
                    }

                    if (UserAccountService.StoreUserAccount(account))
                    {
                        string password = MainConsole.Instance.PasswdPrompt("Password");
                        string email = MainConsole.Instance.CmdPrompt("Email", "");

                        account.Email = email;
                        UserAccountService.StoreUserAccount(account);

                        bool success = false;
                        success = AuthenticationService.SetPassword(account.PrincipalID, password);
                        if (!success)
                            m_log.WarnFormat("[USER ACCOUNT SERVICE]: Unable to set password for account {0} {1}.",
                               first, last);

                        GridRegion home = null;
                        if (GridService != null)
                        {
                            List<GridRegion> defaultRegions = GridService.GetDefaultRegions(UUID.Zero);
                            if (defaultRegions != null && defaultRegions.Count >= 1)
                                home = defaultRegions[0];

                            if (GridUserService != null && home != null)
                                GridUserService.SetHome(account.PrincipalID.ToString(), home.RegionID, new Vector3(128, 128, 0), new Vector3(0, 1, 0));
                            else
                                m_log.WarnFormat("[USER ACCOUNT SERVICE]: Unable to set home for account {0} {1}.",
                                   first, last);

                        }
                        else
                            m_log.WarnFormat("[USER ACCOUNT SERVICE]: Unable to retrieve home region for account {0} {1}.",
                               first, last);

                        if (InventoryService != null)
                            success = InventoryService.CreateUserInventory(account.PrincipalID);
                        if (!success)
                            m_log.WarnFormat("[USER ACCOUNT SERVICE]: Unable to create inventory for account {0} {1}.",
                               first, last);


                        m_log.InfoFormat("[USER ACCOUNT SERVICE]: Account {0} {1} created successfully", first, last);

                        m_regInfo.EstateSettings.EstateOwner = account.PrincipalID;
                        m_regInfo.EstateSettings.Save();
                    }
                    else
                        m_log.ErrorFormat("[SCENE]: Unable to store account. If this simulator is connected to a grid, you must create the estate owner account first.");
                }
                else
                {
                    m_regInfo.EstateSettings.EstateOwner = account.PrincipalID;
                    m_regInfo.EstateSettings.Save();
                }
            }
        }

        #endregion

        #region Update Methods

        /// <summary>
        /// Performs per-frame updates regularly
        /// </summary>
        private void Heartbeat()
        {
            if (!Monitor.TryEnter(m_heartbeatLock))
            {
                Watchdog.RemoveThread();
                return;
            }

            try
            {
                while (!shuttingdown)
                    Update();

                m_lastUpdate = Util.EnvironmentTickCount();
                m_firstHeartbeat = false;
            }
            catch (ThreadAbortException)
            {
            }
            finally
            {
                Monitor.Pulse(m_heartbeatLock);
                Monitor.Exit(m_heartbeatLock);
            }

            Watchdog.RemoveThread();
        }

        public override void Update()
        {        
            TimeSpan SinceLastFrame = DateTime.UtcNow - m_lastupdate;
            float physicsFPS = 0f;

            int maintc = Util.EnvironmentTickCount();
            int tmpFrameMS = maintc;
            tempOnRezMS = eventMS = backupMS = terrainMS = landMS = 0;

            // Increment the frame counter
            ++Frame;
            try
            {
                // Check if any objects have reached their targets
                CheckAtTargets();

                // Update SceneObjectGroups that have scheduled themselves for updates
                // Objects queue their updates onto all scene presences
                if (Frame % m_update_objects == 0)
                    m_sceneGraph.UpdateObjectGroups();

                // Run through all ScenePresences looking for updates
                // Presence updates and queued object updates for each presence are sent to clients
                if (RegionSyncEnabled)
                {
                    if (IsSyncedClient())
                    {
                        // If it's a client manager, just send prim updates
                        // This will get fixed later to only send to locally logged in presences rather than all presences
                        // but requires pulling apart the concept of a client from the concept of a presence/avatar
                        ForEachScenePresence(delegate(ScenePresence sp) { sp.SendPrimUpdates(); });
                        if (Frame % 20 == 0)
                            RegionSyncClientModule.SendCoarseLocations();
                        // make border crossing work in the CMs
                        m_sceneGraph.ForEachScenePresence(delegate(ScenePresence sp)
                                {
                                    if (!sp.IsChildAgent)
                                    {
                                        // Check that we have a physics actor or we're sitting on something
                                        if (sp.ParentID == 0 && sp.PhysicsActor != null || sp.ParentID != 0)
                                        {
                                            if(!sp.IsSyncedAvatar)
                                                sp.CheckForBorderCrossing();
                                        }
                                    }
                                });
                    }
                }
                else
                {
                    if (Frame % m_update_presences == 0)
                        m_sceneGraph.UpdatePresences();
                }

                // REGION SYNC
                // If this is a synced server, send updates to client managers at this time
                // This batches updates, but the client manager will forward on to clients without
                // additional delay
                if (IsSyncedServer())
                {
                    m_regionSyncServerModule.SendUpdates();
                }

                //DSG SYNC

                //NOTE: If it is configured as symmetric sync in opensim.ini, the above IsSyncedServer() or IsSyncedClient() should all return false
                if (RegionSyncModule != null)
                {
                    //RegionSyncModule.SendSceneUpdates();
                    RegionSyncModule.SyncOutPrimUpdates();
                }
                //end of DSG SYNC

                int tmpPhysicsMS2 = Util.EnvironmentTickCount();
                if ((Frame % m_update_physics == 0) && m_physics_enabled && (IsSyncedServer() || IsPhysEngineActor()))
                    m_sceneGraph.UpdatePreparePhysics();
                physicsMS2 = Util.EnvironmentTickCountSubtract(tmpPhysicsMS2);

                // Apply any pending avatar force input to the avatar's velocity
                if (Frame % m_update_entitymovement == 0 && (IsSyncedServer() || IsPhysEngineActor()))
                    m_sceneGraph.UpdateScenePresenceMovement();

                // Perform the main physics update.  This will do the actual work of moving objects and avatars according to their
                // velocity
                int tmpPhysicsMS = Util.EnvironmentTickCount();
                if (Frame % m_update_physics == 0 && (IsSyncedServer() || IsPhysEngineActor()))
                {
                    if (m_physics_enabled)
                        physicsFPS = m_sceneGraph.UpdatePhysics(Math.Max(SinceLastFrame.TotalSeconds, m_timespan));
                    if (SynchronizeScene != null)
                        SynchronizeScene(this);
                }
                physicsMS = Util.EnvironmentTickCountSubtract(tmpPhysicsMS);

                // Delete temp-on-rez stuff
                if (Frame % 1000 == 0 && !m_cleaningTemps)
                {
                    int tmpTempOnRezMS = Util.EnvironmentTickCount();
                    m_cleaningTemps = true;
                    Util.FireAndForget(delegate { CleanTempObjects(); m_cleaningTemps = false;  });
                    tempOnRezMS = Util.EnvironmentTickCountSubtract(tmpTempOnRezMS);
                }

                if (RegionStatus != RegionStatus.SlaveScene)
                {
                    if (Frame % m_update_events == 0)
                    {
                        int evMS = Util.EnvironmentTickCount();
                        UpdateEvents();
                        eventMS = Util.EnvironmentTickCountSubtract(evMS); ;
                    }

                    if (Frame % m_update_backup == 0)
                    {
                        int backMS = Util.EnvironmentTickCount();
                        UpdateStorageBackup();
                        backupMS = Util.EnvironmentTickCountSubtract(backMS);
                    }

                    if (Frame % m_update_terrain == 0)
                    {
                        int terMS = Util.EnvironmentTickCount();
                        UpdateTerrain();
                        terrainMS = Util.EnvironmentTickCountSubtract(terMS);
                    }

                    //if (Frame % m_update_land == 0)
                    //{
                    //    int ldMS = Util.EnvironmentTickCount();
                    //    UpdateLand();
                    //    landMS = Util.EnvironmentTickCountSubtract(ldMS);
                    //}

                    frameMS = Util.EnvironmentTickCountSubtract(tmpFrameMS);
                    otherMS = tempOnRezMS + eventMS + backupMS + terrainMS + landMS;
                    lastCompletedFrame = Util.EnvironmentTickCount();

                    // if (Frame%m_update_avatars == 0)
                    //   UpdateInWorldTime();
                    StatsReporter.AddPhysicsFPS(physicsFPS);
                    StatsReporter.AddTimeDilation(TimeDilation);
                    StatsReporter.AddFPS(1);
                    StatsReporter.SetRootAgents(m_sceneGraph.GetRootAgentCount());
                    StatsReporter.SetChildAgents(m_sceneGraph.GetChildAgentCount());
                    StatsReporter.SetObjects(m_sceneGraph.GetTotalObjectsCount());
                    StatsReporter.SetActiveObjects(m_sceneGraph.GetActiveObjectsCount());
                    StatsReporter.addFrameMS(frameMS);
                    StatsReporter.addPhysicsMS(physicsMS + physicsMS2);
                    StatsReporter.addOtherMS(otherMS);
                    StatsReporter.SetActiveScripts(m_sceneGraph.GetActiveScriptsCount());
                    StatsReporter.addScriptLines(m_sceneGraph.GetScriptLPS());
                }

                if (LoginsDisabled && Frame == 20)
                {
                    // In 99.9% of cases it is a bad idea to manually force garbage collection. However,
                    // this is a rare case where we know we have just went through a long cycle of heap
                    // allocations, and there is no more work to be done until someone logs in
                    GC.Collect();

                    IConfig startupConfig = m_config.Configs["Startup"];
                    if (startupConfig == null || !startupConfig.GetBoolean("StartDisabled", false))
                    {
                        // This handles a case of a region having no scripts for the RegionReady module
                        if (m_sceneGraph.GetActiveScriptsCount() == 0)
                        {
                            // need to be able to tell these have changed in RegionReady
                            LoginLock = false;
                            EventManager.TriggerLoginsEnabled(RegionInfo.RegionName);
                        }
                        m_log.DebugFormat("[REGION]: Enabling logins for {0}", RegionInfo.RegionName);
                        // For RegionReady lockouts
                        if( LoginLock == false)
                        {
                            LoginsDisabled = false;
                        }
                        m_sceneGridService.InformNeighborsThatRegionisUp(RequestModuleInterface<INeighbourService>(), RegionInfo);
                    }
                    else
                    {
                        StartDisabled = true;
                        LoginsDisabled = true;
                    }
                }
            }
            catch (NotImplementedException)
            {
                throw;
            }
            catch (AccessViolationException e)
            {
                m_log.Error("[REGION]: Failed with exception " + e.ToString() + " On Region: " + RegionInfo.RegionName);
            }
            //catch (NullReferenceException e)
            //{
            //   m_log.Error("[REGION]: Failed with exception " + e.ToString() + " On Region: " + RegionInfo.RegionName);
            //}
            catch (InvalidOperationException e)
            {
                m_log.Error("[REGION]: Failed with exception " + e.ToString() + " On Region: " + RegionInfo.RegionName);
            }
            catch (Exception e)
            {
                m_log.Error("[REGION]: Failed with exception " + e.ToString() + " On Region: " + RegionInfo.RegionName);
            }
            finally
            {
                m_lastupdate = DateTime.UtcNow;
            }

            maintc = Util.EnvironmentTickCountSubtract(maintc);
            maintc = (int)(m_timespan * 1000) - maintc;

            if (maintc > 0)
                Thread.Sleep(maintc);

            // Tell the watchdog that this thread is still alive
            Watchdog.UpdateThread();
        }        

        public void GetCoarseLocations(out List<UUID> ids, out List<Vector3> locations)
        {
            List<UUID> resultIds = new List<UUID>();
            List<Vector3> resultLocations = new List<Vector3>();
            /*
            ForEachScenePresence(delegate(ScenePresence sp)
            {
                if (sp.IsChildAgent)
                    return;
                resultIds.Add(sp.UUID);
                resultLocations.Add(sp.AbsolutePosition);
            });
            */
            ids = resultIds;
            locations = resultLocations;
            
                /*
                if (sp.ParentID != 0)
                {
                    // sitting avatar
                    SceneObjectPart sop = GetSceneObjectPart(sp.ParentID);
                    if (sop != null)
                    {
                        locations.Add(sop.AbsolutePosition + sp.m_pos);
                        ids.Add(sp.UUID);
                    }
                    else
                    {
                        // we can't find the parent..  ! arg!
                        locations.Add(sp.m_pos);
                        ids.Add(sp.UUID);
                    }
                }
                else
                {
                    locations.Add(sp.m_pos);
                    ids.Add(sp.UUID);
                }
            });
                 */
        }

        public void AddGroupTarget(SceneObjectGroup grp)
        {
            lock (m_groupsWithTargets)
                m_groupsWithTargets[grp.UUID] = grp;
        }

        public void RemoveGroupTarget(SceneObjectGroup grp)
        {
            lock (m_groupsWithTargets)
                m_groupsWithTargets.Remove(grp.UUID);
        }

        private void CheckAtTargets()
        {
            Dictionary<UUID, SceneObjectGroup>.ValueCollection objs;
            lock (m_groupsWithTargets)
                objs = m_groupsWithTargets.Values;

            foreach (SceneObjectGroup entry in objs)
                entry.checkAtTargets();
        }


        /// <summary>
        /// Send out simstats data to all clients
        /// </summary>
        /// <param name="stats">Stats on the Simulator's performance</param>
        private void SendSimStatsPackets(SimStats stats)
        {
            ForEachScenePresence(
                delegate(ScenePresence agent)
                {
                    if (!agent.IsChildAgent)
                        agent.ControllingClient.SendSimStats(stats);
                }
            );
        }

        /// <summary>
        /// Update the terrain if it needs to be updated.
        /// </summary>
        private void UpdateTerrain()
        {
            EventManager.TriggerTerrainTick();
        }

        /// <summary>
        /// Back up queued up changes
        /// </summary>
        private void UpdateStorageBackup()
        {
            if (!m_backingup)
            {
                m_backingup = true;
                Util.FireAndForget(BackupWaitCallback);
            }
        }

        /// <summary>
        /// Sends out the OnFrame event to the modules
        /// </summary>
        private void UpdateEvents()
        {
            m_eventManager.TriggerOnFrame();
        }

        /// <summary>
        /// Wrapper for Backup() that can be called with Util.FireAndForget()
        /// </summary>
        private void BackupWaitCallback(object o)
        {
            Backup(false);
        }
        
        /// <summary>
        /// Backup the scene.  This acts as the main method of the backup thread.
        /// </summary>
        /// <param name="forced">
        /// If true, then any changes that have not yet been persisted are persisted.  If false,
        /// then the persistence decision is left to the backup code (in some situations, such as object persistence,
        /// it's much more efficient to backup multiple changes at once rather than every single one).
        /// <returns></returns>
        public void Backup(bool forced)
        {
            lock (m_returns)
            {
                EventManager.TriggerOnBackup(SimulationDataService, forced);
                m_backingup = false;

                foreach (KeyValuePair<UUID, ReturnInfo> ret in m_returns)
                {
                    UUID transaction = UUID.Random();

                    GridInstantMessage msg = new GridInstantMessage();
                    msg.fromAgentID = new Guid(UUID.Zero.ToString()); // From server
                    msg.toAgentID = new Guid(ret.Key.ToString());
                    msg.imSessionID = new Guid(transaction.ToString());
                    msg.timestamp = (uint)Util.UnixTimeSinceEpoch();
                    msg.fromAgentName = "Server";
                    msg.dialog = (byte)19; // Object msg
                    msg.fromGroup = false;
                    msg.offline = (byte)1;
                    msg.ParentEstateID = RegionInfo.EstateSettings.ParentEstateID;
                    msg.Position = Vector3.Zero;
                    msg.RegionID = RegionInfo.RegionID.Guid;
                    msg.binaryBucket = new byte[0];
                    if (ret.Value.count > 1)
                        msg.message = string.Format("Your {0} objects were returned from {1} in region {2} due to {3}", ret.Value.count, ret.Value.location.ToString(), RegionInfo.RegionName, ret.Value.reason);
                    else
                        msg.message = string.Format("Your object {0} was returned from {1} in region {2} due to {3}", ret.Value.objectName, ret.Value.location.ToString(), RegionInfo.RegionName, ret.Value.reason);

                    IMessageTransferModule tr = RequestModuleInterface<IMessageTransferModule>();
                    if (tr != null)
                        tr.SendInstantMessage(msg, delegate(bool success) {});
                }
                m_returns.Clear();
            }
        }

        /// <summary>
        /// Synchronous force backup.  For deletes and links/unlinks
        /// </summary>
        /// <param name="group">Object to be backed up</param>
        public void ForceSceneObjectBackup(SceneObjectGroup group)
        {
            if (group != null)
            {
                group.ProcessBackup(SimulationDataService, true);
            }
        }

        /// <summary>
        /// Tell an agent that their object has been returned. 
        /// </summary>
        /// <remarks>
        /// The actual return is handled by the caller.
        /// </remarks>
        /// <param name="agentID">Avatar Unique Id</param>
        /// <param name="objectName">Name of object returned</param>
        /// <param name="location">Location of object returned</param>
        /// <param name="reason">Reasion for object return</param>
        public void AddReturn(UUID agentID, string objectName, Vector3 location, string reason)
        {
            lock (m_returns)
            {
                if (m_returns.ContainsKey(agentID))
                {
                    ReturnInfo info = m_returns[agentID];
                    info.count++;
                    m_returns[agentID] = info;
                }
                else
                {
                    ReturnInfo info = new ReturnInfo();
                    info.count = 1;
                    info.objectName = objectName;
                    info.location = location;
                    info.reason = reason;
                    m_returns[agentID] = info;
                }
            }
        }

        #endregion

        #region Load Terrain

        /// <summary>
        /// Store the terrain in the persistant data store
        /// </summary>
        public void SaveTerrain()
        {
            SimulationDataService.StoreTerrain(Heightmap.GetDoubles(), RegionInfo.RegionID);
        }

        public void StoreWindlightProfile(RegionLightShareData wl)
        {
            m_regInfo.WindlightSettings = wl;
            SimulationDataService.StoreRegionWindlightSettings(wl);
            m_eventManager.TriggerOnSaveNewWindlightProfile();
        }

        public void LoadWindlightProfile()
        {
            m_regInfo.WindlightSettings = SimulationDataService.LoadRegionWindlightSettings(RegionInfo.RegionID);
            m_eventManager.TriggerOnSaveNewWindlightProfile();
        }

        /// <summary>
        /// Loads the World heightmap
        /// </summary>
        public override void LoadWorldMap()
        {
            try
            {
                double[,] map = SimulationDataService.LoadTerrain(RegionInfo.RegionID);
                if (map == null)
                {
                    m_log.Info("[TERRAIN]: No default terrain. Generating a new terrain.");
                    Heightmap = new TerrainChannel();

                    SimulationDataService.StoreTerrain(Heightmap.GetDoubles(), RegionInfo.RegionID);
                }
                else
                {
                    Heightmap = new TerrainChannel(map);
                }
            }
            catch (IOException e)
            {
                m_log.Warn("[TERRAIN]: Scene.cs: LoadWorldMap() - Failed with exception " + e.ToString() + " Regenerating");
                
                // Non standard region size.    If there's an old terrain in the database, it might read past the buffer
                #pragma warning disable 0162
                if ((int)Constants.RegionSize != 256)
                {
                    Heightmap = new TerrainChannel();

                    SimulationDataService.StoreTerrain(Heightmap.GetDoubles(), RegionInfo.RegionID);
                }
            }
            catch (Exception e)
            {
                m_log.Warn("[TERRAIN]: Scene.cs: LoadWorldMap() - Failed with exception " + e.ToString());
            }

            //REGION SYNC
            //Inform actors of the new terrain
            //if (IsSyncedServer())
            //    RegionSyncServerModule.SendLoadWorldMap(Heightmap);
        }

        /// <summary>
        /// Register this region with a grid service
        /// </summary>
        /// <exception cref="System.Exception">Thrown if registration of the region itself fails.</exception>
        public void RegisterRegionWithGrid()
        {
            RegisterCommsEvents();

            m_sceneGridService.SetScene(this);

            // If we generate maptiles internally at all, the maptile generator
            // will register the region. If not, do it here
            if (m_generateMaptiles)
            {
                RegenerateMaptile(null, null);
            }
            else
            {
                GridRegion region = new GridRegion(RegionInfo);
                string error = GridService.RegisterRegion(RegionInfo.ScopeID, region);
                if (error != String.Empty)
                {
                    throw new Exception(error);
                }
            }
        }

        #endregion

        #region Load Land

        /// <summary>
        /// Loads all Parcel data from the datastore for region identified by regionID
        /// </summary>
        /// <param name="regionID">Unique Identifier of the Region to load parcel data for</param>
        public void loadAllLandObjectsFromStorage(UUID regionID)
        {
            m_log.InfoFormat("[SCENE ({0})]: Loading land objects from storage", m_regionName);
            List<LandData> landData = SimulationDataService.LoadLandObjects(regionID);

            if (LandChannel != null)
            {
                if (landData.Count == 0)
                {
                    EventManager.TriggerNoticeNoLandDataFromStorage();
                }
                else
                {
                    EventManager.TriggerIncomingLandDataFromStorage(landData);
                }
            }
            else
            {
                m_log.Error("[SCENE]: Land Channel is not defined. Cannot load from storage!");
            }
        }

        #endregion

        #region Primitives Methods

        /// <summary>
        /// Loads the World's objects
        /// </summary>
        public virtual void LoadPrimsFromStorage(UUID regionID)
        {
            LoadingPrims = true;
            m_log.InfoFormat("[SCENE ({0})]: Loading objects from datastore", m_regionName);

            List<SceneObjectGroup> PrimsFromDB = SimulationDataService.LoadObjects(regionID);

            m_log.InfoFormat("[SCENE ({0})]: Loaded " + PrimsFromDB.Count + " objects from the datastore", m_regionName);

            foreach (SceneObjectGroup group in PrimsFromDB)
            {
                EventManager.TriggerOnSceneObjectLoaded(group);
                
                if (group.RootPart == null)
                {
                    m_log.ErrorFormat(
                        "[SCENE]: Found a SceneObjectGroup with m_rootPart == null and {0} children",
                        group.Parts == null ? 0 : group.PrimCount);
                }

                AddRestoredSceneObject(group, true, true);
                SceneObjectPart rootPart = group.GetChildPart(group.UUID);
                rootPart.Flags &= ~PrimFlags.Scripted;
                rootPart.TrimPermissions();
                group.CheckSculptAndLoad();
                //rootPart.DoPhysicsPropertyUpdate(UsePhysics, true);
            }

            m_log.InfoFormat("[SCENE ({0})]: Loaded " + PrimsFromDB.Count.ToString() + " SceneObject(s)", m_regionName);
            LoadingPrims = false;
            EventManager.TriggerPrimsLoaded(this);
        }


        /// <summary>
        /// Gets a new rez location based on the raycast and the size of the object that is being rezzed.
        /// </summary>
        /// <param name="RayStart"></param>
        /// <param name="RayEnd"></param>
        /// <param name="RayTargetID"></param>
        /// <param name="rot"></param>
        /// <param name="bypassRayCast"></param>
        /// <param name="RayEndIsIntersection"></param>
        /// <param name="frontFacesOnly"></param>
        /// <param name="scale"></param>
        /// <param name="FaceCenter"></param>
        /// <returns></returns>
        public Vector3 GetNewRezLocation(Vector3 RayStart, Vector3 RayEnd, UUID RayTargetID, Quaternion rot, byte bypassRayCast, byte RayEndIsIntersection, bool frontFacesOnly, Vector3 scale, bool FaceCenter)
        {
            Vector3 pos = Vector3.Zero;
            if (RayEndIsIntersection == (byte)1)
            {
                pos = RayEnd;
                return pos;
            }

            if (RayTargetID != UUID.Zero)
            {
                SceneObjectPart target = GetSceneObjectPart(RayTargetID);

                Vector3 direction = Vector3.Normalize(RayEnd - RayStart);
                Vector3 AXOrigin = new Vector3(RayStart.X, RayStart.Y, RayStart.Z);
                Vector3 AXdirection = new Vector3(direction.X, direction.Y, direction.Z);

                if (target != null)
                {
                    pos = target.AbsolutePosition;
                    //m_log.Info("[OBJECT_REZ]: TargetPos: " + pos.ToString() + ", RayStart: " + RayStart.ToString() + ", RayEnd: " + RayEnd.ToString() + ", Volume: " + Util.GetDistanceTo(RayStart,RayEnd).ToString() + ", mag1: " + Util.GetMagnitude(RayStart).ToString() + ", mag2: " + Util.GetMagnitude(RayEnd).ToString());

                    // TODO: Raytrace better here

                    //EntityIntersection ei = m_sceneGraph.GetClosestIntersectingPrim(new Ray(AXOrigin, AXdirection));
                    Ray NewRay = new Ray(AXOrigin, AXdirection);

                    // Ray Trace against target here
                    EntityIntersection ei = target.TestIntersectionOBB(NewRay, Quaternion.Identity, frontFacesOnly, FaceCenter);

                    // Un-comment out the following line to Get Raytrace results printed to the console.
                   // m_log.Info("[RAYTRACERESULTS]: Hit:" + ei.HitTF.ToString() + " Point: " + ei.ipoint.ToString() + " Normal: " + ei.normal.ToString());
                    float ScaleOffset = 0.5f;

                    // If we hit something
                    if (ei.HitTF)
                    {
                        Vector3 scaleComponent = new Vector3(ei.AAfaceNormal.X, ei.AAfaceNormal.Y, ei.AAfaceNormal.Z);
                        if (scaleComponent.X != 0) ScaleOffset = scale.X;
                        if (scaleComponent.Y != 0) ScaleOffset = scale.Y;
                        if (scaleComponent.Z != 0) ScaleOffset = scale.Z;
                        ScaleOffset = Math.Abs(ScaleOffset);
                        Vector3 intersectionpoint = new Vector3(ei.ipoint.X, ei.ipoint.Y, ei.ipoint.Z);
                        Vector3 normal = new Vector3(ei.normal.X, ei.normal.Y, ei.normal.Z);
                        // Set the position to the intersection point
                        Vector3 offset = (normal * (ScaleOffset / 2f));
                        pos = (intersectionpoint + offset);

                        //Seems to make no sense to do this as this call is used for rezzing from inventory as well, and with inventory items their size is not always 0.5f
                        //And in cases when we weren't rezzing from inventory we were re-adding the 0.25 straight after calling this method
                        // Un-offset the prim (it gets offset later by the consumer method)
                        //pos.Z -= 0.25F; 
                       
                    }

                    return pos;
                }
                else
                {
                    // We don't have a target here, so we're going to raytrace all the objects in the scene.

                    EntityIntersection ei = m_sceneGraph.GetClosestIntersectingPrim(new Ray(AXOrigin, AXdirection), true, false);

                    // Un-comment the following line to print the raytrace results to the console.
                    //m_log.Info("[RAYTRACERESULTS]: Hit:" + ei.HitTF.ToString() + " Point: " + ei.ipoint.ToString() + " Normal: " + ei.normal.ToString());

                    if (ei.HitTF)
                    {
                        pos = new Vector3(ei.ipoint.X, ei.ipoint.Y, ei.ipoint.Z);
                    } else
                    {
                        // fall back to our stupid functionality
                        pos = RayEnd;
                    }

                    return pos;
                }
            }
            else
            {
                // fall back to our stupid functionality
                pos = RayEnd;

                //increase height so its above the ground.
                //should be getting the normal of the ground at the rez point and using that?
                pos.Z += scale.Z / 2f;
                return pos;
            }
        }


        /// <summary>
        /// Create a New SceneObjectGroup/Part by raycasting
        /// </summary>
        /// <param name="ownerID"></param>
        /// <param name="groupID"></param>
        /// <param name="RayEnd"></param>
        /// <param name="rot"></param>
        /// <param name="shape"></param>
        /// <param name="bypassRaycast"></param>
        /// <param name="RayStart"></param>
        /// <param name="RayTargetID"></param>
        /// <param name="RayEndIsIntersection"></param>
        public virtual void AddNewPrim(UUID ownerID, UUID groupID, Vector3 RayEnd, Quaternion rot, PrimitiveBaseShape shape,
                                       byte bypassRaycast, Vector3 RayStart, UUID RayTargetID,
                                       byte RayEndIsIntersection)
        {
            Vector3 pos = GetNewRezLocation(RayStart, RayEnd, RayTargetID, rot, bypassRaycast, RayEndIsIntersection, true, new Vector3(0.5f, 0.5f, 0.5f), false);

            if (Permissions.CanRezObject(1, ownerID, pos))
            {
                // rez ON the ground, not IN the ground
               // pos.Z += 0.25F; The rez point should now be correct so that its not in the ground

                AddNewPrim(ownerID, groupID, pos, rot, shape);
            }
        }

        public virtual SceneObjectGroup AddNewPrim(
            UUID ownerID, UUID groupID, Vector3 pos, Quaternion rot, PrimitiveBaseShape shape)
        {
            //m_log.DebugFormat(
            //    "[SCENE]: Scene.AddNewPrim() pcode {0} called for {1} in {2}", shape.PCode, ownerID, RegionInfo.RegionName);

            SceneObjectGroup sceneObject = null;
            
            // If an entity creator has been registered for this prim type then use that
            if (m_entityCreators.ContainsKey((PCode)shape.PCode))
            {
                sceneObject = m_entityCreators[(PCode)shape.PCode].CreateEntity(ownerID, groupID, pos, rot, shape);
            }
            else
            {
                // Otherwise, use this default creation code;
                sceneObject = new SceneObjectGroup(ownerID, pos, rot, shape);
                AddNewSceneObject(sceneObject, true);
                sceneObject.SetGroup(groupID, null);
            }

<<<<<<< HEAD
            //sceneObject.ScheduleGroupForFullUpdate();
            sceneObject.ScheduleGroupForFullUpdate(new List<SceneObjectPartSyncProperties>(){SceneObjectPartSyncProperties.FullUpdate}); //new object, all properties have new value
=======
            IUserManagement uman = RequestModuleInterface<IUserManagement>();
            if (uman != null)
                sceneObject.RootPart.CreatorIdentification = uman.GetUserUUI(ownerID);

            sceneObject.ScheduleGroupForFullUpdate();
>>>>>>> 0bd24d1f

            return sceneObject;
        }
        
        /// <summary>
        /// Add an object into the scene that has come from storage
        /// </summary>
        ///
        /// <param name="sceneObject"></param>
        /// <param name="attachToBackup">
        /// If true, changes to the object will be reflected in its persisted data
        /// If false, the persisted data will not be changed even if the object in the scene is changed
        /// </param>
        /// <param name="alreadyPersisted">
        /// If true, we won't persist this object until it changes
        /// If false, we'll persist this object immediately
        /// </param>
        /// <param name="sendClientUpdates">
        /// If true, we send updates to the client to tell it about this object
        /// If false, we leave it up to the caller to do this
        /// </param>
        /// <returns>
        /// true if the object was added, false if an object with the same uuid was already in the scene
        /// </returns>
        public bool AddRestoredSceneObject(
            SceneObjectGroup sceneObject, bool attachToBackup, bool alreadyPersisted, bool sendClientUpdates)
        {
            return m_sceneGraph.AddRestoredSceneObject(sceneObject, attachToBackup, alreadyPersisted, sendClientUpdates);
        }
        
        /// <summary>
        /// Add an object into the scene that has come from storage
        /// </summary>
        ///
        /// <param name="sceneObject"></param>
        /// <param name="attachToBackup">
        /// If true, changes to the object will be reflected in its persisted data
        /// If false, the persisted data will not be changed even if the object in the scene is changed
        /// </param>
        /// <param name="alreadyPersisted">
        /// If true, we won't persist this object until it changes
        /// If false, we'll persist this object immediately
        /// </param>
        /// <returns>
        /// true if the object was added, false if an object with the same uuid was already in the scene
        /// </returns>
        public bool AddRestoredSceneObject(
            SceneObjectGroup sceneObject, bool attachToBackup, bool alreadyPersisted)
        {
            return AddRestoredSceneObject(sceneObject, attachToBackup, alreadyPersisted, true);
        }

        /// <summary>
        /// Add a newly created object to the scene.  Updates are also sent to viewers.
        /// </summary>
        /// <param name="sceneObject"></param>
        /// <param name="attachToBackup">
        /// If true, the object is made persistent into the scene.
        /// If false, the object will not persist over server restarts
        /// </param>
        public bool AddNewSceneObject(SceneObjectGroup sceneObject, bool attachToBackup)
        {
            return AddNewSceneObject(sceneObject, attachToBackup, true);
        }
        
        /// <summary>
        /// Add a newly created object to the scene
        /// </summary>
        /// <param name="sceneObject"></param>
        /// <param name="attachToBackup">
        /// If true, the object is made persistent into the scene.
        /// If false, the object will not persist over server restarts
        /// </param>
        /// <param name="sendClientUpdates">
        /// If true, updates for the new scene object are sent to all viewers in range.
        /// If false, it is left to the caller to schedule the update
        /// </param>
        public bool AddNewSceneObject(SceneObjectGroup sceneObject, bool attachToBackup, bool sendClientUpdates)
        {           
            if (m_sceneGraph.AddNewSceneObject(sceneObject, attachToBackup, sendClientUpdates))
            {
                EventManager.TriggerObjectAddedToScene(sceneObject);
                return true;       
            }
            
            return false;
        }
        
        /// <summary>
        /// Add a newly created object to the scene.
        /// </summary>
        /// <remarks>
        /// This method does not send updates to the client - callers need to handle this themselves.
        /// </remarks>
        /// <param name="sceneObject"></param>
        /// <param name="attachToBackup"></param>
        /// <param name="pos">Position of the object.  If null then the position stored in the object is used.</param>
        /// <param name="rot">Rotation of the object.  If null then the rotation stored in the object is used.</param>
        /// <param name="vel">Velocity of the object.  This parameter only has an effect if the object is physical</param>
        /// <returns></returns>
        public bool AddNewSceneObject(
            SceneObjectGroup sceneObject, bool attachToBackup, Vector3? pos, Quaternion? rot, Vector3 vel)
        {
            if (m_sceneGraph.AddNewSceneObject(sceneObject, attachToBackup, pos, rot, vel))
            {            
                EventManager.TriggerObjectAddedToScene(sceneObject);
                return true;
            }

            return false;
        }

        /// <summary>
        /// Delete every object from the scene.  This does not include attachments worn by avatars.
        /// </summary>
        public void DeleteAllSceneObjects()
        {
            lock (Entities)
            {
                EntityBase[] entities = Entities.GetEntities();
                foreach (EntityBase e in entities)
                {
                    if (e is SceneObjectGroup)
                    {
                        SceneObjectGroup sog = (SceneObjectGroup)e;
                        if (!sog.IsAttachment)
                            DeleteSceneObject((SceneObjectGroup)e, false);
                    }
                }
            }
        }

        /// <summary>
        /// Synchronously delete the given object from the scene.
        /// </summary>
        /// <param name="group">Object Id</param>
        /// <param name="silent">Suppress broadcasting changes to other clients.</param>
        public void DeleteSceneObject(SceneObjectGroup group, bool silent)
        {            
//            m_log.DebugFormat("[SCENE]: Deleting scene object {0} {1}", group.Name, group.UUID);
            
            //SceneObjectPart rootPart = group.GetChildPart(group.UUID);

            // Serialise calls to RemoveScriptInstances to avoid
            // deadlocking on m_parts inside SceneObjectGroup
            lock (m_deleting_scene_object)
            {
                group.RemoveScriptInstances(true);
            }

            SceneObjectPart[] partList = group.Parts;

            foreach (SceneObjectPart part in partList)
            {
                if (part.IsJoint() && ((part.Flags & PrimFlags.Physics) != 0))
                {
                    PhysicsScene.RequestJointDeletion(part.Name); // FIXME: what if the name changed?
                }
                else if (part.PhysActor != null)
                {
                    PhysicsScene.RemovePrim(part.PhysActor);
                    part.PhysActor = null;
                }
            }
            
//            if (rootPart.PhysActor != null)
//            {
//                PhysicsScene.RemovePrim(rootPart.PhysActor);
//                rootPart.PhysActor = null;
//            }

            if (UnlinkSceneObject(group, false))
            {
                EventManager.TriggerObjectBeingRemovedFromScene(group);
                EventManager.TriggerParcelPrimCountTainted();
            }

            //DSG SYNC
            //Propagate the RemovedObject message
            if (RegionSyncModule != null)
            {
                //RegionSyncModule.SendDeleteObject(group, false);
                RegionSyncModule.SyncDeleteObject(group, false);
            }
            //end of DSG SYNC

            group.DeleteGroupFromScene(silent);

            //m_log.DebugFormat("[SCENE]: Exit DeleteSceneObject() for {0} {1}, slient? {2}", group.Name, group.UUID, silent);            
             
        }

        /// <summary>
        /// Unlink the given object from the scene.  Unlike delete, this just removes the record of the object - the
        /// object itself is not destroyed.
        /// </summary>
        /// <param name="so">The scene object.</param>
        /// <param name="softDelete">If true, only deletes from scene, but keeps the object in the database.</param>
        /// <returns>true if the object was in the scene, false if it was not</returns>
        public bool UnlinkSceneObject(SceneObjectGroup so, bool softDelete)
        {
            if (m_sceneGraph.DeleteSceneObject(so.UUID, softDelete))
            {
                if (!softDelete)
                {
                    // Force a database update so that the scene object group ID is accurate.  It's possible that the
                    // group has recently been delinked from another group but that this change has not been persisted
                    // to the DB.
                    // This is an expensive thing to do so only do it if absolutely necessary.
                    if (so.HasGroupChangedDueToDelink)
                        ForceSceneObjectBackup(so);                
                    
                    so.DetachFromBackup();
                    SimulationDataService.RemoveObject(so.UUID, m_regInfo.RegionID);                                        
                }
                                    
                // We need to keep track of this state in case this group is still queued for further backup.
                so.IsDeleted = true;

                return true;
            }

            return false;
        }

        /// <summary>
        /// Move the given scene object into a new region depending on which region its absolute position has moved
        /// into.
        ///
        /// </summary>
        /// <param name="attemptedPosition">the attempted out of region position of the scene object</param>
        /// <param name="grp">the scene object that we're crossing</param>
        public void CrossPrimGroupIntoNewRegion(Vector3 attemptedPosition, SceneObjectGroup grp, bool silent)
        {
            if (grp == null)
                return;
            if (grp.IsDeleted)
                return;

            if (grp.RootPart.DIE_AT_EDGE)
            {
                // We remove the object here
                try
                {
                    DeleteSceneObject(grp, false);
                }
                catch (Exception)
                {
                    m_log.Warn("[SCENE]: exception when trying to remove the prim that crossed the border.");
                }
                return;
            }

            if (grp.RootPart.RETURN_AT_EDGE)
            {
                // We remove the object here
                try
                {
                    List<SceneObjectGroup> objects = new List<SceneObjectGroup>();
                    objects.Add(grp);
                    SceneObjectGroup[] objectsArray = objects.ToArray();
                    returnObjects(objectsArray, UUID.Zero);
                }
                catch (Exception)
                {
                    m_log.Warn("[SCENE]: exception when trying to return the prim that crossed the border.");
                }
                return;
            }

            if (m_teleportModule != null)
                m_teleportModule.Cross(grp, attemptedPosition, silent);
        }

        public Border GetCrossedBorder(Vector3 position, Cardinals gridline)
        {
            if (BordersLocked)
            {
                switch (gridline)
                {
                    case Cardinals.N:
                        lock (NorthBorders)
                        {
                            foreach (Border b in NorthBorders)
                            {
                                if (b.TestCross(position))
                                    return b;
                            }
                        }
                        break;
                    case Cardinals.S:
                        lock (SouthBorders)
                        {
                            foreach (Border b in SouthBorders)
                            {
                                if (b.TestCross(position))
                                    return b;
                            }
                        }

                        break;
                    case Cardinals.E:
                        lock (EastBorders)
                        {
                            foreach (Border b in EastBorders)
                            {
                                if (b.TestCross(position))
                                    return b;
                            }
                        }

                        break;
                    case Cardinals.W:

                        lock (WestBorders)
                        {
                            foreach (Border b in WestBorders)
                            {
                                if (b.TestCross(position))
                                    return b;
                            }
                        }
                        break;

                }
            }
            else
            {
                switch (gridline)
                {
                    case Cardinals.N:
                        foreach (Border b in NorthBorders)
                        {
                            if (b.TestCross(position))
                                return b;
                        }
                       
                        break;
                    case Cardinals.S:
                        foreach (Border b in SouthBorders)
                        {
                            if (b.TestCross(position))
                                return b;
                        }
                        break;
                    case Cardinals.E:
                        foreach (Border b in EastBorders)
                        {
                            if (b.TestCross(position))
                                return b;
                        }

                        break;
                    case Cardinals.W:
                        foreach (Border b in WestBorders)
                        {
                            if (b.TestCross(position))
                                return b;
                        }
                        break;

                }
            }
            

            return null;
        }

        public bool TestBorderCross(Vector3 position, Cardinals border)
        {
            if (BordersLocked)
            {
                switch (border)
                {
                    case Cardinals.N:
                        lock (NorthBorders)
                        {
                            foreach (Border b in NorthBorders)
                            {
                                if (b.TestCross(position))
                                    return true;
                            }
                        }
                        break;
                    case Cardinals.E:
                        lock (EastBorders)
                        {
                            foreach (Border b in EastBorders)
                            {
                                if (b.TestCross(position))
                                    return true;
                            }
                        }
                        break;
                    case Cardinals.S:
                        lock (SouthBorders)
                        {
                            foreach (Border b in SouthBorders)
                            {
                                if (b.TestCross(position))
                                    return true;
                            }
                        }
                        break;
                    case Cardinals.W:
                        lock (WestBorders)
                        {
                            foreach (Border b in WestBorders)
                            {
                                if (b.TestCross(position))
                                    return true;
                            }
                        }
                        break;
                }
            }
            else
            {
                switch (border)
                {
                    case Cardinals.N:
                        foreach (Border b in NorthBorders)
                        {
                            if (b.TestCross(position))
                                return true;
                        }
                        break;
                    case Cardinals.E:
                        foreach (Border b in EastBorders)
                        {
                            if (b.TestCross(position))
                                return true;
                        }
                        break;
                    case Cardinals.S:
                        foreach (Border b in SouthBorders)
                        {
                            if (b.TestCross(position))
                                return true;
                        }
                        break;
                    case Cardinals.W:
                        foreach (Border b in WestBorders)
                        {
                            if (b.TestCross(position))
                                return true;
                        }
                        break;
                }
            }
            return false;
        }


        /// <summary>
        /// Called when objects or attachments cross the border, or teleport, between regions.
        /// </summary>
        /// <param name="sog"></param>
        /// <returns></returns>
        public bool IncomingCreateObject(ISceneObject sog)
        {
            //m_log.DebugFormat(" >>> IncomingCreateObject(sog) <<< {0} deleted? {1} isAttach? {2}", ((SceneObjectGroup)sog).AbsolutePosition,
            //    ((SceneObjectGroup)sog).IsDeleted, ((SceneObjectGroup)sog).RootPart.IsAttachment);

            SceneObjectGroup newObject;
            try
            {
                newObject = (SceneObjectGroup)sog;
            }
            catch (Exception e)
            {
                m_log.WarnFormat("[SCENE]: Problem casting object: " + e.ToString());
                return false;
            }

            if (!AddSceneObject(newObject))
            {
                m_log.DebugFormat("[SCENE ({0})]: Problem adding scene object {1} ", RegionInfo.RegionName, sog.UUID);
                return false;
            }

            // For attachments, we need to wait until the agent is root
            // before we restart the scripts, or else some functions won't work.
            if (!newObject.IsAttachment)
            {
                newObject.RootPart.ParentGroup.CreateScriptInstances(0, false, DefaultScriptEngine, GetStateSource(newObject));
                newObject.ResumeScripts();
            }
            else
            {
                ScenePresence sp;
                if (TryGetScenePresence(newObject.OwnerID, out sp))
                {
                    // If the scene presence is here and already a root
                    // agent, we came from a ;egacy region. Start the scripts
                    // here as they used to start.
                    // TODO: Remove in 0.7.3
                    if (!sp.IsChildAgent)
                    {
                        newObject.RootPart.ParentGroup.CreateScriptInstances(0, false, DefaultScriptEngine, GetStateSource(newObject));
                        newObject.ResumeScripts();
                    }
                }
            }

            // Do this as late as possible so that listeners have full access to the incoming object
            EventManager.TriggerOnIncomingSceneObject(newObject);

            return true;
        }

        /// <summary>
        /// Attachment rezzing
        /// </summary>
        /// <param name="userID">Agent Unique ID</param>
        /// <param name="itemID">Object ID</param>
        /// <returns>False</returns>
        public virtual bool IncomingCreateObject(UUID userID, UUID itemID)
        {
            //m_log.DebugFormat(" >>> IncomingCreateObject(userID, itemID) <<< {0} {1}", userID, itemID);
            
            ScenePresence sp = GetScenePresence(userID);
            if (sp != null && AttachmentsModule != null)
            {
                uint attPt = (uint)sp.Appearance.GetAttachpoint(itemID);
                AttachmentsModule.RezSingleAttachmentFromInventory(sp.ControllingClient, itemID, attPt);
            }

            return false;
        }

        /// <summary>
        /// Adds a Scene Object group to the Scene.
        /// Verifies that the creator of the object is not banned from the simulator.
        /// Checks if the item is an Attachment
        /// </summary>
        /// <param name="sceneObject"></param>
        /// <returns>True if the SceneObjectGroup was added, False if it was not</returns>
        public bool AddSceneObject(SceneObjectGroup sceneObject)
        {
            // If the user is banned, we won't let any of their objects
            // enter. Period.
            //
            if (m_regInfo.EstateSettings.IsBanned(sceneObject.OwnerID))
            {
                m_log.Info("[INTERREGION]: Denied prim crossing for " +
                        "banned avatar");

                return false;
            }

            sceneObject.SetScene(this);

            // Force allocation of new LocalId
            //
            SceneObjectPart[] parts = sceneObject.Parts;
            for (int i = 0; i < parts.Length; i++)
                parts[i].LocalId = 0;

            if (sceneObject.IsAttachmentCheckFull()) // Attachment
            {
                sceneObject.RootPart.AddFlag(PrimFlags.TemporaryOnRez);
                sceneObject.RootPart.AddFlag(PrimFlags.Phantom);
                      
                // Don't sent a full update here because this will cause full updates to be sent twice for 
                // attachments on region crossings, resulting in viewer glitches.
                AddRestoredSceneObject(sceneObject, false, false, false);

                // Handle attachment special case
                SceneObjectPart RootPrim = sceneObject.RootPart;

                // Fix up attachment Parent Local ID
                ScenePresence sp = GetScenePresence(sceneObject.OwnerID);

                if (sp != null)
                {
                    SceneObjectGroup grp = sceneObject;

                    m_log.DebugFormat(
                        "[ATTACHMENT]: Received attachment {0}, inworld asset id {1}", grp.GetFromItemID(), grp.UUID);
                    m_log.DebugFormat(
                        "[ATTACHMENT]: Attach to avatar {0} at position {1}", sp.UUID, grp.AbsolutePosition);

                    RootPrim.RemFlag(PrimFlags.TemporaryOnRez);
                    
                    if (AttachmentsModule != null)
                        AttachmentsModule.AttachObject(sp.ControllingClient, grp, 0, false);
                }
                else
                {
                    RootPrim.RemFlag(PrimFlags.TemporaryOnRez);
                    RootPrim.AddFlag(PrimFlags.TemporaryOnRez);
                }
            }
            else
            {
                AddRestoredSceneObject(sceneObject, true, false);

                if (!Permissions.CanObjectEntry(sceneObject.UUID,
                        true, sceneObject.AbsolutePosition))
                {
                    // Deny non attachments based on parcel settings
                    //
                    m_log.Info("[INTERREGION]: Denied prim crossing " +
                            "because of parcel settings");

                    DeleteSceneObject(sceneObject, false);

                    return false;
                }
            }

            return true;
        }

        private int GetStateSource(SceneObjectGroup sog)
        {
            ScenePresence sp = GetScenePresence(sog.OwnerID);

            if (sp != null)
                return sp.GetStateSource();

            return 2; // StateSource.PrimCrossing
        }

        #endregion

        #region Add/Remove Avatar Methods

        /// <summary>
        /// Adding a New Client and Create a Presence for it.
        /// </summary>
        /// <param name="client"></param>
        public override void AddNewClient(IClientAPI client)
        {
            //AddNewClient2(client, true);
            AddNewClient2(client, false, true);
        }
        //public void AddNewClient2(IClientAPI client, bool managed)
        public void AddNewClient2(IClientAPI client, bool isSyncedAvatar, bool rezAttachment)
        {

            AgentCircuitData aCircuit = m_authenticateHandler.GetAgentCircuitData(client.CircuitCode);
            bool vialogin = false;

            // REGION SYNC
            if (!RegionSyncEnabled)
            {
                if (aCircuit == null) // no good, didn't pass NewUserConnection successfully
                    return;

                vialogin = (aCircuit.teleportFlags & (uint)Constants.TeleportFlags.ViaHGLogin) != 0 ||
                           (aCircuit.teleportFlags & (uint)Constants.TeleportFlags.ViaLogin) != 0;
            }

            CheckHeartbeat();

            if (GetScenePresence(client.AgentId) == null) // ensure there is no SP here
            {
                m_log.DebugFormat("[SCENE ({0})]: Restoring agent {1} ({2})", m_regionName, client.Name, client.AgentId);

                m_clientManager.Add(client);
                SubscribeToClientEvents(client);

                ScenePresence sp = m_sceneGraph.CreateAndAddChildScenePresence(client, aCircuit == null ? null : aCircuit.Appearance);
                sp.IsSyncedAvatar = isSyncedAvatar;
                m_eventManager.TriggerOnNewPresence(sp);

                //presence.initializeScenePresence(client, RegionInfo, this);
                if(aCircuit != null)
                    sp.TeleportFlags = (TeleportFlags)aCircuit.teleportFlags;

                // HERE!!! Do the initial attachments right here
                // first agent upon login is a root agent by design.
                // All other AddNewClient calls find aCircuit.child to be true
                // REGION SYNC (Circuit might be null)
                if (aCircuit == null || (aCircuit != null && aCircuit.child == false))
                {
                    sp.IsChildAgent = false;
                    if(rezAttachment)
                        Util.FireAndForget(delegate(object o) { sp.RezAttachments(); });
                }
            }

            if (GetScenePresence(client.AgentId) != null)
            {
                m_LastLogin = Util.EnvironmentTickCount();

                // Cache the user's name
                CacheUserName(aCircuit);

                EventManager.TriggerOnNewClient(client);
                if (vialogin)
                    EventManager.TriggerOnClientLogin(client);
            }
        }

        private void CacheUserName(AgentCircuitData aCircuit)
        {
            IUserManagement uMan = RequestModuleInterface<IUserManagement>();
            if (uMan != null)
            {
                string homeURL = string.Empty;
                string first = aCircuit.firstname, last = aCircuit.lastname;
                if (aCircuit.ServiceURLs.ContainsKey("HomeURI"))
                    homeURL = aCircuit.ServiceURLs["HomeURI"].ToString();
                if (aCircuit.lastname.StartsWith("@"))
                {
                    string[] parts = aCircuit.firstname.Split('.');
                    if (parts.Length >= 2)
                    {
                        first = parts[0];
                        last = parts[1];
                    }
                }
                uMan.AddUser(aCircuit.AgentID, first, last, homeURL);
            }
        }

        private bool VerifyClient(AgentCircuitData aCircuit, System.Net.IPEndPoint ep, out bool vialogin)
        {
            vialogin = false;
            
            // Do the verification here
            if ((aCircuit.teleportFlags & (uint)Constants.TeleportFlags.ViaHGLogin) != 0)
            {
                m_log.DebugFormat("[SCENE]: Incoming client {0} {1} in region {2} via HG login", aCircuit.firstname, aCircuit.lastname, RegionInfo.RegionName);
                vialogin = true;
                IUserAgentVerificationModule userVerification = RequestModuleInterface<IUserAgentVerificationModule>();
                if (userVerification != null && ep != null)
                {
                    if (!userVerification.VerifyClient(aCircuit, ep.Address.ToString()))
                    {
                        // uh-oh, this is fishy
                        m_log.DebugFormat("[SCENE]: User Client Verification for {0} {1} in {2} returned false", aCircuit.firstname, aCircuit.lastname, RegionInfo.RegionName);
                        return false;
                    }
                    else
                        m_log.DebugFormat("[SCENE]: User Client Verification for {0} {1} in {2} returned true", aCircuit.firstname, aCircuit.lastname, RegionInfo.RegionName);

                }
            }

            else if ((aCircuit.teleportFlags & (uint)Constants.TeleportFlags.ViaLogin) != 0)
            {
                m_log.DebugFormat("[SCENE ({0})]: Incoming client {1} {2} via regular login. Client IP verification not performed.",
                    m_regionName, aCircuit.firstname, aCircuit.lastname);
                vialogin = true;
            }

            return true;
        }

        // Called by Caps, on the first HTTP contact from the client
        public override bool CheckClient(UUID agentID, System.Net.IPEndPoint ep)
        {
            AgentCircuitData aCircuit = m_authenticateHandler.GetAgentCircuitData(agentID);
            if (aCircuit != null)
            {
                bool vialogin = false;
                if (!VerifyClient(aCircuit, ep, out vialogin))
                {
                    // if it doesn't pass, we remove the agentcircuitdata altogether
                    // and the scene presence and the client, if they exist
                    try
                    {
                        // We need to wait for the client to make UDP contact first.
                        // It's the UDP contact that creates the scene presence
                        ScenePresence sp = WaitGetScenePresence(agentID);
                        if (sp != null)
                        {
                            PresenceService.LogoutAgent(sp.ControllingClient.SessionId);

                            sp.ControllingClient.Close();
                        }
                        else
                        {
                            m_log.WarnFormat("[SCENE]: Could not find scene presence for {0}", agentID);
                        }
                        // BANG! SLASH!
                        m_authenticateHandler.RemoveCircuit(agentID);

                        return false;
                    }
                    catch (Exception e)
                    {
                        m_log.DebugFormat("[SCENE]: Exception while closing aborted client: {0}", e.StackTrace);
                    }
                }
                else
                    return true;
            }

            return false;
        }

        /// <summary>
        /// Register for events from the client
        /// </summary>
        /// <param name="client">The IClientAPI of the connected client</param>
        public virtual void SubscribeToClientEvents(IClientAPI client)
        {
            SubscribeToClientTerrainEvents(client);
            SubscribeToClientPrimEvents(client);
            SubscribeToClientPrimRezEvents(client);
            SubscribeToClientInventoryEvents(client);
            SubscribeToClientTeleportEvents(client);
            SubscribeToClientScriptEvents(client);
            SubscribeToClientParcelEvents(client);
            SubscribeToClientGridEvents(client);
            SubscribeToClientNetworkEvents(client);
        }

        public virtual void SubscribeToClientTerrainEvents(IClientAPI client)
        {
            client.OnRegionHandShakeReply += SendLayerData;
        }
        
        public virtual void SubscribeToClientPrimEvents(IClientAPI client)
        {
            client.OnUpdatePrimGroupPosition += m_sceneGraph.UpdatePrimPosition;
            client.OnUpdatePrimSinglePosition += m_sceneGraph.UpdatePrimSinglePosition;
            client.OnUpdatePrimGroupRotation += m_sceneGraph.UpdatePrimRotation;
            client.OnUpdatePrimGroupMouseRotation += m_sceneGraph.UpdatePrimRotation;
            client.OnUpdatePrimSingleRotation += m_sceneGraph.UpdatePrimSingleRotation;
            client.OnUpdatePrimSingleRotationPosition += m_sceneGraph.UpdatePrimSingleRotationPosition;
            client.OnUpdatePrimScale += m_sceneGraph.UpdatePrimScale;
            client.OnUpdatePrimGroupScale += m_sceneGraph.UpdatePrimGroupScale;
            client.OnUpdateExtraParams += m_sceneGraph.UpdateExtraParam;
            client.OnUpdatePrimShape += m_sceneGraph.UpdatePrimShape;
            client.OnUpdatePrimTexture += m_sceneGraph.UpdatePrimTexture;
            client.OnObjectRequest += RequestPrim;
            client.OnObjectSelect += SelectPrim;
            client.OnObjectDeselect += DeselectPrim;
            client.OnGrabUpdate += m_sceneGraph.MoveObject;
            client.OnSpinStart += m_sceneGraph.SpinStart;
            client.OnSpinUpdate += m_sceneGraph.SpinObject;
            client.OnDeRezObject += DeRezObjects;
            
            client.OnObjectName += m_sceneGraph.PrimName;
            client.OnObjectClickAction += m_sceneGraph.PrimClickAction;
            client.OnObjectMaterial += m_sceneGraph.PrimMaterial;
            client.OnLinkObjects += LinkObjects;
            client.OnDelinkObjects += DelinkObjects;
            client.OnObjectDuplicate += m_sceneGraph.DuplicateObject;
            client.OnObjectDuplicateOnRay += doObjectDuplicateOnRay;
            client.OnUpdatePrimFlags += m_sceneGraph.UpdatePrimFlags;
            client.OnRequestObjectPropertiesFamily += m_sceneGraph.RequestObjectPropertiesFamily;
            client.OnObjectPermissions += HandleObjectPermissionsUpdate;
            //DSG SYNC: return the code back to its original OpenSim version
            //if (IsSyncedServer())
            //{
                client.OnGrabObject += ProcessObjectGrab;
                client.OnGrabUpdate += ProcessObjectGrabUpdate;
                client.OnDeGrabObject += ProcessObjectDeGrab;
            //}
            client.OnUndo += m_sceneGraph.HandleUndo;
            client.OnRedo += m_sceneGraph.HandleRedo;
            client.OnObjectDescription += m_sceneGraph.PrimDescription;
            client.OnObjectDrop += m_sceneGraph.DropObject;
            client.OnObjectIncludeInSearch += m_sceneGraph.MakeObjectSearchable;
            client.OnObjectOwner += ObjectOwner;
        }

        public virtual void SubscribeToClientPrimRezEvents(IClientAPI client)
        {
            client.OnAddPrim += AddNewPrim;
            client.OnRezObject += RezObject;
        }

        public virtual void SubscribeToClientInventoryEvents(IClientAPI client)
        {
            
            client.OnLinkInventoryItem += HandleLinkInventoryItem;
            client.OnCreateNewInventoryFolder += HandleCreateInventoryFolder;
            client.OnUpdateInventoryFolder += HandleUpdateInventoryFolder;
            client.OnMoveInventoryFolder += HandleMoveInventoryFolder; // 2; //!!
            client.OnFetchInventoryDescendents += HandleFetchInventoryDescendents;
            client.OnPurgeInventoryDescendents += HandlePurgeInventoryDescendents; // 2; //!!
            client.OnFetchInventory += HandleFetchInventory;
            client.OnUpdateInventoryItem += UpdateInventoryItemAsset;
            client.OnCopyInventoryItem += CopyInventoryItem;
            client.OnMoveInventoryItem += MoveInventoryItem;
            client.OnRemoveInventoryItem += RemoveInventoryItem;
            client.OnRemoveInventoryFolder += RemoveInventoryFolder;
            client.OnRezScript += RezScript;
            client.OnRequestTaskInventory += RequestTaskInventory;
            client.OnRemoveTaskItem += RemoveTaskInventory;
            client.OnUpdateTaskInventory += UpdateTaskInventory;
            client.OnMoveTaskItem += ClientMoveTaskInventoryItem;
        }

        public virtual void SubscribeToClientTeleportEvents(IClientAPI client)
        {
            client.OnTeleportLocationRequest += RequestTeleportLocation;
        }

        public virtual void SubscribeToClientScriptEvents(IClientAPI client)
        {
            client.OnScriptReset += ProcessScriptReset;
            client.OnGetScriptRunning += GetScriptRunning;
            client.OnSetScriptRunning += SetScriptRunning;
        }

        public virtual void SubscribeToClientParcelEvents(IClientAPI client)
        {
            client.OnObjectGroupRequest += m_sceneGraph.HandleObjectGroupUpdate;
            client.OnParcelReturnObjectsRequest += LandChannel.ReturnObjectsInParcel;
            client.OnParcelSetOtherCleanTime += LandChannel.SetParcelOtherCleanTime;
            client.OnParcelBuy += ProcessParcelBuy;
        }

        public virtual void SubscribeToClientGridEvents(IClientAPI client)
        {
            //client.OnNameFromUUIDRequest += HandleUUIDNameRequest;
            client.OnMoneyTransferRequest += ProcessMoneyTransferRequest;
            client.OnAvatarPickerRequest += ProcessAvatarPickerRequest;
            client.OnSetStartLocationRequest += SetHomeRezPoint;
            client.OnRegionHandleRequest += RegionHandleRequest;
        }
        
        public virtual void SubscribeToClientNetworkEvents(IClientAPI client)
        {
            client.OnNetworkStatsUpdate += StatsReporter.AddPacketsStats;
            client.OnViewerEffect += ProcessViewerEffect;
        }

        /// <summary>
        /// Unsubscribe the client from events.
        /// </summary>
        /// FIXME: Not called anywhere!
        /// <param name="client">The IClientAPI of the client</param>
        public virtual void UnSubscribeToClientEvents(IClientAPI client)
        {
            UnSubscribeToClientTerrainEvents(client);
            UnSubscribeToClientPrimEvents(client);
            UnSubscribeToClientPrimRezEvents(client);
            UnSubscribeToClientInventoryEvents(client);
            UnSubscribeToClientTeleportEvents(client);
            UnSubscribeToClientScriptEvents(client);
            UnSubscribeToClientParcelEvents(client);
            UnSubscribeToClientGridEvents(client);
            UnSubscribeToClientNetworkEvents(client);
        }

        public virtual void UnSubscribeToClientTerrainEvents(IClientAPI client)
        {
            client.OnRegionHandShakeReply -= SendLayerData;
        }

        public virtual void UnSubscribeToClientPrimEvents(IClientAPI client)
        {
            client.OnUpdatePrimGroupPosition -= m_sceneGraph.UpdatePrimPosition;
            client.OnUpdatePrimSinglePosition -= m_sceneGraph.UpdatePrimSinglePosition;
            client.OnUpdatePrimGroupRotation -= m_sceneGraph.UpdatePrimRotation;
            client.OnUpdatePrimGroupMouseRotation -= m_sceneGraph.UpdatePrimRotation;
            client.OnUpdatePrimSingleRotation -= m_sceneGraph.UpdatePrimSingleRotation;
            client.OnUpdatePrimSingleRotationPosition -= m_sceneGraph.UpdatePrimSingleRotationPosition;
            client.OnUpdatePrimScale -= m_sceneGraph.UpdatePrimScale;
            client.OnUpdatePrimGroupScale -= m_sceneGraph.UpdatePrimGroupScale;
            client.OnUpdateExtraParams -= m_sceneGraph.UpdateExtraParam;
            client.OnUpdatePrimShape -= m_sceneGraph.UpdatePrimShape;
            client.OnUpdatePrimTexture -= m_sceneGraph.UpdatePrimTexture;
            client.OnObjectRequest -= RequestPrim;
            client.OnObjectSelect -= SelectPrim;
            client.OnObjectDeselect -= DeselectPrim;
            client.OnGrabUpdate -= m_sceneGraph.MoveObject;
            client.OnSpinStart -= m_sceneGraph.SpinStart;
            client.OnSpinUpdate -= m_sceneGraph.SpinObject;
            client.OnDeRezObject -= DeRezObjects;
            client.OnObjectName -= m_sceneGraph.PrimName;
            client.OnObjectClickAction -= m_sceneGraph.PrimClickAction;
            client.OnObjectMaterial -= m_sceneGraph.PrimMaterial;
            client.OnLinkObjects -= LinkObjects;
            client.OnDelinkObjects -= DelinkObjects;
            client.OnObjectDuplicate -= m_sceneGraph.DuplicateObject;
            client.OnObjectDuplicateOnRay -= doObjectDuplicateOnRay;
            client.OnUpdatePrimFlags -= m_sceneGraph.UpdatePrimFlags;
            client.OnRequestObjectPropertiesFamily -= m_sceneGraph.RequestObjectPropertiesFamily;
            client.OnObjectPermissions -= HandleObjectPermissionsUpdate;
            client.OnGrabObject -= ProcessObjectGrab;
            client.OnDeGrabObject -= ProcessObjectDeGrab;
            client.OnUndo -= m_sceneGraph.HandleUndo;
            client.OnRedo -= m_sceneGraph.HandleRedo;
            client.OnObjectDescription -= m_sceneGraph.PrimDescription;
            client.OnObjectDrop -= m_sceneGraph.DropObject;
            client.OnObjectIncludeInSearch -= m_sceneGraph.MakeObjectSearchable;
            client.OnObjectOwner -= ObjectOwner;
        }

        public virtual void UnSubscribeToClientPrimRezEvents(IClientAPI client)
        {
            client.OnAddPrim -= AddNewPrim;
            client.OnRezObject -= RezObject;
        }

        public virtual void UnSubscribeToClientInventoryEvents(IClientAPI client)
        {
            
            client.OnCreateNewInventoryFolder -= HandleCreateInventoryFolder;
            client.OnUpdateInventoryFolder -= HandleUpdateInventoryFolder;
            client.OnMoveInventoryFolder -= HandleMoveInventoryFolder; // 2; //!!
            client.OnFetchInventoryDescendents -= HandleFetchInventoryDescendents;
            client.OnPurgeInventoryDescendents -= HandlePurgeInventoryDescendents; // 2; //!!
            client.OnFetchInventory -= HandleFetchInventory;
            client.OnUpdateInventoryItem -= UpdateInventoryItemAsset;
            client.OnCopyInventoryItem -= CopyInventoryItem;
            client.OnMoveInventoryItem -= MoveInventoryItem;
            client.OnRemoveInventoryItem -= RemoveInventoryItem;
            client.OnRemoveInventoryFolder -= RemoveInventoryFolder;
            client.OnRezScript -= RezScript;
            client.OnRequestTaskInventory -= RequestTaskInventory;
            client.OnRemoveTaskItem -= RemoveTaskInventory;
            client.OnUpdateTaskInventory -= UpdateTaskInventory;
            client.OnMoveTaskItem -= ClientMoveTaskInventoryItem;
        }

        public virtual void UnSubscribeToClientTeleportEvents(IClientAPI client)
        {
            client.OnTeleportLocationRequest -= RequestTeleportLocation;
            //client.OnTeleportLandmarkRequest -= RequestTeleportLandmark;
            //client.OnTeleportHomeRequest -= TeleportClientHome;
        }

        public virtual void UnSubscribeToClientScriptEvents(IClientAPI client)
        {
            client.OnScriptReset -= ProcessScriptReset;
            client.OnGetScriptRunning -= GetScriptRunning;
            client.OnSetScriptRunning -= SetScriptRunning;
        }

        public virtual void UnSubscribeToClientParcelEvents(IClientAPI client)
        {
            client.OnObjectGroupRequest -= m_sceneGraph.HandleObjectGroupUpdate;
            client.OnParcelReturnObjectsRequest -= LandChannel.ReturnObjectsInParcel;
            client.OnParcelSetOtherCleanTime -= LandChannel.SetParcelOtherCleanTime;
            client.OnParcelBuy -= ProcessParcelBuy;
        }

        public virtual void UnSubscribeToClientGridEvents(IClientAPI client)
        {
            //client.OnNameFromUUIDRequest -= HandleUUIDNameRequest;
            client.OnMoneyTransferRequest -= ProcessMoneyTransferRequest;
            client.OnAvatarPickerRequest -= ProcessAvatarPickerRequest;
            client.OnSetStartLocationRequest -= SetHomeRezPoint;
            client.OnRegionHandleRequest -= RegionHandleRequest;
        }

        public virtual void UnSubscribeToClientNetworkEvents(IClientAPI client)
        {
            client.OnNetworkStatsUpdate -= StatsReporter.AddPacketsStats;
            client.OnViewerEffect -= ProcessViewerEffect;
        }

        /// <summary>
        /// Teleport an avatar to their home region
        /// </summary>
        /// <param name="agentId">The avatar's Unique ID</param>
        /// <param name="client">The IClientAPI for the client</param>
        public virtual void TeleportClientHome(UUID agentId, IClientAPI client)
        {
            if (m_teleportModule != null)
                m_teleportModule.TeleportHome(agentId, client);
            else
            {
                m_log.DebugFormat("[SCENE]: Unable to teleport user home: no AgentTransferModule is active");
                client.SendTeleportFailed("Unable to perform teleports on this simulator.");
            }
        }

        /// <summary>
        /// Duplicates object specified by localID at position raycasted against RayTargetObject using 
        /// RayEnd and RayStart to determine what the angle of the ray is
        /// </summary>
        /// <param name="localID">ID of object to duplicate</param>
        /// <param name="dupeFlags"></param>
        /// <param name="AgentID">Agent doing the duplication</param>
        /// <param name="GroupID">Group of new object</param>
        /// <param name="RayTargetObj">The target of the Ray</param>
        /// <param name="RayEnd">The ending of the ray (farthest away point)</param>
        /// <param name="RayStart">The Beginning of the ray (closest point)</param>
        /// <param name="BypassRaycast">Bool to bypass raycasting</param>
        /// <param name="RayEndIsIntersection">The End specified is the place to add the object</param>
        /// <param name="CopyCenters">Position the object at the center of the face that it's colliding with</param>
        /// <param name="CopyRotates">Rotate the object the same as the localID object</param>
        public void doObjectDuplicateOnRay(uint localID, uint dupeFlags, UUID AgentID, UUID GroupID,
                                           UUID RayTargetObj, Vector3 RayEnd, Vector3 RayStart,
                                           bool BypassRaycast, bool RayEndIsIntersection, bool CopyCenters, bool CopyRotates)
        {
            Vector3 pos;
            const bool frontFacesOnly = true;
            //m_log.Info("HITTARGET: " + RayTargetObj.ToString() + ", COPYTARGET: " + localID.ToString());
            SceneObjectPart target = GetSceneObjectPart(localID);
            SceneObjectPart target2 = GetSceneObjectPart(RayTargetObj);

            if (target != null && target2 != null)
            {
                Vector3 direction = Vector3.Normalize(RayEnd - RayStart);
                Vector3 AXOrigin = new Vector3(RayStart.X, RayStart.Y, RayStart.Z);
                Vector3 AXdirection = new Vector3(direction.X, direction.Y, direction.Z);

                if (target2.ParentGroup != null)
                {
                    pos = target2.AbsolutePosition;
                    //m_log.Info("[OBJECT_REZ]: TargetPos: " + pos.ToString() + ", RayStart: " + RayStart.ToString() + ", RayEnd: " + RayEnd.ToString() + ", Volume: " + Util.GetDistanceTo(RayStart,RayEnd).ToString() + ", mag1: " + Util.GetMagnitude(RayStart).ToString() + ", mag2: " + Util.GetMagnitude(RayEnd).ToString());

                    // TODO: Raytrace better here

                    //EntityIntersection ei = m_sceneGraph.GetClosestIntersectingPrim(new Ray(AXOrigin, AXdirection));
                    Ray NewRay = new Ray(AXOrigin, AXdirection);

                    // Ray Trace against target here
                    EntityIntersection ei = target2.TestIntersectionOBB(NewRay, Quaternion.Identity, frontFacesOnly, CopyCenters);

                    // Un-comment out the following line to Get Raytrace results printed to the console.
                    //m_log.Info("[RAYTRACERESULTS]: Hit:" + ei.HitTF.ToString() + " Point: " + ei.ipoint.ToString() + " Normal: " + ei.normal.ToString());
                    float ScaleOffset = 0.5f;

                    // If we hit something
                    if (ei.HitTF)
                    {
                        Vector3 scale = target.Scale;
                        Vector3 scaleComponent = new Vector3(ei.AAfaceNormal.X, ei.AAfaceNormal.Y, ei.AAfaceNormal.Z);
                        if (scaleComponent.X != 0) ScaleOffset = scale.X;
                        if (scaleComponent.Y != 0) ScaleOffset = scale.Y;
                        if (scaleComponent.Z != 0) ScaleOffset = scale.Z;
                        ScaleOffset = Math.Abs(ScaleOffset);
                        Vector3 intersectionpoint = new Vector3(ei.ipoint.X, ei.ipoint.Y, ei.ipoint.Z);
                        Vector3 normal = new Vector3(ei.normal.X, ei.normal.Y, ei.normal.Z);
                        Vector3 offset = normal * (ScaleOffset / 2f);
                        pos = intersectionpoint + offset;

                        // stick in offset format from the original prim
                        pos = pos - target.ParentGroup.AbsolutePosition;
                        if (CopyRotates)
                        {
                            Quaternion worldRot = target2.GetWorldRotation();

                            // SceneObjectGroup obj = m_sceneGraph.DuplicateObject(localID, pos, target.GetEffectiveObjectFlags(), AgentID, GroupID, worldRot);
                            m_sceneGraph.DuplicateObject(localID, pos, target.GetEffectiveObjectFlags(), AgentID, GroupID, worldRot);
                            //obj.Rotation = worldRot;
                            //obj.UpdateGroupRotationR(worldRot);
                        }
                        else
                        {
                            m_sceneGraph.DuplicateObject(localID, pos, target.GetEffectiveObjectFlags(), AgentID, GroupID);
                        }
                    }

                    return;
                }

                return;
            }
        }

        /// <summary>
        /// Sets the Home Point.   The LoginService uses this to know where to put a user when they log-in
        /// </summary>
        /// <param name="remoteClient"></param>
        /// <param name="regionHandle"></param>
        /// <param name="position"></param>
        /// <param name="lookAt"></param>
        /// <param name="flags"></param>
        public virtual void SetHomeRezPoint(IClientAPI remoteClient, ulong regionHandle, Vector3 position, Vector3 lookAt, uint flags)
        {
            if (GridUserService != null && GridUserService.SetHome(remoteClient.AgentId.ToString(), RegionInfo.RegionID, position, lookAt))
                // FUBAR ALERT: this needs to be "Home position set." so the viewer saves a home-screenshot.
                m_dialogModule.SendAlertToUser(remoteClient, "Home position set.");
            else
                m_dialogModule.SendAlertToUser(remoteClient, "Set Home request Failed.");
        }

        /// <summary>
        /// Get the avatar apperance for the given client.
        /// </summary>
        /// <param name="client"></param>
        /// <param name="appearance"></param>
        public void GetAvatarAppearance(IClientAPI client, out AvatarAppearance appearance)
        {
            AgentCircuitData aCircuit = m_authenticateHandler.GetAgentCircuitData(client.CircuitCode);

            if (aCircuit == null)
            {
                m_log.DebugFormat("[APPEARANCE] Client did not supply a circuit. Non-Linden? Creating default appearance.");
                appearance = new AvatarAppearance(client.AgentId);
                return;
            }

            appearance = aCircuit.Appearance;
            if (appearance == null)
            {
                m_log.DebugFormat("[APPEARANCE]: Appearance not found in {0}, returning default", RegionInfo.RegionName);
                appearance = new AvatarAppearance(client.AgentId);
            }
        }

        /// <summary>
        /// Remove the given client from the scene.
        /// </summary>
        /// <param name="agentID"></param>
        public override void RemoveClient(UUID agentID)
        {
            CheckHeartbeat();
            bool childagentYN = false;
            ScenePresence avatar = GetScenePresence(agentID);
            if (avatar != null)
            {
                childagentYN = avatar.IsChildAgent;

                if (avatar.ParentID != 0)
                {
                    avatar.StandUp();
                }

                try
                {
                    m_log.DebugFormat(
                        "[SCENE]: Removing {0} agent {1} from region {2}",
                        (childagentYN ? "child" : "root"), agentID, RegionInfo.RegionName);

                    m_sceneGraph.removeUserCount(!childagentYN);

                    // If there is a CAPS handler, remove it now. 
                    // A Synced server region will not have a CAPS handler for its presences
                    if (CapsModule != null && CapsModule.GetCapsForUser(agentID) != null)
                        CapsModule.RemoveCaps(agentID);

                    // REFACTORING PROBLEM -- well not really a problem, but just to point out that whatever
                    // this method is doing is HORRIBLE!!!
                    avatar.Scene.NeedSceneCacheClear(avatar.UUID);

                    if (!avatar.IsChildAgent)
                    {
                        //List<ulong> childknownRegions = new List<ulong>();
                        //List<ulong> ckn = avatar.KnownChildRegionHandles;
                        //for (int i = 0; i < ckn.Count; i++)
                        //{
                        //    childknownRegions.Add(ckn[i]);
                        //}
                        List<ulong> regions = new List<ulong>(avatar.KnownChildRegionHandles);
                        regions.Remove(RegionInfo.RegionHandle);
                        m_sceneGridService.SendCloseChildAgentConnections(agentID, regions);
                    }
                    m_eventManager.TriggerClientClosed(agentID, this);
                }
                catch (NullReferenceException)
                {
                    // We don't know which count to remove it from
                    // Avatar is already disposed :/
                }

                m_eventManager.TriggerOnRemovePresence(agentID);

                if (avatar != null && (!avatar.IsChildAgent))
                    avatar.SaveChangedAttachments();

                ForEachClient(
                    delegate(IClientAPI client)
                    {
                        //We can safely ignore null reference exceptions.  It means the avatar is dead and cleaned up anyway
                        try { client.SendKillObject(avatar.RegionHandle, avatar.LocalId); }
                        catch (NullReferenceException) { }
                    });

                // Don't try to send kills to clients if this is a synced server.
                // The client closed event will trigger the broadcast to client managers
                if(!IsSyncedServer())
                {
                    ForEachClient(
                        delegate(IClientAPI client)
                        {
                            //We can safely ignore null reference exceptions.  It means the avatar is dead and cleaned up anyway
                            try { client.SendKillObject(avatar.RegionHandle, avatar.LocalId); }
                            catch (NullReferenceException) { }
                        });


                    IAgentAssetTransactions agentTransactions = this.RequestModuleInterface<IAgentAssetTransactions>();
                    if (agentTransactions != null)
                    {
                        agentTransactions.RemoveAgentAssetTransactions(agentID);
                    }
                }

                // Remove the avatar from the scene
                m_sceneGraph.RemoveScenePresence(agentID);
                m_clientManager.Remove(agentID);

                //DSG
                // We need to keep track of this state in case this group is still queued for sync'ing.
                avatar.IsDeleted = true;
                //end of DSG

                try
                {
                    avatar.Close();
                }
                catch (NullReferenceException)
                {
                    //We can safely ignore null reference exceptions.  It means the avatar are dead and cleaned up anyway.
                }
                catch (Exception e)
                {
                    m_log.Error("[SCENE] Scene.cs:RemoveClient exception: " + e.ToString());
                }

                m_authenticateHandler.RemoveCircuit(avatar.ControllingClient.CircuitCode);
                CleanDroppedAttachments();
                //m_log.InfoFormat("[SCENE] Memory pre  GC {0}", System.GC.GetTotalMemory(false));
                //m_log.InfoFormat("[SCENE] Memory post GC {0}", System.GC.GetTotalMemory(true));
            }
        }

        /// <summary>
        /// Removes region from an avatar's known region list.  This coincides with child agents.  For each child agent, there will be a known region entry.
        /// 
        /// </summary>
        /// <param name="avatarID"></param>
        /// <param name="regionslst"></param>
        public void HandleRemoveKnownRegionsFromAvatar(UUID avatarID, List<ulong> regionslst)
        {
            ScenePresence av = GetScenePresence(avatarID);
            if (av != null)
            {
                lock (av)
                {
                    for (int i = 0; i < regionslst.Count; i++)
                    {
                        av.KnownChildRegionHandles.Remove(regionslst[i]);
                    }
                }
            }
        }

        #endregion

        #region Entities

        public void SendKillObject(uint localID)
        {
            SceneObjectPart part = GetSceneObjectPart(localID);
            if (part != null) // It is a prim
            {
                if (part.ParentGroup != null && !part.ParentGroup.IsDeleted) // Valid
                {
                    if (part.ParentGroup.RootPart != part) // Child part
                        return;
                }
            }

            ForEachClient(delegate(IClientAPI client) { client.SendKillObject(m_regionHandle, localID); });

            //DSG SYNC: object remove should be handled through RegionSyncModule
            // REGION SYNC
            /*
            if( IsSyncedServer() )
                RegionSyncServerModule.DeleteObject(m_regionHandle, localID, part);
             * */ 
        }

        #endregion

        #region RegionComms

        /// <summary>
        /// Register the methods that should be invoked when this scene receives various incoming events
        /// </summary>
        public void RegisterCommsEvents()
        {
            m_sceneGridService.OnAvatarCrossingIntoRegion += AgentCrossing;
            m_sceneGridService.OnCloseAgentConnection += IncomingCloseAgent;
            //m_eventManager.OnRegionUp += OtherRegionUp;
            //m_sceneGridService.OnChildAgentUpdate += IncomingChildAgentDataUpdate;
            //m_sceneGridService.OnRemoveKnownRegionFromAvatar += HandleRemoveKnownRegionsFromAvatar;
            m_sceneGridService.OnLogOffUser += HandleLogOffUserFromGrid;
            m_sceneGridService.KiPrimitive += SendKillObject;
            m_sceneGridService.OnGetLandData += GetLandData;
        }

        /// <summary>
        /// Deregister this scene from receiving incoming region events
        /// </summary>
        public void UnRegisterRegionWithComms()
        {
            m_sceneGridService.KiPrimitive -= SendKillObject;
            m_sceneGridService.OnLogOffUser -= HandleLogOffUserFromGrid;
            //m_sceneGridService.OnRemoveKnownRegionFromAvatar -= HandleRemoveKnownRegionsFromAvatar;
            //m_sceneGridService.OnChildAgentUpdate -= IncomingChildAgentDataUpdate;
            //m_eventManager.OnRegionUp -= OtherRegionUp;
            m_sceneGridService.OnAvatarCrossingIntoRegion -= AgentCrossing;
            m_sceneGridService.OnCloseAgentConnection -= IncomingCloseAgent;
            m_sceneGridService.OnGetLandData -= GetLandData;

            // this does nothing; should be removed
            m_sceneGridService.Close();

            if (!GridService.DeregisterRegion(m_regInfo.RegionID))
                m_log.WarnFormat("[SCENE]: Deregister from grid failed for region {0}", m_regInfo.RegionName);
        }

        /// <summary>
        /// Do the work necessary to initiate a new user connection for a particular scene.
        /// At the moment, this consists of setting up the caps infrastructure
        /// The return bool should allow for connections to be refused, but as not all calling paths
        /// take proper notice of it let, we allowed banned users in still.
        /// </summary>
        /// <param name="agent">CircuitData of the agent who is connecting</param>
        /// <param name="reason">Outputs the reason for the false response on this string</param>
        /// <returns>True if the region accepts this agent.  False if it does not.  False will 
        /// also return a reason.</returns>
        public bool NewUserConnection(AgentCircuitData agent, uint teleportFlags, out string reason)
        {
            return NewUserConnection(agent, teleportFlags, out reason, true);
        }

        /// <summary>
        /// Do the work necessary to initiate a new user connection for a particular scene.
        /// At the moment, this consists of setting up the caps infrastructure
        /// The return bool should allow for connections to be refused, but as not all calling paths
        /// take proper notice of it let, we allowed banned users in still.
        /// </summary>
        /// <param name="agent">CircuitData of the agent who is connecting</param>
        /// <param name="reason">Outputs the reason for the false response on this string</param>
        /// <param name="requirePresenceLookup">True for normal presence. False for NPC
        /// or other applications where a full grid/Hypergrid presence may not be required.</param>
        /// <returns>True if the region accepts this agent.  False if it does not.  False will 
        /// also return a reason.</returns>
        public bool NewUserConnection(AgentCircuitData agent, uint teleportFlags, out string reason, bool requirePresenceLookup)
        {
            bool vialogin = ((teleportFlags & (uint)Constants.TeleportFlags.ViaLogin) != 0 ||
                             (teleportFlags & (uint)Constants.TeleportFlags.ViaHGLogin) != 0);
            reason = String.Empty;

            //Teleport flags:
            //
            // TeleportFlags.ViaGodlikeLure - Border Crossing
            // TeleportFlags.ViaLogin - Login
            // TeleportFlags.TeleportFlags.ViaLure - Teleport request sent by another user
            // TeleportFlags.ViaLandmark | TeleportFlags.ViaLocation | TeleportFlags.ViaLandmark | TeleportFlags.Default - Regular Teleport

            // Don't disable this log message - it's too helpful
            m_log.DebugFormat(
                "[CONNECTION BEGIN]: Region {0} told of incoming {1} agent {2} {3} {4} (circuit code {5}, teleportflags {6})",
                RegionInfo.RegionName, (agent.child ? "child" : "root"), agent.firstname, agent.lastname,
                agent.AgentID, agent.circuitcode, teleportFlags);

            if (LoginsDisabled)
            {
                reason = "Logins Disabled";
                return false;
            }

            ScenePresence sp = GetScenePresence(agent.AgentID);

            if (sp != null && !sp.IsChildAgent)
            {
                // We have a zombie from a crashed session. 
                // Or the same user is trying to be root twice here, won't work.
                // Kill it.
                m_log.DebugFormat("[SCENE]: Zombie scene presence detected for {0} in {1}", agent.AgentID, RegionInfo.RegionName);
                sp.ControllingClient.Close();
                sp = null;
            }

            ILandObject land = LandChannel.GetLandObject(agent.startpos.X, agent.startpos.Y);

            //On login test land permisions
            if (vialogin)
            {
                if (land != null && !TestLandRestrictions(agent, land, out reason))
                {
                    return false;
                }
            }

            if (sp == null) // We don't have an [child] agent here already
            {
                if (requirePresenceLookup)
                {
                    try
                    {
                        if (!VerifyUserPresence(agent, out reason))
                            return false;
                    }
                    catch (Exception e)
                    {
                        m_log.ErrorFormat("[CONNECTION BEGIN]: Exception verifying presence " + e.ToString());
                        return false;
                    }
                }

                try
                {
                    if (!AuthorizeUser(agent, out reason))
                        return false;
                }
                catch (Exception e)
                {
                    m_log.ErrorFormat("[CONNECTION BEGIN]: Exception authorizing user " + e.ToString());
                    return false;
                }

                m_log.InfoFormat(
                    "[CONNECTION BEGIN]: Region {0} authenticated and authorized incoming {1} agent {2} {3} {4} (circuit code {5})",
                    RegionInfo.RegionName, (agent.child ? "child" : "root"), agent.firstname, agent.lastname,
                    agent.AgentID, agent.circuitcode);

                if (CapsModule != null)
                {
                    CapsModule.SetAgentCapsSeeds(agent);
                    CapsModule.CreateCaps(agent.AgentID);
                }
            }
            else
            {
                // Let the SP know how we got here. This has a lot of interesting
                // uses down the line.
                sp.TeleportFlags = (TeleportFlags)teleportFlags;

                if (sp.IsChildAgent)
                {
                    m_log.DebugFormat(
                        "[SCENE]: Adjusting known seeds for existing agent {0} in {1}",
                        agent.AgentID, RegionInfo.RegionName);

                    sp.AdjustKnownSeeds();
                    
                    if (CapsModule != null)
                        CapsModule.SetAgentCapsSeeds(agent);
                }
            }


            // In all cases, add or update the circuit data with the new agent circuit data and teleport flags
            agent.teleportFlags = teleportFlags;
            m_authenticateHandler.AddNewCircuit(agent.circuitcode, agent);

            if (vialogin) 
            {
                CleanDroppedAttachments();

                if (TestBorderCross(agent.startpos, Cardinals.E))
                {
                    Border crossedBorder = GetCrossedBorder(agent.startpos, Cardinals.E);
                    agent.startpos.X = crossedBorder.BorderLine.Z - 1;
                }

                if (TestBorderCross(agent.startpos, Cardinals.N))
                {
                    Border crossedBorder = GetCrossedBorder(agent.startpos, Cardinals.N);
                    agent.startpos.Y = crossedBorder.BorderLine.Z - 1;
                }

                //Mitigate http://opensimulator.org/mantis/view.php?id=3522
                // Check if start position is outside of region
                // If it is, check the Z start position also..   if not, leave it alone.
                if (BordersLocked)
                {
                    lock (EastBorders)
                    {
                        if (agent.startpos.X > EastBorders[0].BorderLine.Z)
                        {
                            m_log.Warn("FIX AGENT POSITION");
                            agent.startpos.X = EastBorders[0].BorderLine.Z * 0.5f;
                            if (agent.startpos.Z > 720)
                                agent.startpos.Z = 720;
                        }
                    }
                    lock (NorthBorders)
                    {
                        if (agent.startpos.Y > NorthBorders[0].BorderLine.Z)
                        {
                            m_log.Warn("FIX Agent POSITION");
                            agent.startpos.Y = NorthBorders[0].BorderLine.Z * 0.5f;
                            if (agent.startpos.Z > 720)
                                agent.startpos.Z = 720;
                        }
                    }
                }
                else
                {
                    if (agent.startpos.X > EastBorders[0].BorderLine.Z)
                    {
                        m_log.Warn("FIX AGENT POSITION");
                        agent.startpos.X = EastBorders[0].BorderLine.Z * 0.5f;
                        if (agent.startpos.Z > 720)
                            agent.startpos.Z = 720;
                    }
                    if (agent.startpos.Y > NorthBorders[0].BorderLine.Z)
                    {
                        m_log.Warn("FIX Agent POSITION");
                        agent.startpos.Y = NorthBorders[0].BorderLine.Z * 0.5f;
                        if (agent.startpos.Z > 720)
                            agent.startpos.Z = 720;
                    }
                }
                // Honor parcel landing type and position.
                if (land != null)
                {
                    if (land.LandData.LandingType == (byte)1 && land.LandData.UserLocation != Vector3.Zero)
                    {
                        agent.startpos = land.LandData.UserLocation;
                    }
                }
            }

            return true;
        }

        private bool TestLandRestrictions(AgentCircuitData agent, ILandObject land,  out string reason)
        {
      
            bool banned = land.IsBannedFromLand(agent.AgentID);
            bool restricted = land.IsRestrictedFromLand(agent.AgentID);

            if (banned || restricted)
            {
                ILandObject nearestParcel = GetNearestAllowedParcel(agent.AgentID, agent.startpos.X, agent.startpos.Y);
                if (nearestParcel != null)
                {
                    //Move agent to nearest allowed
                    Vector3 newPosition = GetParcelCenterAtGround(nearestParcel);
                    agent.startpos.X = newPosition.X;
                    agent.startpos.Y = newPosition.Y;
                }
                else
                {
                    if (banned)
                    {
                        reason = "Cannot regioncross into banned parcel.";
                    }
                    else
                    {
                        reason = String.Format("Denied access to private region {0}: You are not on the access list for that region.",
                                   RegionInfo.RegionName);
                    }
                    return false;
                }
            }
            reason = "";
            return true;
        }

        /// <summary>
        /// Verifies that the user has a presence on the Grid
        /// </summary>
        /// <param name="agent">Circuit Data of the Agent we're verifying</param>
        /// <param name="reason">Outputs the reason for the false response on this string</param>
        /// <returns>True if the user has a session on the grid.  False if it does not.  False will 
        /// also return a reason.</returns>
        public virtual bool VerifyUserPresence(AgentCircuitData agent, out string reason)
        {
            reason = String.Empty;

            IPresenceService presence = RequestModuleInterface<IPresenceService>();
            if (presence == null)
            {
                reason = String.Format("Failed to verify user presence in the grid for {0} {1} in region {2}. Presence service does not exist.", agent.firstname, agent.lastname, RegionInfo.RegionName);
                return false;
            }

            OpenSim.Services.Interfaces.PresenceInfo pinfo = presence.GetAgent(agent.SessionID);

            if (pinfo == null)
            {
                reason = String.Format("Failed to verify user presence in the grid for {0} {1}, access denied to region {2}.", agent.firstname, agent.lastname, RegionInfo.RegionName);
                return false;
            }

            return true;
        }

        /// <summary>
        /// Verify if the user can connect to this region.  Checks the banlist and ensures that the region is set for public access
        /// </summary>
        /// <param name="agent">The circuit data for the agent</param>
        /// <param name="reason">outputs the reason to this string</param>
        /// <returns>True if the region accepts this agent.  False if it does not.  False will 
        /// also return a reason.</returns>
        protected virtual bool AuthorizeUser(AgentCircuitData agent, out string reason)
        {
            reason = String.Empty;

            if (!m_strictAccessControl) return true;
            if (Permissions.IsGod(agent.AgentID)) return true;
                      
            if (AuthorizationService != null)
            {
                if (!AuthorizationService.IsAuthorizedForRegion(agent.AgentID.ToString(), RegionInfo.RegionID.ToString(),out reason))
                {
                    m_log.WarnFormat("[CONNECTION BEGIN]: Denied access to: {0} ({1} {2}) at {3} because the user does not have access to the region",
                                     agent.AgentID, agent.firstname, agent.lastname, RegionInfo.RegionName);
                    //reason = String.Format("You are not currently on the access list for {0}",RegionInfo.RegionName);
                    return false;
                }
            }

            if (m_regInfo.EstateSettings != null)
            {
                if (m_regInfo.EstateSettings.IsBanned(agent.AgentID))
                {
                    m_log.WarnFormat("[CONNECTION BEGIN]: Denied access to: {0} ({1} {2}) at {3} because the user is on the banlist",
                                     agent.AgentID, agent.firstname, agent.lastname, RegionInfo.RegionName);
                    reason = String.Format("Denied access to region {0}: You have been banned from that region.",
                                           RegionInfo.RegionName);
                    return false;
                }
            }
            else
                m_log.ErrorFormat("[CONNECTION BEGIN]: Estate Settings is null!");

            IGroupsModule groupsModule =
                    RequestModuleInterface<IGroupsModule>();

            List<UUID> agentGroups = new List<UUID>();

            if (groupsModule != null)
            {
                GroupMembershipData[] GroupMembership =
                        groupsModule.GetMembershipData(agent.AgentID);

                if (GroupMembership != null)
                {
                    for (int i = 0; i < GroupMembership.Length; i++)
                        agentGroups.Add(GroupMembership[i].GroupID);
                }
                else
                    m_log.ErrorFormat("[CONNECTION BEGIN]: GroupMembership is null!");
            }

            bool groupAccess = false;
            UUID[] estateGroups = m_regInfo.EstateSettings.EstateGroups;

            if (estateGroups != null)
            {
                foreach (UUID group in estateGroups)
                {
                    if (agentGroups.Contains(group))
                    {
                        groupAccess = true;
                        break;
                    }
                }
            }
            else
                m_log.ErrorFormat("[CONNECTION BEGIN]: EstateGroups is null!");

            if (!m_regInfo.EstateSettings.PublicAccess &&
                !m_regInfo.EstateSettings.HasAccess(agent.AgentID) &&
                !groupAccess)
            {
                m_log.WarnFormat("[CONNECTION BEGIN]: Denied access to: {0} ({1} {2}) at {3} because the user does not have access to the estate",
                                 agent.AgentID, agent.firstname, agent.lastname, RegionInfo.RegionName);
                reason = String.Format("Denied access to private region {0}: You are not on the access list for that region.",
                                       RegionInfo.RegionName);
                return false;
            }

            // TODO: estate/region settings are not properly hooked up
            // to ILandObject.isRestrictedFromLand()
            // if (null != LandChannel)
            // {
            //     // region seems to have local Id of 1
            //     ILandObject land = LandChannel.GetLandObject(1);
            //     if (null != land)
            //     {
            //         if (land.isBannedFromLand(agent.AgentID))
            //         {
            //             m_log.WarnFormat("[CONNECTION BEGIN]: Denied access to: {0} ({1} {2}) at {3} because the user has been banned from land",
            //                              agent.AgentID, agent.firstname, agent.lastname, RegionInfo.RegionName);
            //             reason = String.Format("Denied access to private region {0}: You are banned from that region.",
            //                                    RegionInfo.RegionName);
            //             return false;
            //         }

            //         if (land.isRestrictedFromLand(agent.AgentID))
            //         {
            //             m_log.WarnFormat("[CONNECTION BEGIN]: Denied access to: {0} ({1} {2}) at {3} because the user does not have access to the region",
            //                              agent.AgentID, agent.firstname, agent.lastname, RegionInfo.RegionName);
            //             reason = String.Format("Denied access to private region {0}: You are not on the access list for that region.",
            //                                    RegionInfo.RegionName);
            //             return false;
            //         }
            //     }
            // }

            return true;
        }

        /// <summary>
        /// Update an AgentCircuitData object with new information
        /// </summary>
        /// <param name="data">Information to update the AgentCircuitData with</param>
        public void UpdateCircuitData(AgentCircuitData data)
        {
            m_authenticateHandler.UpdateAgentData(data);
        }

        /// <summary>
        /// Change the Circuit Code for the user's Circuit Data
        /// </summary>
        /// <param name="oldcc">The old Circuit Code.  Must match a previous circuit code</param>
        /// <param name="newcc">The new Circuit Code.  Must not be an already existing circuit code</param>
        /// <returns>True if we successfully changed it.  False if we did not</returns>
        public bool ChangeCircuitCode(uint oldcc, uint newcc)
        {
            return m_authenticateHandler.TryChangeCiruitCode(oldcc, newcc);
        }

        /// <summary>
        /// The Grid has requested that we log-off a user.  Log them off.
        /// </summary>
        /// <param name="AvatarID">Unique ID of the avatar to log-off</param>
        /// <param name="RegionSecret">SecureSessionID of the user, or the RegionSecret text when logging on to the grid</param>
        /// <param name="message">message to display to the user.  Reason for being logged off</param>
        public void HandleLogOffUserFromGrid(UUID AvatarID, UUID RegionSecret, string message)
        {
            ScenePresence loggingOffUser = GetScenePresence(AvatarID);
            if (loggingOffUser != null)
            {
                UUID localRegionSecret = UUID.Zero;
                bool parsedsecret = UUID.TryParse(m_regInfo.regionSecret, out localRegionSecret);

                // Region Secret is used here in case a new sessionid overwrites an old one on the user server.
                // Will update the user server in a few revisions to use it.

                if (RegionSecret == loggingOffUser.ControllingClient.SecureSessionId || (parsedsecret && RegionSecret == localRegionSecret))
                {
                    m_sceneGridService.SendCloseChildAgentConnections(loggingOffUser.UUID, new List<ulong>(loggingOffUser.KnownRegions.Keys));
                    loggingOffUser.ControllingClient.Kick(message);
                    // Give them a second to receive the message!
                    Thread.Sleep(1000);
                    loggingOffUser.ControllingClient.Close();
                }
                else
                {
                    m_log.Info("[USERLOGOFF]: System sending the LogOff user message failed to sucessfully authenticate");
                }
            }
            else
            {
                m_log.InfoFormat("[USERLOGOFF]: Got a logoff request for {0} but the user isn't here.  The user might already have been logged out", AvatarID.ToString());
            }
        }

        /// <summary>
        /// Triggered when an agent crosses into this sim.  Also happens on initial login.
        /// </summary>
        /// <param name="agentID"></param>
        /// <param name="position"></param>
        /// <param name="isFlying"></param>
        public virtual void AgentCrossing(UUID agentID, Vector3 position, bool isFlying)
        {
            ScenePresence presence = GetScenePresence(agentID);
            if (presence != null)
            {
                try
                {
                    presence.MakeRootAgent(position, isFlying);
                }
                catch (Exception e)
                {
                    m_log.ErrorFormat("[SCENE ({0})]: Unable to do agent crossing, exception {1}", m_regionName, e);
                }
            }
            else
            {
                m_log.ErrorFormat(
                    "[SCENE ({0})]: Could not find presence for agent {1} crossing into scene {2}",
                    m_regionName, agentID, m_regionName);
            }
        }

        /// <summary>
        /// We've got an update about an agent that sees into this region, 
        /// send it to ScenePresence for processing  It's the full data.
        /// </summary>
        /// <param name="cAgentData">Agent that contains all of the relevant things about an agent.
        /// Appearance, animations, position, etc.</param>
        /// <returns>true if we handled it.</returns>
        public virtual bool IncomingChildAgentDataUpdate(AgentData cAgentData)
        {
            m_log.DebugFormat(
                "[SCENE ({0})]: Incoming child agent update for {1}", m_regionName, cAgentData.AgentID);

            // XPTO: if this agent is not allowed here as root, always return false

            // We have to wait until the viewer contacts this region after receiving EAC.
            // That calls AddNewClient, which finally creates the ScenePresence
            ILandObject nearestParcel = GetNearestAllowedParcel(cAgentData.AgentID, Constants.RegionSize / 2, Constants.RegionSize / 2);
            if (nearestParcel == null)
            {
                m_log.DebugFormat("[SCENE]: Denying root agent entry to {0}: no allowed parcel", cAgentData.AgentID);
                return false;
            }

            int num = m_sceneGraph.GetNumberOfScenePresences();

            // TEMP WORKAROUND for DSG DEMO
            // REGION SYNC
            /*if (num >= RegionInfo.RegionSettings.AgentLimit)
            {
                if (!Permissions.IsAdministrator(cAgentData.AgentID))
                    return false;
            }*/


            ScenePresence childAgentUpdate = WaitGetScenePresence(cAgentData.AgentID);

            if (childAgentUpdate != null)
            {
                childAgentUpdate.ChildAgentDataUpdate(cAgentData);
                return true;
            }

            return false;
        }

        /// <summary>
        /// We've got an update about an agent that sees into this region, 
        /// send it to ScenePresence for processing  It's only positional data
        /// </summary>
        /// <param name="cAgentData">AgentPosition that contains agent positional data so we can know what to send</param>
        /// <returns>true if we handled it.</returns>
        public virtual bool IncomingChildAgentDataUpdate(AgentPosition cAgentData)
        {
            //m_log.Debug(" XXX Scene IncomingChildAgentDataUpdate POSITION in " + RegionInfo.RegionName);
            ScenePresence childAgentUpdate = GetScenePresence(cAgentData.AgentID);
            if (childAgentUpdate != null)
            {
                // I can't imagine *yet* why we would get an update if the agent is a root agent..
                // however to avoid a race condition crossing borders..
                if (childAgentUpdate.IsChildAgent)
                {
                    uint rRegionX = (uint)(cAgentData.RegionHandle >> 40);
                    uint rRegionY = (((uint)(cAgentData.RegionHandle)) >> 8);
                    uint tRegionX = RegionInfo.RegionLocX;
                    uint tRegionY = RegionInfo.RegionLocY;
                    //Send Data to ScenePresence
                    childAgentUpdate.ChildAgentDataUpdate(cAgentData, tRegionX, tRegionY, rRegionX, rRegionY);
                    // Not Implemented:
                    //TODO: Do we need to pass the message on to one of our neighbors?
                }

                return true;
            }

            return false;
        }

        protected virtual ScenePresence WaitGetScenePresence(UUID agentID)
        {
            int ntimes = 10;
            ScenePresence childAgentUpdate = null;
            while ((childAgentUpdate = GetScenePresence(agentID)) == null && (ntimes-- > 0))
                Thread.Sleep(1000);
            return childAgentUpdate;

        }

        public virtual bool IncomingRetrieveRootAgent(UUID id, out IAgentData agent)
        {
            agent = null;
            ScenePresence sp = GetScenePresence(id);
            if ((sp != null) && (!sp.IsChildAgent))
            {
                sp.IsChildAgent = true;
                return sp.CopyAgent(out agent);
            }

            return false;
        }

        /// <summary>
        /// Tell a single agent to disconnect from the region.
        /// </summary>
        /// <param name="regionHandle"></param>
        /// <param name="agentID"></param>
        public bool IncomingCloseAgent(UUID agentID)
        {
            //m_log.DebugFormat("[SCENE]: Processing incoming close agent for {0}", agentID);

            ScenePresence presence = m_sceneGraph.GetScenePresence(agentID);
            if (presence != null)
            {
                // Nothing is removed here, so down count it as such
                if (presence.IsChildAgent)
                {
                   m_sceneGraph.removeUserCount(false);
                }
                else
                {
                   m_sceneGraph.removeUserCount(true);
                }

                // Don't do this to root agents on logout, it's not nice for the viewer
                if (presence.IsChildAgent)
                {
                    // Tell a single agent to disconnect from the region.
                    IEventQueue eq = RequestModuleInterface<IEventQueue>();
                    if (eq != null)
                    {
                        eq.DisableSimulator(RegionInfo.RegionHandle, agentID);
                    }
                    else
                        presence.ControllingClient.SendShutdownConnectionNotice();
                }

                presence.ControllingClient.Close();
                return true;
            }

            // Agent not here
            return false;
        }

        /// <summary>
        /// Tries to teleport agent to other region.
        /// </summary>
        /// <param name="remoteClient"></param>
        /// <param name="regionName"></param>
        /// <param name="position"></param>
        /// <param name="lookAt"></param>
        /// <param name="teleportFlags"></param>
        public void RequestTeleportLocation(IClientAPI remoteClient, string regionName, Vector3 position,
                                            Vector3 lookat, uint teleportFlags)
        {
            List<GridRegion> regions = GridService.GetRegionsByName(RegionInfo.ScopeID, regionName, 1);
            if (regions == null || regions.Count == 0)
            {
                // can't find the region: Tell viewer and abort
                remoteClient.SendTeleportFailed("The region '" + regionName + "' could not be found.");
                return;
            }

            RequestTeleportLocation(remoteClient, regions[0].RegionHandle, position, lookat, teleportFlags);
        }

        /// <summary>
        /// Tries to teleport agent to other region.
        /// </summary>
        /// <param name="remoteClient"></param>
        /// <param name="regionHandle"></param>
        /// <param name="position"></param>
        /// <param name="lookAt"></param>
        /// <param name="teleportFlags"></param>
        public void RequestTeleportLocation(IClientAPI remoteClient, ulong regionHandle, Vector3 position,
                                            Vector3 lookAt, uint teleportFlags)
        {
            ScenePresence sp = GetScenePresence(remoteClient.AgentId);
            if (sp != null)
            {
                uint regionX = m_regInfo.RegionLocX;
                uint regionY = m_regInfo.RegionLocY;

                Utils.LongToUInts(regionHandle, out regionX, out regionY);

                int shiftx = (int) regionX - (int) m_regInfo.RegionLocX * (int)Constants.RegionSize;
                int shifty = (int) regionY - (int) m_regInfo.RegionLocY * (int)Constants.RegionSize;

                position.X += shiftx;
                position.Y += shifty;

                bool result = false;

                if (TestBorderCross(position,Cardinals.N))
                    result = true;

                if (TestBorderCross(position, Cardinals.S))
                    result = true;

                if (TestBorderCross(position, Cardinals.E))
                    result = true;

                if (TestBorderCross(position, Cardinals.W))
                    result = true;

                // bordercross if position is outside of region

                if (!result)
                {
                    regionHandle = m_regInfo.RegionHandle;
                }
                else
                {
                    // not in this region, undo the shift!
                    position.X -= shiftx;
                    position.Y -= shifty;
                }

                if (m_teleportModule != null)
                    m_teleportModule.Teleport(sp, regionHandle, position, lookAt, teleportFlags);
                else
                {
                    m_log.DebugFormat("[SCENE]: Unable to perform teleports: no AgentTransferModule is active");
                    sp.ControllingClient.SendTeleportFailed("Unable to perform teleports on this simulator.");
                }
            }
        }

        public bool CrossAgentToNewRegion(ScenePresence agent, bool isFlying)
        {
            if (m_teleportModule != null)
                return m_teleportModule.Cross(agent, isFlying);
            else
            {
                m_log.DebugFormat("[SCENE]: Unable to cross agent to neighbouring region, because there is no AgentTransferModule");
            }

            return false;
        }

        public void SendOutChildAgentUpdates(AgentPosition cadu, ScenePresence presence)
        {
            m_sceneGridService.SendChildAgentDataUpdate(cadu, presence);
        }

        #endregion

        #region Other Methods

        protected override IConfigSource GetConfig()
        {
            return m_config;
        }

        #endregion

        public void HandleObjectPermissionsUpdate(IClientAPI controller, UUID agentID, UUID sessionID, byte field, uint localId, uint mask, byte set)
        {
            // Check for spoofing..  since this is permissions we're talking about here!
            if ((controller.SessionId == sessionID) && (controller.AgentId == agentID))
            {
                // Tell the object to do permission update
                if (localId != 0)
                {
                    SceneObjectGroup chObjectGroup = GetGroupByPrim(localId);
                    if (chObjectGroup != null)
                    {
                        chObjectGroup.UpdatePermissions(agentID, field, localId, mask, set);
                    }
                }
            }
        }

        /// <summary>
        /// Causes all clients to get a full object update on all of the objects in the scene.
        /// </summary>
        public void ForceClientUpdate()
        {
            EntityBase[] entityList = GetEntities();
            foreach (EntityBase ent in entityList)
            {
                if (ent is SceneObjectGroup)
                {
                    //((SceneObjectGroup)ent).ScheduleGroupForFullUpdate();
                    ((SceneObjectGroup)ent).ScheduleGroupForFullUpdate(new List<SceneObjectPartSyncProperties>(){SceneObjectPartSyncProperties.None}); //This is not due to property being updated, hence passing "None" property.
                }
            }
        }

        /// <summary>
        /// This is currently only used for scale (to scale to MegaPrim size)
        /// There is a console command that calls this in OpenSimMain
        /// </summary>
        /// <param name="cmdparams"></param>
        public void HandleEditCommand(string[] cmdparams)
        {
            m_log.Debug("Searching for Primitive: '" + cmdparams[2] + "'");

            EntityBase[] entityList = GetEntities();
            foreach (EntityBase ent in entityList)
            {
                if (ent is SceneObjectGroup)
                {
                    SceneObjectPart part = ((SceneObjectGroup)ent).GetChildPart(((SceneObjectGroup)ent).UUID);
                    if (part != null)
                    {
                        if (part.Name == cmdparams[2])
                        {
                            part.Resize(
                                new Vector3(Convert.ToSingle(cmdparams[3]), Convert.ToSingle(cmdparams[4]),
                                              Convert.ToSingle(cmdparams[5])));

                            m_log.Debug("Edited scale of Primitive: " + part.Name);
                        }
                    }
                }
            }
        }

        /*
        public override void Show(string[] showParams)
        {
            base.Show(showParams);

            switch (showParams[0])
            {
                case "users":
                    m_log.Error("Current Region: " + RegionInfo.RegionName);
                    m_log.ErrorFormat("{0,-16}{1,-16}{2,-25}{3,-25}{4,-16}{5,-16}{6,-16}", "Firstname", "Lastname",
                                      "Agent ID", "Session ID", "Circuit", "IP", "World");

                    ForEachScenePresence(delegate(ScenePresence sp)
                    {
                        m_log.ErrorFormat("{0,-16}{1,-16}{2,-25}{3,-25}{4,-16},{5,-16}{6,-16}",
                                          sp.Firstname,
                                          sp.Lastname,
                                          sp.UUID,
                                          sp.ControllingClient.AgentId,
                                          "Unknown",
                                          "Unknown",
                                          RegionInfo.RegionName);
                    });

                    break;
            }
        }*/

        #region Script Handling Methods

        /// <summary>
        /// Console command handler to send script command to script engine.
        /// </summary>
        /// <param name="args"></param>
        public void SendCommandToPlugins(string[] args)
        {
            m_eventManager.TriggerOnPluginConsole(args);
        }

        public LandData GetLandData(float x, float y)
        {
            return LandChannel.GetLandObject(x, y).LandData;
        }

        public LandData GetLandData(uint x, uint y)
        {
            m_log.DebugFormat("[SCENE]: returning land for {0},{1}", x, y);
            return LandChannel.GetLandObject((int)x, (int)y).LandData;
        }


        #endregion

        #region Script Engine

        private List<ScriptEngineInterface> ScriptEngines = new List<ScriptEngineInterface>();
        public bool DumpAssetsToFile;

        /// <summary>
        ///
        /// </summary>
        /// <param name="scriptEngine"></param>
        public void AddScriptEngine(ScriptEngineInterface scriptEngine)
        {
            ScriptEngines.Add(scriptEngine);
            scriptEngine.InitializeEngine(this);
        }

        private bool ScriptDanger(SceneObjectPart part,Vector3 pos)
        {
            ILandObject parcel = LandChannel.GetLandObject(pos.X, pos.Y);
            if (part != null)
            {
                if (parcel != null)
                {
                    if ((parcel.LandData.Flags & (uint)ParcelFlags.AllowOtherScripts) != 0)
                    {
                        return true;
                    }
                    else if ((parcel.LandData.Flags & (uint)ParcelFlags.AllowGroupScripts) != 0)
                    {
                        if (part.OwnerID == parcel.LandData.OwnerID
                            || (parcel.LandData.IsGroupOwned && part.GroupID == parcel.LandData.GroupID)
                            || Permissions.IsGod(part.OwnerID))
                        {
                            return true;
                        }
                        else
                        {
                            return false;
                        }
                    }
                    else
                    {
                        if (part.OwnerID == parcel.LandData.OwnerID)
                        {
                            return true;
                        }
                        else
                        {
                            return false;
                        }
                    }
                }
                else
                {

                    if (pos.X > 0f && pos.X < Constants.RegionSize && pos.Y > 0f && pos.Y < Constants.RegionSize)
                    {
                        // The only time parcel != null when an object is inside a region is when
                        // there is nothing behind the landchannel.  IE, no land plugin loaded.
                        return true;
                    }
                    else
                    {
                        // The object is outside of this region.  Stop piping events to it.
                        return false;
                    }
                }
            }
            else
            {
                return false;
            }
        }

        public bool ScriptDanger(uint localID, Vector3 pos)
        {
            SceneObjectPart part = GetSceneObjectPart(localID);
            if (part != null)
            {
                return ScriptDanger(part, pos);
            }
            else
            {
                return false;
            }
        }

        public bool PipeEventsForScript(uint localID)
        {
            SceneObjectPart part = GetSceneObjectPart(localID);
            if (part != null)
            {
                // Changed so that child prims of attachments return ScriptDanger for their parent, so that
                //  their scripts will actually run.
                //      -- Leaf, Tue Aug 12 14:17:05 EDT 2008
                SceneObjectPart parent = part.ParentGroup.RootPart;
                if (parent != null && parent.IsAttachment)
                    return ScriptDanger(parent, parent.GetWorldPosition());
                else
                    return ScriptDanger(part, part.GetWorldPosition());
            }
            else
            {
                return false;
            }
        }

        #endregion

        #region SceneGraph wrapper methods

        /// <summary>
        ///
        /// </summary>
        /// <param name="localID"></param>
        /// <returns></returns>
        public UUID ConvertLocalIDToFullID(uint localID)
        {
            return m_sceneGraph.ConvertLocalIDToFullID(localID);
        }

        public void SwapRootAgentCount(bool rootChildChildRootTF)
        {
            m_sceneGraph.SwapRootChildAgent(rootChildChildRootTF);
        }

        public void AddPhysicalPrim(int num)
        {
            m_sceneGraph.AddPhysicalPrim(num);
        }

        public void RemovePhysicalPrim(int num)
        {
            m_sceneGraph.RemovePhysicalPrim(num);
        }

        public int GetRootAgentCount()
        {
            return m_sceneGraph.GetRootAgentCount();
        }

        public int GetChildAgentCount()
        {
            return m_sceneGraph.GetChildAgentCount();
        }

        /// <summary>
        /// Request a scene presence by UUID. Fast, indexed lookup.
        /// </summary>
        /// <param name="agentID"></param>
        /// <returns>null if the presence was not found</returns>
        public ScenePresence GetScenePresence(UUID agentID)
        {
            return m_sceneGraph.GetScenePresence(agentID);
        }

        /// <summary>
        /// Request the scene presence by name.
        /// </summary>
        /// <param name="firstName"></param>
        /// <param name="lastName"></param>
        /// <returns>null if the presence was not found</returns>
        public ScenePresence GetScenePresence(string firstName, string lastName)
        {
            return m_sceneGraph.GetScenePresence(firstName, lastName);
        }

        /// <summary>
        /// Request the scene presence by localID.
        /// </summary>
        /// <param name="localID"></param>
        /// <returns>null if the presence was not found</returns>
        public ScenePresence GetScenePresence(uint localID)
        {
            return m_sceneGraph.GetScenePresence(localID);
        }

        public override bool PresenceChildStatus(UUID avatarID)
        {
            ScenePresence cp = GetScenePresence(avatarID);

            // FIXME: This is really crap - some logout code is relying on a NullReferenceException to halt its processing
            // This needs to be fixed properly by cleaning up the logout code.
            //if (cp != null)
            //    return cp.IsChildAgent;

            //return false;

            return cp.IsChildAgent;
        }

        /// <summary>
        /// Performs action on all scene presences.
        /// </summary>
        /// <param name="action"></param>
        public void ForEachScenePresence(Action<ScenePresence> action)
        {
            //if (IsSyncedServer())
            //    return;
            // We don't want to try to send messages if there are no avatars.
            if (m_sceneGraph != null)
            {
                m_sceneGraph.ForEachScenePresence(action);
            }
        }

        /// <summary>
        /// Perform the given action for each object
        /// </summary>
        /// <param name="action"></param>
        //        public void ForEachObject(Action<SceneObjectGroup> action)
        //        {
        //            List<SceneObjectGroup> presenceList;
        //
        //            lock (m_sceneObjects)
        //            {
        //                presenceList = new List<SceneObjectGroup>(m_sceneObjects.Values);
        //            }
        //
        //            foreach (SceneObjectGroup presence in presenceList)
        //            {
        //                action(presence);
        //            }
        //        }

        /// <summary>
        /// Get a group via its UUID
        /// </summary>
        /// <param name="fullID"></param>
        /// <returns>null if no group with that name exists</returns>
        public SceneObjectGroup GetSceneObjectGroup(UUID fullID)
        {
            return m_sceneGraph.GetSceneObjectGroup(fullID);
        }

        /// <summary>
        /// Get a group by name from the scene (will return the first
        /// found, if there are more than one prim with the same name)
        /// </summary>
        /// <param name="name"></param>
        /// <returns>null if no group with that name exists</returns>
        public SceneObjectGroup GetSceneObjectGroup(string name)
        {
            return m_sceneGraph.GetSceneObjectGroup(name);
        }

        /// <summary>
        /// Get a prim by name from the scene (will return the first
        /// found, if there are more than one prim with the same name)
        /// </summary>
        /// <param name="name"></param>
        /// <returns></returns>
        public SceneObjectPart GetSceneObjectPart(string name)
        {
            return m_sceneGraph.GetSceneObjectPart(name);
        }

        /// <summary>
        /// Get a prim via its local id
        /// </summary>
        /// <param name="localID"></param>
        /// <returns></returns>
        public SceneObjectPart GetSceneObjectPart(uint localID)
        {
            return m_sceneGraph.GetSceneObjectPart(localID);
        }

        /// <summary>
        /// Get a prim via its UUID
        /// </summary>
        /// <param name="fullID"></param>
        /// <returns></returns>
        public SceneObjectPart GetSceneObjectPart(UUID fullID)
        {
            return m_sceneGraph.GetSceneObjectPart(fullID);
        }

        /// <summary>
        /// Get a scene object group that contains the prim with the given local id
        /// </summary>
        /// <param name="localID"></param>
        /// <returns>null if no scene object group containing that prim is found</returns>
        public SceneObjectGroup GetGroupByPrim(uint localID)
        {
            return m_sceneGraph.GetGroupByPrim(localID);
        }

        public override bool TryGetScenePresence(UUID avatarId, out ScenePresence avatar)
        {
            return m_sceneGraph.TryGetScenePresence(avatarId, out avatar);
        }

        public bool TryGetAvatarByName(string avatarName, out ScenePresence avatar)
        {
            return m_sceneGraph.TryGetAvatarByName(avatarName, out avatar);
        }

        public void ForEachClient(Action<IClientAPI> action)
        {
            // REGION SYNC
            if (false)//IsSyncedServer())
                return;
            m_clientManager.ForEachSync(action);
        }

        public bool TryGetClient(UUID avatarID, out IClientAPI client)
        {
            return m_clientManager.TryGetValue(avatarID, out client);
        }

        public bool TryGetClient(System.Net.IPEndPoint remoteEndPoint, out IClientAPI client)
        {
            return m_clientManager.TryGetValue(remoteEndPoint, out client);
        }

        public void ForEachSOG(Action<SceneObjectGroup> action)
        {
            m_sceneGraph.ForEachSOG(action);
        }

        /// <summary>
        /// Returns a list of the entities in the scene.  This is a new list so operations perform on the list itself
        /// will not affect the original list of objects in the scene.
        /// </summary>
        /// <returns></returns>
        public EntityBase[] GetEntities()
        {
            return m_sceneGraph.GetEntities();
        }

        #endregion

        public void RegionHandleRequest(IClientAPI client, UUID regionID)
        {
            ulong handle = 0;
            if (regionID == RegionInfo.RegionID)
                handle = RegionInfo.RegionHandle;
            else
            {
                GridRegion r = GridService.GetRegionByUUID(UUID.Zero, regionID);
                if (r != null)
                    handle = r.RegionHandle;
            }

            if (handle != 0)
                client.SendRegionHandle(regionID, handle);
        }

        public bool NeedSceneCacheClear(UUID agentID)
        {
            IInventoryTransferModule inv = RequestModuleInterface<IInventoryTransferModule>();
            if (inv == null)
                return true;

            return inv.NeedSceneCacheClear(agentID, this);
        }

        public void CleanTempObjects()
        {
            EntityBase[] entities = GetEntities();
            foreach (EntityBase obj in entities)
            {
                if (obj is SceneObjectGroup)
                {
                    SceneObjectGroup grp = (SceneObjectGroup)obj;

                    if (!grp.IsDeleted)
                    {
                        if ((grp.RootPart.Flags & PrimFlags.TemporaryOnRez) != 0)
                        {
                            if (grp.RootPart.Expires <= DateTime.Now)
                                DeleteSceneObject(grp, false);
                        }
                    }
                }
            }

        }

        public void DeleteFromStorage(UUID uuid)
        {
            SimulationDataService.RemoveObject(uuid, m_regInfo.RegionID);
        }

        public int GetHealth()
        {
            // Returns:
            // 1 = sim is up and accepting http requests. The heartbeat has
            // stopped and the sim is probably locked up, but a remote
            // admin restart may succeed
            //
            // 2 = Sim is up and the heartbeat is running. The sim is likely
            // usable for people within and logins _may_ work
            //
            // 3 = We have seen a new user enter within the past 4 minutes
            // which can be seen as positive confirmation of sim health
            //
            int health=1; // Start at 1, means we're up

            if ((Util.EnvironmentTickCountSubtract(m_lastUpdate)) < 1000)
                health+=1;
            else
                return health;

            // A login in the last 4 mins? We can't be doing too badly
            //
            if ((Util.EnvironmentTickCountSubtract(m_LastLogin)) < 240000)
                health++;
            else
                return health;

            CheckHeartbeat();

            return health;
        }

        // This callback allows the PhysicsScene to call back to its caller (the SceneGraph) and
        // update non-physical objects like the joint proxy objects that represent the position
        // of the joints in the scene.

        // This routine is normally called from within a lock (OdeLock) from within the OdePhysicsScene
        // WARNING: be careful of deadlocks here if you manipulate the scene. Remember you are being called
        // from within the OdePhysicsScene.

        protected internal void jointMoved(PhysicsJoint joint)
        {
            // m_parentScene.PhysicsScene.DumpJointInfo(); // non-thread-locked version; we should already be in a lock (OdeLock) when this callback is invoked
            SceneObjectPart jointProxyObject = GetSceneObjectPart(joint.ObjectNameInScene);
            if (jointProxyObject == null)
            {
                jointErrorMessage(joint, "WARNING, joint proxy not found, name " + joint.ObjectNameInScene);
                return;
            }

            // now update the joint proxy object in the scene to have the position of the joint as returned by the physics engine
            SceneObjectPart trackedBody = GetSceneObjectPart(joint.TrackedBodyName); // FIXME: causes a sequential lookup
            if (trackedBody == null) return; // the actor may have been deleted but the joint still lingers around a few frames waiting for deletion. during this time, trackedBody is NULL to prevent further motion of the joint proxy.
            jointProxyObject.Velocity = trackedBody.Velocity;
            jointProxyObject.AngularVelocity = trackedBody.AngularVelocity;
            switch (joint.Type)
            {
                case PhysicsJointType.Ball:
                    {
                        Vector3 jointAnchor = PhysicsScene.GetJointAnchor(joint);
                        Vector3 proxyPos = new Vector3(jointAnchor.X, jointAnchor.Y, jointAnchor.Z);
                        jointProxyObject.ParentGroup.UpdateGroupPosition(proxyPos); // schedules the entire group for a terse update
                    }
                    break;

                case PhysicsJointType.Hinge:
                    {
                        Vector3 jointAnchor = PhysicsScene.GetJointAnchor(joint);

                        // Normally, we would just ask the physics scene to return the axis for the joint.
                        // Unfortunately, ODE sometimes returns <0,0,0> for the joint axis, which should
                        // never occur. Therefore we cannot rely on ODE to always return a correct joint axis.
                        // Therefore the following call does not always work:
                        //PhysicsVector phyJointAxis = _PhyScene.GetJointAxis(joint);

                        // instead we compute the joint orientation by saving the original joint orientation
                        // relative to one of the jointed bodies, and applying this transformation
                        // to the current position of the jointed bodies (the tracked body) to compute the
                        // current joint orientation.

                        if (joint.TrackedBodyName == null)
                        {
                            jointErrorMessage(joint, "joint.TrackedBodyName is null, joint " + joint.ObjectNameInScene);
                        }

                        Vector3 proxyPos = new Vector3(jointAnchor.X, jointAnchor.Y, jointAnchor.Z);
                        Quaternion q = trackedBody.RotationOffset * joint.LocalRotation;

                        jointProxyObject.ParentGroup.UpdateGroupPosition(proxyPos); // schedules the entire group for a terse update
                        jointProxyObject.ParentGroup.UpdateGroupRotationR(q); // schedules the entire group for a terse update
                    }
                    break;
            }
        }

        // This callback allows the PhysicsScene to call back to its caller (the SceneGraph) and
        // update non-physical objects like the joint proxy objects that represent the position
        // of the joints in the scene.

        // This routine is normally called from within a lock (OdeLock) from within the OdePhysicsScene
        // WARNING: be careful of deadlocks here if you manipulate the scene. Remember you are being called
        // from within the OdePhysicsScene.
        protected internal void jointDeactivated(PhysicsJoint joint)
        {
            //m_log.Debug("[NINJA] SceneGraph.jointDeactivated, joint:" + joint.ObjectNameInScene);
            SceneObjectPart jointProxyObject = GetSceneObjectPart(joint.ObjectNameInScene);
            if (jointProxyObject == null)
            {
                jointErrorMessage(joint, "WARNING, trying to deactivate (stop interpolation of) joint proxy, but not found, name " + joint.ObjectNameInScene);
                return;
            }

            // turn the proxy non-physical, which also stops its client-side interpolation
            bool wasUsingPhysics = ((jointProxyObject.Flags & PrimFlags.Physics) != 0);
            if (wasUsingPhysics)
            {
                jointProxyObject.UpdatePrimFlags(false, false, true, false); // FIXME: possible deadlock here; check to make sure all the scene alterations set into motion here won't deadlock
            }
        }

        // This callback allows the PhysicsScene to call back to its caller (the SceneGraph) and
        // alert the user of errors by using the debug channel in the same way that scripts alert
        // the user of compile errors.

        // This routine is normally called from within a lock (OdeLock) from within the OdePhysicsScene
        // WARNING: be careful of deadlocks here if you manipulate the scene. Remember you are being called
        // from within the OdePhysicsScene.
        public void jointErrorMessage(PhysicsJoint joint, string message)
        {
            if (joint != null)
            {
                if (joint.ErrorMessageCount > PhysicsJoint.maxErrorMessages)
                    return;

                SceneObjectPart jointProxyObject = GetSceneObjectPart(joint.ObjectNameInScene);
                if (jointProxyObject != null)
                {
                    SimChat(Utils.StringToBytes("[NINJA]: " + message),
                        ChatTypeEnum.DebugChannel,
                        2147483647,
                        jointProxyObject.AbsolutePosition,
                        jointProxyObject.Name,
                        jointProxyObject.UUID,
                        false);

                    joint.ErrorMessageCount++;

                    if (joint.ErrorMessageCount > PhysicsJoint.maxErrorMessages)
                    {
                        SimChat(Utils.StringToBytes("[NINJA]: Too many messages for this joint, suppressing further messages."),
                            ChatTypeEnum.DebugChannel,
                            2147483647,
                            jointProxyObject.AbsolutePosition,
                            jointProxyObject.Name,
                            jointProxyObject.UUID,
                            false);
                    }
                }
                else
                {
                    // couldn't find the joint proxy object; the error message is silently suppressed
                }
            }
        }

        public Scene ConsoleScene()
        {
            if (MainConsole.Instance == null)
                return null;
            if (MainConsole.Instance.ConsoleScene is Scene)
                return (Scene)MainConsole.Instance.ConsoleScene;
            return null;
        }

        public float GetGroundHeight(float x, float y)
        {
            if (x < 0)
                x = 0;
            if (x >= Heightmap.Width)
                x = Heightmap.Width - 1;
            if (y < 0)
                y = 0;
            if (y >= Heightmap.Height)
                y = Heightmap.Height - 1;

            Vector3 p0 = new Vector3(x, y, (float)Heightmap[(int)x, (int)y]);
            Vector3 p1 = new Vector3(p0);
            Vector3 p2 = new Vector3(p0);

            p1.X += 1.0f;
            if (p1.X < Heightmap.Width)
                p1.Z = (float)Heightmap[(int)p1.X, (int)p1.Y];

            p2.Y += 1.0f;
            if (p2.Y < Heightmap.Height)
                p2.Z = (float)Heightmap[(int)p2.X, (int)p2.Y];

            Vector3 v0 = new Vector3(p1.X - p0.X, p1.Y - p0.Y, p1.Z - p0.Z);
            Vector3 v1 = new Vector3(p2.X - p0.X, p2.Y - p0.Y, p2.Z - p0.Z);

            v0.Normalize();
            v1.Normalize();

            Vector3 vsn = new Vector3();
            vsn.X = (v0.Y * v1.Z) - (v0.Z * v1.Y);
            vsn.Y = (v0.Z * v1.X) - (v0.X * v1.Z);
            vsn.Z = (v0.X * v1.Y) - (v0.Y * v1.X);
            vsn.Normalize();

            float xdiff = x - (float)((int)x);
            float ydiff = y - (float)((int)y);

            return (((vsn.X * xdiff) + (vsn.Y * ydiff)) / (-1 * vsn.Z)) + p0.Z;
        }

        private void CheckHeartbeat()
        {
            if (m_firstHeartbeat)
                return;

            if (Util.EnvironmentTickCountSubtract(m_lastUpdate) > 2000)
                StartTimer();
        }

        public override ISceneObject DeserializeObject(string representation)
        {
            return SceneObjectSerializer.FromXml2Format(representation);
        }

        public override bool AllowScriptCrossings
        {
            get { return m_allowScriptCrossings; }
        }

        public Vector3? GetNearestAllowedPosition(ScenePresence avatar)
        {
            //simulate to make sure we have pretty up to date positions
            PhysicsScene.Simulate(0);

            ILandObject nearestParcel = GetNearestAllowedParcel(avatar.UUID, avatar.AbsolutePosition.X, avatar.AbsolutePosition.Y);

            if (nearestParcel != null)
            {
                Vector3 dir = Vector3.Normalize(Vector3.Multiply(avatar.Velocity, -1));
                //Try to get a location that feels like where they came from
                Vector3? nearestPoint = GetNearestPointInParcelAlongDirectionFromPoint(avatar.AbsolutePosition, dir, nearestParcel);
                if (nearestPoint != null)
                {
                    Debug.WriteLine("Found a sane previous position based on velocity, sending them to: " + nearestPoint.ToString());
                    return nearestPoint.Value;
                }

                //Sometimes velocity might be zero (local teleport), so try finding point along path from avatar to center of nearest parcel
                Vector3 directionToParcelCenter = Vector3.Subtract(GetParcelCenterAtGround(nearestParcel), avatar.AbsolutePosition);
                dir = Vector3.Normalize(directionToParcelCenter);
                nearestPoint = GetNearestPointInParcelAlongDirectionFromPoint(avatar.AbsolutePosition, dir, nearestParcel);
                if (nearestPoint != null)
                {
                    Debug.WriteLine("They had a zero velocity, sending them to: " + nearestPoint.ToString());
                    return nearestPoint.Value;
                }

                //Ultimate backup if we have no idea where they are 
                Debug.WriteLine("Have no idea where they are, sending them to: " + avatar.lastKnownAllowedPosition.ToString());
                return avatar.lastKnownAllowedPosition;

            }

            //Go to the edge, this happens in teleporting to a region with no available parcels
            Vector3 nearestRegionEdgePoint = GetNearestRegionEdgePosition(avatar);
            //Debug.WriteLine("They are really in a place they don't belong, sending them to: " + nearestRegionEdgePoint.ToString());
            return nearestRegionEdgePoint;
        }

        private Vector3 GetParcelCenterAtGround(ILandObject parcel)
        {
            Vector2 center = GetParcelCenter(parcel);
            return GetPositionAtGround(center.X, center.Y);
        }

        private Vector3? GetNearestPointInParcelAlongDirectionFromPoint(Vector3 pos, Vector3 direction, ILandObject parcel)
        {
            Vector3 unitDirection = Vector3.Normalize(direction);
            //Making distance to search go through some sane limit of distance
            for (float distance = 0; distance < Constants.RegionSize * 2; distance += .5f)
            {
                Vector3 testPos = Vector3.Add(pos, Vector3.Multiply(unitDirection, distance));
                if (parcel.ContainsPoint((int)testPos.X, (int)testPos.Y))
                {
                    return testPos;
                }
            }
            return null;
        }

        public ILandObject GetNearestAllowedParcel(UUID avatarId, float x, float y)
        {
            List<ILandObject> all = AllParcels();
            float minParcelDistance = float.MaxValue;
            ILandObject nearestParcel = null;

            foreach (var parcel in all)
            {
                if (!parcel.IsEitherBannedOrRestricted(avatarId))
                {
                    float parcelDistance = GetParcelDistancefromPoint(parcel, x, y);
                    if (parcelDistance < minParcelDistance)
                    {
                        minParcelDistance = parcelDistance;
                        nearestParcel = parcel;
                    }
                }
            }

            return nearestParcel;
        }

        private List<ILandObject> AllParcels()
        {
            return LandChannel.AllParcels();
        }

        private float GetParcelDistancefromPoint(ILandObject parcel, float x, float y)
        {
            return Vector2.Distance(new Vector2(x, y), GetParcelCenter(parcel));
        }

        //calculate the average center point of a parcel
        private Vector2 GetParcelCenter(ILandObject parcel)
        {
            int count = 0;
            int avgx = 0;
            int avgy = 0;
            for (int x = 0; x < Constants.RegionSize; x++)
            {
                for (int y = 0; y < Constants.RegionSize; y++)
                {
                    //Just keep a running average as we check if all the points are inside or not
                    if (parcel.ContainsPoint(x, y))
                    {
                        if (count == 0)
                        {
                            avgx = x;
                            avgy = y;
                        }
                        else
                        {
                            avgx = (avgx * count + x) / (count + 1);
                            avgy = (avgy * count + y) / (count + 1);
                        }
                        count += 1;
                    }
                }
            }
            return new Vector2(avgx, avgy);
        }

        private Vector3 GetNearestRegionEdgePosition(ScenePresence avatar)
        {
            float xdistance = avatar.AbsolutePosition.X < Constants.RegionSize / 2 ? avatar.AbsolutePosition.X : Constants.RegionSize - avatar.AbsolutePosition.X;
            float ydistance = avatar.AbsolutePosition.Y < Constants.RegionSize / 2 ? avatar.AbsolutePosition.Y : Constants.RegionSize - avatar.AbsolutePosition.Y;

            //find out what vertical edge to go to
            if (xdistance < ydistance)
            {
                if (avatar.AbsolutePosition.X < Constants.RegionSize / 2)
                {
                    return GetPositionAtAvatarHeightOrGroundHeight(avatar, 0.0f, avatar.AbsolutePosition.Y);
                }
                else
                {
                    return GetPositionAtAvatarHeightOrGroundHeight(avatar, Constants.RegionSize, avatar.AbsolutePosition.Y);
                }
            }
            //find out what horizontal edge to go to
            else
            {
                if (avatar.AbsolutePosition.Y < Constants.RegionSize / 2)
                {
                    return GetPositionAtAvatarHeightOrGroundHeight(avatar, avatar.AbsolutePosition.X, 0.0f);
                }
                else
                {
                    return GetPositionAtAvatarHeightOrGroundHeight(avatar, avatar.AbsolutePosition.X, Constants.RegionSize);
                }
            }
        }

        private Vector3 GetPositionAtAvatarHeightOrGroundHeight(ScenePresence avatar, float x, float y)
        {
            Vector3 ground = GetPositionAtGround(x, y);
            if (avatar.AbsolutePosition.Z > ground.Z)
            {
                ground.Z = avatar.AbsolutePosition.Z;
            }
            return ground;
        }

        private Vector3 GetPositionAtGround(float x, float y)
        {
            return new Vector3(x, y, GetGroundHeight(x, y));
        }

        public List<UUID> GetEstateRegions(int estateID)
        {
            IEstateDataService estateDataService = EstateDataService;
            if (estateDataService == null)
                return new List<UUID>(0);

            return estateDataService.GetRegions(estateID);
        }

        public void ReloadEstateData()
        {
            IEstateDataService estateDataService = EstateDataService;
            if (estateDataService != null)
            {
                m_regInfo.EstateSettings = estateDataService.LoadEstateSettings(m_regInfo.RegionID, false);
                TriggerEstateSunUpdate();
            }
        }

        public void TriggerEstateSunUpdate()
        {
            float sun;
            if (RegionInfo.RegionSettings.UseEstateSun)
            {
                sun = (float)RegionInfo.EstateSettings.SunPosition;
                if (RegionInfo.EstateSettings.UseGlobalTime)
                {
                    sun = EventManager.GetCurrentTimeAsSunLindenHour() - 6.0f;
                }

                // 
                EventManager.TriggerEstateToolsSunUpdate(
                        RegionInfo.RegionHandle,
                        RegionInfo.EstateSettings.FixedSun,
                        RegionInfo.RegionSettings.UseEstateSun,
                        sun);
            }
            else
            {
                // Use the Sun Position from the Region Settings
                sun = (float)RegionInfo.RegionSettings.SunPosition - 6.0f;

                EventManager.TriggerEstateToolsSunUpdate(
                        RegionInfo.RegionHandle,
                        RegionInfo.RegionSettings.FixedSun,
                        RegionInfo.RegionSettings.UseEstateSun,
                        sun);
            }
        }

        private void HandleDeleteObject(string module, string[] cmd)
        {
            if (cmd.Length < 4)
                return;

            string mode = cmd[2];
            string o = cmd[3];

            List<SceneObjectGroup> deletes = new List<SceneObjectGroup>();

            UUID match;

            switch (mode)
            {
            case "owner":
                if (!UUID.TryParse(o, out match))
                    return;
                ForEachSOG(delegate (SceneObjectGroup g)
                        {
                            if (g.OwnerID == match && !g.IsAttachment)
                                deletes.Add(g);
                        });
                break;
            case "creator":
                if (!UUID.TryParse(o, out match))
                    return;
                ForEachSOG(delegate (SceneObjectGroup g)
                        {
                            if (g.RootPart.CreatorID == match && !g.IsAttachment)
                                deletes.Add(g);
                        });
                break;
            case "uuid":
                if (!UUID.TryParse(o, out match))
                    return;
                ForEachSOG(delegate (SceneObjectGroup g)
                        {
                            if (g.UUID == match && !g.IsAttachment)
                                deletes.Add(g);
                        });
                break;
            case "name":
                ForEachSOG(delegate (SceneObjectGroup g)
                        {
                            if (g.RootPart.Name == o && !g.IsAttachment)
                                deletes.Add(g);
                        });
                break;
            }

            foreach (SceneObjectGroup g in deletes)
                DeleteSceneObject(g, false);
        }

        private void HandleReloadEstate(string module, string[] cmd)
        {
            if (MainConsole.Instance.ConsoleScene == null ||
                (MainConsole.Instance.ConsoleScene is Scene &&
                (Scene)MainConsole.Instance.ConsoleScene == this))
            {
                ReloadEstateData();
            }
        }

        /// <summary>
        /// Get the volume of space that will encompass all the given objects.
        /// </summary>
        /// <param name="objects"></param>
        /// <param name="minX"></param>
        /// <param name="maxX"></param>
        /// <param name="minY"></param>
        /// <param name="maxY"></param>
        /// <param name="minZ"></param>
        /// <param name="maxZ"></param>
        /// <returns></returns>
        public static Vector3[] GetCombinedBoundingBox(
           List<SceneObjectGroup> objects, 
           out float minX, out float maxX, out float minY, out float maxY, out float minZ, out float maxZ)
        {
            minX = 256;
            maxX = -256;
            minY = 256;
            maxY = -256;
            minZ = 8192;
            maxZ = -256;

            List<Vector3> offsets = new List<Vector3>();

            foreach (SceneObjectGroup g in objects)
            {
                float ominX, ominY, ominZ, omaxX, omaxY, omaxZ;

                Vector3 vec = g.AbsolutePosition;

                g.GetAxisAlignedBoundingBoxRaw(out ominX, out omaxX, out ominY, out omaxY, out ominZ, out omaxZ);
               
//                m_log.DebugFormat(
//                    "[SCENE]: For {0} found AxisAlignedBoundingBoxRaw {1}, {2}", 
//                    g.Name, new Vector3(ominX, ominY, ominZ), new Vector3(omaxX, omaxY, omaxZ));

                ominX += vec.X;
                omaxX += vec.X;
                ominY += vec.Y;
                omaxY += vec.Y;
                ominZ += vec.Z;
                omaxZ += vec.Z;

                if (minX > ominX)
                    minX = ominX;
                if (minY > ominY)
                    minY = ominY;
                if (minZ > ominZ)
                    minZ = ominZ;
                if (maxX < omaxX)
                    maxX = omaxX;
                if (maxY < omaxY)
                    maxY = omaxY;
                if (maxZ < omaxZ)
                    maxZ = omaxZ;
            }

            foreach (SceneObjectGroup g in objects)
            {
                Vector3 vec = g.AbsolutePosition;
                vec.X -= minX;
                vec.Y -= minY;
                vec.Z -= minZ;

                offsets.Add(vec);
            }

            return offsets.ToArray();
        }

        public void RegenerateMaptile(object sender, ElapsedEventArgs e)
        {
            IWorldMapModule mapModule = RequestModuleInterface<IWorldMapModule>();
            if (mapModule != null)
            {
                mapModule.GenerateMaptile();

                string error = GridService.RegisterRegion(RegionInfo.ScopeID, new GridRegion(RegionInfo));

                if (error != String.Empty)
                    throw new Exception(error);
            }
        }

        public void CleanDroppedAttachments()
        {
            List<SceneObjectGroup> objectsToDelete =
                    new List<SceneObjectGroup>();

            lock (m_cleaningAttachments)
            {
                ForEachSOG(delegate (SceneObjectGroup grp)
                        {
                            if (grp.RootPart.Shape.PCode == 0 && grp.RootPart.Shape.State != 0 && (!objectsToDelete.Contains(grp)))
                            {
                                UUID agentID = grp.OwnerID;
                                if (agentID == UUID.Zero)
                                {
                                    objectsToDelete.Add(grp);
                                    return;
                                }

                                ScenePresence sp = GetScenePresence(agentID);
                                if (sp == null)
                                {
                                    objectsToDelete.Add(grp);
                                    return;
                                }
                            }
                        });
            }

            foreach (SceneObjectGroup grp in objectsToDelete)
            {
                m_log.InfoFormat("[SCENE]: Deleting dropped attachment {0} of user {1}", grp.UUID, grp.OwnerID);
                DeleteSceneObject(grp, true);
            }
        }

        // This method is called across the simulation connector to
        // determine if a given agent is allowed in this region
        // AS A ROOT AGENT. Returning false here will prevent them
        // from logging into the region, teleporting into the region
        // or corssing the broder walking, but will NOT prevent
        // child agent creation, thereby emulating the SL behavior.
        public bool QueryAccess(UUID agentID, Vector3 position, out string reason)
        {
            int num = m_sceneGraph.GetNumberOfScenePresences();

            // TEMP WORKAROUND for DSG DEMO
            // REGION SYNC
            /*if (num >= RegionInfo.RegionSettings.AgentLimit)
            {
                if (!Permissions.IsAdministrator(agentID))
                {
                    reason = "The region is full";
                    return false;
                }
            }*/

            reason = String.Empty;
            return true;
        }
    }
}<|MERGE_RESOLUTION|>--- conflicted
+++ resolved
@@ -1598,13 +1598,9 @@
             //m_heartbeatTimer.Close();
             shuttingdown = true;
 
-<<<<<<< HEAD
             m_log.Debug("[SCENE]: Persisting changed objects for region " + m_regionName);
-=======
-            m_log.Debug("[SCENE]: Persisting changed objects");
             EventManager.TriggerSceneShuttingDown(this);
 
->>>>>>> 0bd24d1f
             EntityBase[] entities = GetEntities();
             foreach (EntityBase entity in entities)
             {
@@ -2534,16 +2530,12 @@
                 sceneObject.SetGroup(groupID, null);
             }
 
-<<<<<<< HEAD
-            //sceneObject.ScheduleGroupForFullUpdate();
-            sceneObject.ScheduleGroupForFullUpdate(new List<SceneObjectPartSyncProperties>(){SceneObjectPartSyncProperties.FullUpdate}); //new object, all properties have new value
-=======
             IUserManagement uman = RequestModuleInterface<IUserManagement>();
             if (uman != null)
                 sceneObject.RootPart.CreatorIdentification = uman.GetUserUUI(ownerID);
 
-            sceneObject.ScheduleGroupForFullUpdate();
->>>>>>> 0bd24d1f
+            //sceneObject.ScheduleGroupForFullUpdate();
+            sceneObject.ScheduleGroupForFullUpdate(new List<SceneObjectPartSyncProperties>(){SceneObjectPartSyncProperties.FullUpdate}); //new object, all properties have new value
 
             return sceneObject;
         }
