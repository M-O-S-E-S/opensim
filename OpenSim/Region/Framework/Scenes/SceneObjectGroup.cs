/*
 * Copyright (c) Contributors, http://opensimulator.org/
 * See CONTRIBUTORS.TXT for a full list of copyright holders.
 *
 * Redistribution and use in source and binary forms, with or without
 * modification, are permitted provided that the following conditions are met:
 *     * Redistributions of source code must retain the above copyright
 *       notice, this list of conditions and the following disclaimer.
 *     * Redistributions in binary form must reproduce the above copyright
 *       notice, this list of conditions and the following disclaimer in the
 *       documentation and/or other materials provided with the distribution.
 *     * Neither the name of the OpenSimulator Project nor the
 *       names of its contributors may be used to endorse or promote products
 *       derived from this software without specific prior written permission.
 *
 * THIS SOFTWARE IS PROVIDED BY THE DEVELOPERS ``AS IS'' AND ANY
 * EXPRESS OR IMPLIED WARRANTIES, INCLUDING, BUT NOT LIMITED TO, THE IMPLIED
 * WARRANTIES OF MERCHANTABILITY AND FITNESS FOR A PARTICULAR PURPOSE ARE
 * DISCLAIMED. IN NO EVENT SHALL THE CONTRIBUTORS BE LIABLE FOR ANY
 * DIRECT, INDIRECT, INCIDENTAL, SPECIAL, EXEMPLARY, OR CONSEQUENTIAL DAMAGES
 * (INCLUDING, BUT NOT LIMITED TO, PROCUREMENT OF SUBSTITUTE GOODS OR SERVICES;
 * LOSS OF USE, DATA, OR PROFITS; OR BUSINESS INTERRUPTION) HOWEVER CAUSED AND
 * ON ANY THEORY OF LIABILITY, WHETHER IN CONTRACT, STRICT LIABILITY, OR TORT
 * (INCLUDING NEGLIGENCE OR OTHERWISE) ARISING IN ANY WAY OUT OF THE USE OF THIS
 * SOFTWARE, EVEN IF ADVISED OF THE POSSIBILITY OF SUCH DAMAGE.
 */

using System;
using System.Collections.Generic;
using System.Drawing;
using System.IO;
using System.Linq;
using System.Threading;
using System.Xml;
using System.Xml.Serialization;
using OpenMetaverse;
using OpenMetaverse.Packets;
using OpenSim.Framework;
using OpenSim.Region.Framework.Interfaces;
using OpenSim.Region.Physics.Manager;
using OpenSim.Region.Framework.Scenes.Serialization;

namespace OpenSim.Region.Framework.Scenes
{
    [Flags]
    public enum scriptEvents
    {
        None = 0,
        attach = 1,
        collision = 16,
        collision_end = 32,
        collision_start = 64,
        control = 128,
        dataserver = 256,
        email = 512,
        http_response = 1024,
        land_collision = 2048,
        land_collision_end = 4096,
        land_collision_start = 8192,
        at_target = 16384,
        at_rot_target = 16777216,
        listen = 32768,
        money = 65536,
        moving_end = 131072,
        moving_start = 262144,
        not_at_rot_target = 524288,
        not_at_target = 1048576,
        remote_data = 8388608,
        run_time_permissions = 268435456,
        state_entry = 1073741824,
        state_exit = 2,
        timer = 4,
        touch = 8,
        touch_end = 536870912,
        touch_start = 2097152,
        object_rez = 4194304
    }

    struct scriptPosTarget
    {
        public Vector3 targetPos;
        public float tolerance;
        public uint handle;
    }

    struct scriptRotTarget
    {
        public Quaternion targetRot;
        public float tolerance;
        public uint handle;
    }

    public delegate void PrimCountTaintedDelegate();

    /// <summary>
    /// A scene object group is conceptually an object in the scene.  The object is constituted of SceneObjectParts
    /// (often known as prims), one of which is considered the root part.
    /// </summary>
    public partial class SceneObjectGroup : EntityBase, ISceneObject
    {
        // private PrimCountTaintedDelegate handlerPrimCountTainted = null;

        /// <summary>
        /// Signal whether the non-inventory attributes of any prims in the group have changed
        /// since the group's last persistent backup
        /// </summary>
        private bool m_hasGroupChanged = false;
        private long timeFirstChanged;
        private long timeLastChanged;

        public bool HasGroupChanged
        {
            set
            {
                if (value)
                {
                    timeLastChanged = DateTime.Now.Ticks;
                    if (!m_hasGroupChanged)
                        timeFirstChanged = DateTime.Now.Ticks;
                }
                m_hasGroupChanged = value;
                
//                m_log.DebugFormat(
//                    "[SCENE OBJECT GROUP]: HasGroupChanged set to {0} for {1} {2}", m_hasGroupChanged, Name, LocalId);
            }

            get { return m_hasGroupChanged; }
        }
        
        /// <summary>
        /// Has the group changed due to an unlink operation?  We record this in order to optimize deletion, since
        /// an unlinked group currently has to be persisted to the database before we can perform an unlink operation.
        /// </summary>
        public bool HasGroupChangedDueToDelink { get; private set; }

        private bool isTimeToPersist()
        {
            if (IsSelected || IsDeleted || IsAttachment)
                return false;
            if (!m_hasGroupChanged)
                return false;
            if (m_scene.ShuttingDown)
                return true;
            long currentTime = DateTime.Now.Ticks;
            if (currentTime - timeLastChanged > m_scene.m_dontPersistBefore || currentTime - timeFirstChanged > m_scene.m_persistAfter)
                return true;
            return false;
        }
        
        /// <value>
        /// Is this scene object acting as an attachment?
        /// 
        /// We return false if the group has already been deleted.
        ///
        /// TODO: At the moment set must be done on the part itself.  There may be a case for doing it here since I
        /// presume either all or no parts in a linkset can be part of an attachment (in which
        /// case the value would get proprogated down into all the descendent parts).
        /// </value>
        public bool IsAttachment
        {
            get
            {
                if (!IsDeleted)
                    return m_rootPart.IsAttachment;
                
                return false;
            }
        }

        public float scriptScore;

        private Vector3 lastPhysGroupPos;
        private Quaternion lastPhysGroupRot;

        private bool m_isBackedUp;

        protected MapAndArray<UUID, SceneObjectPart> m_parts = new MapAndArray<UUID, SceneObjectPart>();

        protected ulong m_regionHandle;
        protected SceneObjectPart m_rootPart;
        // private Dictionary<UUID, scriptEvents> m_scriptEvents = new Dictionary<UUID, scriptEvents>();

        private Dictionary<uint, scriptPosTarget> m_targets = new Dictionary<uint, scriptPosTarget>();
        private Dictionary<uint, scriptRotTarget> m_rotTargets = new Dictionary<uint, scriptRotTarget>();

        private bool m_scriptListens_atTarget;
        private bool m_scriptListens_notAtTarget;

        private bool m_scriptListens_atRotTarget;
        private bool m_scriptListens_notAtRotTarget;

        internal Dictionary<UUID, string> m_savedScriptState;

        #region Properties

        /// <summary>
        /// The name of an object grouping is always the same as its root part
        /// </summary>
        public override string Name
        {
            get {
                if (RootPart == null)
                    return String.Empty;
                return RootPart.Name;
            }
            set { RootPart.Name = value; }
        }

        /// <summary>
        /// Added because the Parcel code seems to use it
        /// but not sure a object should have this
        /// as what does it tell us? that some avatar has selected it (but not what Avatar/user)
        /// think really there should be a list (or whatever) in each scenepresence
        /// saying what prim(s) that user has selected.
        /// </summary>
        protected bool m_isSelected = false;

        /// <summary>
        /// Number of prims in this group
        /// </summary>
        public int PrimCount
        {
            get { return m_parts.Count; }
        }

        protected Quaternion m_rotation = Quaternion.Identity;

        public virtual Quaternion Rotation
        {
            get { return m_rotation; }
            set { m_rotation = value; }
        }

        public Quaternion GroupRotation
        {
            get { return m_rootPart.RotationOffset; }
        }

        public UUID GroupID
        {
            get { return m_rootPart.GroupID; }
            set { m_rootPart.GroupID = value; }
        }

        public SceneObjectPart[] Parts
        {
            get { return m_parts.GetArray(); }
        }

        public bool ContainsPart(UUID partID)
        {
            return m_parts.ContainsKey(partID);
        }

        /// <value>
        /// The root part of this scene object
        /// </value>
        public SceneObjectPart RootPart
        {
            get { return m_rootPart; }
        }

        public ulong RegionHandle
        {
            get { return m_regionHandle; }
            set
            {
                m_regionHandle = value;
                SceneObjectPart[] parts = m_parts.GetArray();
                for (int i = 0; i < parts.Length; i++)
                    parts[i].RegionHandle = value;
            }
        }

        /// <summary>
        /// Check both the attachment property and the relevant properties of the underlying root part.
        /// </summary>
        /// This is necessary in some cases, particularly when a scene object has just crossed into a region and doesn't
        /// have the IsAttachment property yet checked.
        /// 
        /// FIXME: However, this should be fixed so that this property
        /// propertly reflects the underlying status.
        /// <returns></returns>
        public bool IsAttachmentCheckFull()
        {
            return (IsAttachment || (m_rootPart.Shape.PCode == 9 && m_rootPart.Shape.State != 0));
        }

        /// <summary>
        /// The absolute position of this scene object in the scene
        /// </summary>
        public override Vector3 AbsolutePosition
        {
            get { return m_rootPart.GroupPosition; }
            set
            {
                Vector3 val = value;

                if (Scene != null)
                {
                    if ((Scene.TestBorderCross(val - Vector3.UnitX, Cardinals.E) || Scene.TestBorderCross(val + Vector3.UnitX, Cardinals.W)
                        || Scene.TestBorderCross(val - Vector3.UnitY, Cardinals.N) || Scene.TestBorderCross(val + Vector3.UnitY, Cardinals.S))
                        && !IsAttachmentCheckFull() && (!Scene.LoadingPrims))
                    {
                        //DSG DEBUG
                        m_log.DebugFormat("Object {0},{1} at pos {2}, to call CrossPrimGroupIntoNewRegion.", Name, UUID, val);
                        m_scene.CrossPrimGroupIntoNewRegion(val, this, true);
                    }
                }

                if (RootPart.GetStatusSandbox())
                {
                    if (Util.GetDistanceTo(RootPart.StatusSandboxPos, value) > 10)
                    {
                        RootPart.ScriptSetPhysicsStatus(false);

                        if (Scene != null)
                            Scene.SimChat(Utils.StringToBytes("Hit Sandbox Limit"),
                                  ChatTypeEnum.DebugChannel, 0x7FFFFFFF, RootPart.AbsolutePosition, Name, UUID, false);

                        return;
                    }
                }

                SceneObjectPart[] parts = m_parts.GetArray();
                for (int i = 0; i < parts.Length; i++)
                    parts[i].GroupPosition = val;

                //if (m_rootPart.PhysActor != null)
                //{
                //m_rootPart.PhysActor.Position =
                //new PhysicsVector(m_rootPart.GroupPosition.X, m_rootPart.GroupPosition.Y,
                //m_rootPart.GroupPosition.Z);
                //m_scene.PhysicsScene.AddPhysicsActorTaint(m_rootPart.PhysActor);
                //}

                if (Scene != null)
                    Scene.EventManager.TriggerParcelPrimCountTainted();
            }
        }

        public override uint LocalId
        {
            get { return m_rootPart.LocalId; }
            set { m_rootPart.LocalId = value; }
        }

        public override UUID UUID
        {
            get { return m_rootPart.UUID; }
            set 
            {
                lock (m_parts.SyncRoot)
                {
                    m_parts.Remove(m_rootPart.UUID);
                    m_rootPart.UUID = value;
                    m_parts.Add(value, m_rootPart);
                }
            }
        }

        public UUID OwnerID
        {
            get { return m_rootPart.OwnerID; }
            set { m_rootPart.OwnerID = value; }
        }

        public float Damage
        {
            get { return m_rootPart.Damage; }
            set { m_rootPart.Damage = value; }
        }

        public Color Color
        {
            get { return m_rootPart.Color; }
            set { m_rootPart.Color = value; }
        }

        public string Text
        {
            get {
                string returnstr = m_rootPart.Text;
                if (returnstr.Length  > 255)
                {
                    returnstr = returnstr.Substring(0, 255);
                }
                return returnstr;
            }
            set { m_rootPart.Text = value; }
        }

        protected virtual bool InSceneBackup
        {
            get { return true; }
        }
        
        private bool m_passCollision;
        public bool PassCollision
        {
            get { return m_passCollision; }
            set
            {
                m_passCollision = value;
                HasGroupChanged = true;
            }
        }

        public bool IsSelected
        {
            get { return m_isSelected; }
            set
            {
                m_isSelected = value;
                // Tell physics engine that group is selected
                if (m_rootPart.PhysActor != null)
                {
                    m_rootPart.PhysActor.Selected = value;
                    // Pass it on to the children.
                    SceneObjectPart[] parts = m_parts.GetArray();
                    for (int i = 0; i < parts.Length; i++)
                    {
                        SceneObjectPart child = parts[i];
                        if (child.PhysActor != null)
                            child.PhysActor.Selected = value;
                    }
                }
            }
        }

        private SceneObjectPart m_PlaySoundMasterPrim = null;
        public SceneObjectPart PlaySoundMasterPrim
        {
            get { return m_PlaySoundMasterPrim; }
            set { m_PlaySoundMasterPrim = value; }
        }

        private List<SceneObjectPart> m_PlaySoundSlavePrims = new List<SceneObjectPart>();
        public List<SceneObjectPart> PlaySoundSlavePrims
        {
            get { return m_PlaySoundSlavePrims; }
            set { m_PlaySoundSlavePrims = value; }
        }

        private SceneObjectPart m_LoopSoundMasterPrim = null;
        public SceneObjectPart LoopSoundMasterPrim
        {
            get { return m_LoopSoundMasterPrim; }
            set { m_LoopSoundMasterPrim = value; }
        }

        private List<SceneObjectPart> m_LoopSoundSlavePrims = new List<SceneObjectPart>();
        public List<SceneObjectPart> LoopSoundSlavePrims
        {
            get { return m_LoopSoundSlavePrims; }
            set { m_LoopSoundSlavePrims = value; }
        }

        // The UUID for the Region this Object is in.
        public UUID RegionUUID
        {
            get
            {
                if (m_scene != null)
                {
                    return m_scene.RegionInfo.RegionID;
                }
                return UUID.Zero;
            }
        }

        #endregion

//        ~SceneObjectGroup()
//        {
//            m_log.DebugFormat("[SCENE OBJECT GROUP]: Destructor called for {0}, local id {1}", Name, LocalId);
//        }

        #region Constructors

        //DSG SYNC
        public SceneObjectGroup(SceneObjectPart part, bool newGroupBySync)
        {
            if (!newGroupBySync)
            {
                SetRootPart(part);
            }
            else
            {
                SetRootPartBySync(part);
            }

        }

        /// <summary>
        /// Constructor
        /// </summary>
        public SceneObjectGroup()
        {
        }

        /// <summary>
        /// This constructor creates a SceneObjectGroup using a pre-existing SceneObjectPart.
        /// The original SceneObjectPart will be used rather than a copy, preserving
        /// its existing localID and UUID.
        /// </summary>
        public SceneObjectGroup(SceneObjectPart part)
        {
            SetRootPart(part);
        }

        /// <summary>
        /// Constructor.  This object is added to the scene later via AttachToScene()
        /// </summary>
        public SceneObjectGroup(UUID ownerID, Vector3 pos, Quaternion rot, PrimitiveBaseShape shape)
        { 
            SetRootPart(new SceneObjectPart(ownerID, shape, pos, rot, Vector3.Zero));
        }

        /// <summary>
        /// Constructor.
        /// </summary>
        public SceneObjectGroup(UUID ownerID, Vector3 pos, PrimitiveBaseShape shape)
            : this(ownerID, pos, Quaternion.Identity, shape)
        {
        }

        public void LoadScriptState(XmlDocument doc)
        {
            XmlNodeList nodes = doc.GetElementsByTagName("SavedScriptState");
            if (nodes.Count > 0)
            {
                if (m_savedScriptState == null)
                    m_savedScriptState = new Dictionary<UUID, string>();
                foreach (XmlNode node in nodes)
                {
                    if (node.Attributes["UUID"] != null)
                    {
                        UUID itemid = new UUID(node.Attributes["UUID"].Value);
                        if (itemid != UUID.Zero)
                            m_savedScriptState[itemid] = node.InnerXml;
                    }
                } 
            }
        }

        public void SetFromItemID(UUID AssetId)
        {
            SceneObjectPart[] parts = m_parts.GetArray();
            for (int i = 0; i < parts.Length; i++)
                parts[i].FromItemID = AssetId;
        }

        public UUID GetFromItemID()
        {
            return m_rootPart.FromItemID;
        }

        /// <summary>
        /// Hooks this object up to the backup event so that it is persisted to the database when the update thread executes.
        /// </summary>
        public virtual void AttachToBackup()
        {
            if (InSceneBackup)
            {
                //m_log.DebugFormat(
                //    "[SCENE OBJECT GROUP]: Attaching object {0} {1} to scene presistence sweep", Name, UUID);

                if (!m_isBackedUp)
                    m_scene.EventManager.OnBackup += ProcessBackup;
                
                m_isBackedUp = true;
            }
        }
        
        /// <summary>
        /// Attach this object to a scene.  It will also now appear to agents.
        /// </summary>
        /// <param name="scene"></param>
        public void AttachToScene(Scene scene)
        {
            m_scene = scene;
            RegionHandle = m_scene.RegionInfo.RegionHandle;

            if (m_rootPart.Shape.PCode != 9 || m_rootPart.Shape.State == 0)
                m_rootPart.ParentID = 0;
            if (m_rootPart.LocalId == 0)
                m_rootPart.LocalId = m_scene.AllocateLocalId();

            SceneObjectPart[] parts = m_parts.GetArray();
            for (int i = 0; i < parts.Length; i++)
            {
                SceneObjectPart part = parts[i];
                if (Object.ReferenceEquals(part, m_rootPart))
                    continue;

                if (part.LocalId == 0)
                    part.LocalId = m_scene.AllocateLocalId();

                part.ParentID = m_rootPart.LocalId;
                //m_log.DebugFormat("[SCENE]: Given local id {0} to part {1}, linknum {2}, parent {3} {4}", part.LocalId, part.UUID, part.LinkNum, part.ParentID, part.ParentUUID);
            }
            
            ApplyPhysics(m_scene.m_physicalPrim);

            // Don't trigger the update here - otherwise some client issues occur when multiple updates are scheduled
            // for the same object with very different properties.  The caller must schedule the update.
            //ScheduleGroupForFullUpdate();
        }

        public Vector3 GroupScale()
        {
            Vector3 minScale = new Vector3(Constants.RegionSize, Constants.RegionSize, Constants.RegionSize);
            Vector3 maxScale = Vector3.Zero;
            Vector3 finalScale = new Vector3(0.5f, 0.5f, 0.5f);

            SceneObjectPart[] parts = m_parts.GetArray();
            for (int i = 0; i < parts.Length; i++)
            {
                SceneObjectPart part = parts[i];
                Vector3 partscale = part.Scale;
                Vector3 partoffset = part.OffsetPosition;

                minScale.X = (partscale.X + partoffset.X < minScale.X) ? partscale.X + partoffset.X : minScale.X;
                minScale.Y = (partscale.Y + partoffset.Y < minScale.Y) ? partscale.Y + partoffset.Y : minScale.Y;
                minScale.Z = (partscale.Z + partoffset.Z < minScale.Z) ? partscale.Z + partoffset.Z : minScale.Z;

                maxScale.X = (partscale.X + partoffset.X > maxScale.X) ? partscale.X + partoffset.X : maxScale.X;
                maxScale.Y = (partscale.Y + partoffset.Y > maxScale.Y) ? partscale.Y + partoffset.Y : maxScale.Y;
                maxScale.Z = (partscale.Z + partoffset.Z > maxScale.Z) ? partscale.Z + partoffset.Z : maxScale.Z;
            }

            finalScale.X = (minScale.X > maxScale.X) ? minScale.X : maxScale.X;
            finalScale.Y = (minScale.Y > maxScale.Y) ? minScale.Y : maxScale.Y;
            finalScale.Z = (minScale.Z > maxScale.Z) ? minScale.Z : maxScale.Z;
            return finalScale;

        }
        public EntityIntersection TestIntersection(Ray hRay, bool frontFacesOnly, bool faceCenters)
        {
            // We got a request from the inner_scene to raytrace along the Ray hRay
            // We're going to check all of the prim in this group for intersection with the ray
            // If we get a result, we're going to find the closest result to the origin of the ray
            // and send back the intersection information back to the innerscene.

            EntityIntersection result = new EntityIntersection();

            SceneObjectPart[] parts = m_parts.GetArray();
            for (int i = 0; i < parts.Length; i++)
            {
                SceneObjectPart part = parts[i];

                // Temporary commented to stop compiler warning
                //Vector3 partPosition =
                //    new Vector3(part.AbsolutePosition.X, part.AbsolutePosition.Y, part.AbsolutePosition.Z);
                Quaternion parentrotation = GroupRotation;

                // Telling the prim to raytrace.
                //EntityIntersection inter = part.TestIntersection(hRay, parentrotation);

                EntityIntersection inter = part.TestIntersectionOBB(hRay, parentrotation, frontFacesOnly, faceCenters);

                // This may need to be updated to the maximum draw distance possible..
                // We might (and probably will) be checking for prim creation from other sims
                // when the camera crosses the border.
                float idist = Constants.RegionSize;

                if (inter.HitTF)
                {
                    // We need to find the closest prim to return to the testcaller along the ray
                    if (inter.distance < idist)
                    {
                        result.HitTF = true;
                        result.ipoint = inter.ipoint;
                        result.obj = part;
                        result.normal = inter.normal;
                        result.distance = inter.distance;
                    }
                }
            }

            return result;
        }

        /// <summary>
        /// Gets a vector representing the size of the bounding box containing all the prims in the group
        /// Treats all prims as rectangular, so no shape (cut etc) is taken into account
        /// offsetHeight is the offset in the Z axis from the centre of the bounding box to the centre of the root prim
        /// </summary>
        /// <returns></returns>
        public void GetAxisAlignedBoundingBoxRaw(out float minX, out float maxX, out float minY, out float maxY, out float minZ, out float maxZ)
        {
            maxX = -256f;
            maxY = -256f;
            maxZ = -256f;
            minX = 256f;
            minY = 256f;
            minZ = 8192f;

            SceneObjectPart[] parts = m_parts.GetArray();
            for (int i = 0; i < parts.Length; i++)
            {
                SceneObjectPart part = parts[i];

                Vector3 worldPos = part.GetWorldPosition();
                Vector3 offset = worldPos - AbsolutePosition;
                Quaternion worldRot;
                if (part.ParentID == 0)
                    worldRot = part.RotationOffset;
                else
                    worldRot = part.GetWorldRotation();

                Vector3 frontTopLeft;
                Vector3 frontTopRight;
                Vector3 frontBottomLeft;
                Vector3 frontBottomRight;

                Vector3 backTopLeft;
                Vector3 backTopRight;
                Vector3 backBottomLeft;
                Vector3 backBottomRight;

                Vector3 orig = Vector3.Zero;

                frontTopLeft.X = orig.X - (part.Scale.X / 2);
                frontTopLeft.Y = orig.Y - (part.Scale.Y / 2);
                frontTopLeft.Z = orig.Z + (part.Scale.Z / 2);

                frontTopRight.X = orig.X - (part.Scale.X / 2);
                frontTopRight.Y = orig.Y + (part.Scale.Y / 2);
                frontTopRight.Z = orig.Z + (part.Scale.Z / 2);

                frontBottomLeft.X = orig.X - (part.Scale.X / 2);
                frontBottomLeft.Y = orig.Y - (part.Scale.Y / 2);
                frontBottomLeft.Z = orig.Z - (part.Scale.Z / 2);

                frontBottomRight.X = orig.X - (part.Scale.X / 2);
                frontBottomRight.Y = orig.Y + (part.Scale.Y / 2);
                frontBottomRight.Z = orig.Z - (part.Scale.Z / 2);

                backTopLeft.X = orig.X + (part.Scale.X / 2);
                backTopLeft.Y = orig.Y - (part.Scale.Y / 2);
                backTopLeft.Z = orig.Z + (part.Scale.Z / 2);

                backTopRight.X = orig.X + (part.Scale.X / 2);
                backTopRight.Y = orig.Y + (part.Scale.Y / 2);
                backTopRight.Z = orig.Z + (part.Scale.Z / 2);

                backBottomLeft.X = orig.X + (part.Scale.X / 2);
                backBottomLeft.Y = orig.Y - (part.Scale.Y / 2);
                backBottomLeft.Z = orig.Z - (part.Scale.Z / 2);

                backBottomRight.X = orig.X + (part.Scale.X / 2);
                backBottomRight.Y = orig.Y + (part.Scale.Y / 2);
                backBottomRight.Z = orig.Z - (part.Scale.Z / 2);

                frontTopLeft = frontTopLeft * worldRot;
                frontTopRight = frontTopRight * worldRot;
                frontBottomLeft = frontBottomLeft * worldRot;
                frontBottomRight = frontBottomRight * worldRot;

                backBottomLeft = backBottomLeft * worldRot;
                backBottomRight = backBottomRight * worldRot;
                backTopLeft = backTopLeft * worldRot;
                backTopRight = backTopRight * worldRot;


                frontTopLeft += offset;
                frontTopRight += offset;
                frontBottomLeft += offset;
                frontBottomRight += offset;

                backBottomLeft += offset;
                backBottomRight += offset;
                backTopLeft += offset;
                backTopRight += offset;

                if (frontTopRight.X > maxX)
                    maxX = frontTopRight.X;
                if (frontTopLeft.X > maxX)
                    maxX = frontTopLeft.X;
                if (frontBottomRight.X > maxX)
                    maxX = frontBottomRight.X;
                if (frontBottomLeft.X > maxX)
                    maxX = frontBottomLeft.X;

                if (backTopRight.X > maxX)
                    maxX = backTopRight.X;
                if (backTopLeft.X > maxX)
                    maxX = backTopLeft.X;
                if (backBottomRight.X > maxX)
                    maxX = backBottomRight.X;
                if (backBottomLeft.X > maxX)
                    maxX = backBottomLeft.X;

                if (frontTopRight.X < minX)
                    minX = frontTopRight.X;
                if (frontTopLeft.X < minX)
                    minX = frontTopLeft.X;
                if (frontBottomRight.X < minX)
                    minX = frontBottomRight.X;
                if (frontBottomLeft.X < minX)
                    minX = frontBottomLeft.X;

                if (backTopRight.X < minX)
                    minX = backTopRight.X;
                if (backTopLeft.X < minX)
                    minX = backTopLeft.X;
                if (backBottomRight.X < minX)
                    minX = backBottomRight.X;
                if (backBottomLeft.X < minX)
                    minX = backBottomLeft.X;

                //
                if (frontTopRight.Y > maxY)
                    maxY = frontTopRight.Y;
                if (frontTopLeft.Y > maxY)
                    maxY = frontTopLeft.Y;
                if (frontBottomRight.Y > maxY)
                    maxY = frontBottomRight.Y;
                if (frontBottomLeft.Y > maxY)
                    maxY = frontBottomLeft.Y;

                if (backTopRight.Y > maxY)
                    maxY = backTopRight.Y;
                if (backTopLeft.Y > maxY)
                    maxY = backTopLeft.Y;
                if (backBottomRight.Y > maxY)
                    maxY = backBottomRight.Y;
                if (backBottomLeft.Y > maxY)
                    maxY = backBottomLeft.Y;

                if (frontTopRight.Y < minY)
                    minY = frontTopRight.Y;
                if (frontTopLeft.Y < minY)
                    minY = frontTopLeft.Y;
                if (frontBottomRight.Y < minY)
                    minY = frontBottomRight.Y;
                if (frontBottomLeft.Y < minY)
                    minY = frontBottomLeft.Y;

                if (backTopRight.Y < minY)
                    minY = backTopRight.Y;
                if (backTopLeft.Y < minY)
                    minY = backTopLeft.Y;
                if (backBottomRight.Y < minY)
                    minY = backBottomRight.Y;
                if (backBottomLeft.Y < minY)
                    minY = backBottomLeft.Y;

                //
                if (frontTopRight.Z > maxZ)
                    maxZ = frontTopRight.Z;
                if (frontTopLeft.Z > maxZ)
                    maxZ = frontTopLeft.Z;
                if (frontBottomRight.Z > maxZ)
                    maxZ = frontBottomRight.Z;
                if (frontBottomLeft.Z > maxZ)
                    maxZ = frontBottomLeft.Z;

                if (backTopRight.Z > maxZ)
                    maxZ = backTopRight.Z;
                if (backTopLeft.Z > maxZ)
                    maxZ = backTopLeft.Z;
                if (backBottomRight.Z > maxZ)
                    maxZ = backBottomRight.Z;
                if (backBottomLeft.Z > maxZ)
                    maxZ = backBottomLeft.Z;

                if (frontTopRight.Z < minZ)
                    minZ = frontTopRight.Z;
                if (frontTopLeft.Z < minZ)
                    minZ = frontTopLeft.Z;
                if (frontBottomRight.Z < minZ)
                    minZ = frontBottomRight.Z;
                if (frontBottomLeft.Z < minZ)
                    minZ = frontBottomLeft.Z;

                if (backTopRight.Z < minZ)
                    minZ = backTopRight.Z;
                if (backTopLeft.Z < minZ)
                    minZ = backTopLeft.Z;
                if (backBottomRight.Z < minZ)
                    minZ = backBottomRight.Z;
                if (backBottomLeft.Z < minZ)
                    minZ = backBottomLeft.Z;
            }
        }

        public Vector3 GetAxisAlignedBoundingBox(out float offsetHeight)
        {
            float minX;
            float maxX;
            float minY;
            float maxY;
            float minZ;
            float maxZ;

            GetAxisAlignedBoundingBoxRaw(out minX, out maxX, out minY, out maxY, out minZ, out maxZ);
            Vector3 boundingBox = new Vector3(maxX - minX, maxY - minY, maxZ - minZ);

            offsetHeight = 0;
            float lower = (minZ * -1);
            if (lower > maxZ)
            {
                offsetHeight = lower - (boundingBox.Z / 2);

            }
            else if (maxZ > lower)
            {
                offsetHeight = maxZ - (boundingBox.Z / 2);
                offsetHeight *= -1;
            }

           // m_log.InfoFormat("BoundingBox is {0} , {1} , {2} ", boundingBox.X, boundingBox.Y, boundingBox.Z);
            return boundingBox;
        }

        #endregion

        public void SaveScriptedState(XmlTextWriter writer)
        {
            XmlDocument doc = new XmlDocument();
            Dictionary<UUID,string> states = new Dictionary<UUID,string>();

            SceneObjectPart[] parts = m_parts.GetArray();
            for (int i = 0; i < parts.Length; i++)
            {
                Dictionary<UUID, string> pstates = parts[i].Inventory.GetScriptStates();
                foreach (KeyValuePair<UUID, string> kvp in pstates)
                    states.Add(kvp.Key, kvp.Value);
            }

            if (states.Count > 0)
            {
                // Now generate the necessary XML wrappings
                writer.WriteStartElement(String.Empty, "GroupScriptStates", String.Empty);
                foreach (UUID itemid in states.Keys)
                {
                    doc.LoadXml(states[itemid]);
                    writer.WriteStartElement(String.Empty, "SavedScriptState", String.Empty);
                    writer.WriteAttributeString(String.Empty, "UUID", String.Empty, itemid.ToString());
                    writer.WriteRaw(doc.DocumentElement.OuterXml); // Writes ScriptState element
                    writer.WriteEndElement(); // End of SavedScriptState
                }
                writer.WriteEndElement(); // End of GroupScriptStates
            }
        }

        public byte GetAttachmentPoint()
        {
            return m_rootPart.Shape.State;
        }

        public void ClearPartAttachmentData()
        {
            SetAttachmentPoint((Byte)0);
        }

        public void DetachToGround()
        {
            ScenePresence avatar = m_scene.GetScenePresence(m_rootPart.AttachedAvatar);
            if (avatar == null)
                return;

            avatar.RemoveAttachment(this);

            Vector3 detachedpos = new Vector3(127f,127f,127f);
            if (avatar == null)
                return;

            detachedpos = avatar.AbsolutePosition;
            RootPart.FromItemID = UUID.Zero;

            AbsolutePosition = detachedpos;
            m_rootPart.AttachedAvatar = UUID.Zero;

            SceneObjectPart[] parts = m_parts.GetArray();
            for (int i = 0; i < parts.Length; i++)
                parts[i].AttachedAvatar = UUID.Zero;

            m_rootPart.SetParentLocalId(0);
            SetAttachmentPoint((byte)0);
            m_rootPart.ApplyPhysics(m_rootPart.GetEffectiveObjectFlags(), m_rootPart.VolumeDetectActive, m_scene.m_physicalPrim);
            HasGroupChanged = true;
            RootPart.Rezzed = DateTime.Now;
            RootPart.RemFlag(PrimFlags.TemporaryOnRez);
            AttachToBackup();
            m_scene.EventManager.TriggerParcelPrimCountTainted();
            //m_rootPart.ScheduleFullUpdate();
            m_rootPart.ScheduleFullUpdate(new List<SceneObjectPartSyncProperties>() { SceneObjectPartSyncProperties.GroupPosition, SceneObjectPartSyncProperties.AttachmentPoint,
                SceneObjectPartSyncProperties.AttachedAvatar, SceneObjectPartSyncProperties.Flags}); //Physics properties, such as Position, OffsetPosition, etc, should be tainted in ApplyPhysics()
            m_rootPart.ClearUndoState();
        }

        public void DetachToInventoryPrep()
        {
            ScenePresence avatar = m_scene.GetScenePresence(m_rootPart.AttachedAvatar);
            //Vector3 detachedpos = new Vector3(127f, 127f, 127f);
            if (avatar != null)
            {
                //detachedpos = avatar.AbsolutePosition;
                avatar.RemoveAttachment(this);
            }

            m_rootPart.AttachedAvatar = UUID.Zero;

            SceneObjectPart[] parts = m_parts.GetArray();
            for (int i = 0; i < parts.Length; i++)
                parts[i].AttachedAvatar = UUID.Zero;

            m_rootPart.SetParentLocalId(0);
            //m_rootPart.SetAttachmentPoint((byte)0);
            m_rootPart.IsAttachment = false;
            AbsolutePosition = m_rootPart.AttachedPos;
            //m_rootPart.ApplyPhysics(m_rootPart.GetEffectiveObjectFlags(), m_scene.m_physicalPrim);
            //AttachToBackup();
            //m_rootPart.ScheduleFullUpdate();
        }

        /// <summary>
        ///
        /// </summary>
        /// <param name="part"></param>
        public void SetPartAsNonRoot(SceneObjectPart part)
        {
            part.ParentID = m_rootPart.LocalId;
            part.ClearUndoState();
        }

        public override void UpdateMovement()
        {
            SceneObjectPart[] parts = m_parts.GetArray();
            for (int i = 0; i < parts.Length; i++)
                parts[i].UpdateMovement();
        }

        public ushort GetTimeDilation()
        {
            return Utils.FloatToUInt16(m_scene.TimeDilation, 0.0f, 1.0f);
        }

        /// <summary>
        /// Added as a way for the storage provider to reset the scene,
        /// most likely a better way to do this sort of thing but for now...
        /// </summary>
        /// <param name="scene"></param>
        public void SetScene(Scene scene)
        {
            m_scene = scene;
        }
        
        /// <summary>
        /// Set a part to act as the root part for this scene object
        /// </summary>
        /// <param name="part"></param>
        public void SetRootPart(SceneObjectPart part)
        {
            if (part == null)
                throw new ArgumentNullException("Cannot give SceneObjectGroup a null root SceneObjectPart");

            part.SetParent(this);
            m_rootPart = part;
            if (!IsAttachment)
                part.ParentID = 0;
            part.LinkNum = 0;
            
            m_parts.Add(m_rootPart.UUID, m_rootPart);
        }

        /// <summary>
        /// Add a new part to this scene object.  The part must already be correctly configured.
        /// </summary>
        /// <param name="part"></param>
        public void AddPart(SceneObjectPart part)
        {
            part.SetParent(this);
            part.LinkNum = m_parts.Add(part.UUID, part);
            if (part.LinkNum == 2 && RootPart != null)
                RootPart.LinkNum = 1;
        }

        /// <summary>
        /// Make sure that every non root part has the proper parent root part local id
        /// </summary>
        private void UpdateParentIDs()
        {
            SceneObjectPart[] parts = m_parts.GetArray();
            for (int i = 0; i < parts.Length; i++)
            {
                SceneObjectPart part = parts[i];
                if (part.UUID != m_rootPart.UUID)
                    part.ParentID = m_rootPart.LocalId;
            }
        }

        public void RegenerateFullIDs()
        {
            SceneObjectPart[] parts = m_parts.GetArray();
            for (int i = 0; i < parts.Length; i++)
                parts[i].UUID = UUID.Random();
        }

        // helper provided for parts.
        public int GetSceneMaxUndo()
        {
            if (m_scene != null)
                return m_scene.MaxUndoCount;
            return 5;
        }

        // justincc: I don't believe this hack is needed any longer, especially since the physics
        // parts of set AbsolutePosition were already commented out.  By changing HasGroupChanged to false
        // this method was preventing proper reload of scene objects.
        
        // dahlia: I had to uncomment it, without it meshing was failing on some prims and objects
        // at region startup
        
        // teravus: After this was removed from the linking algorithm, Linked prims no longer collided 
        // properly when non-physical if they havn't been moved.   This breaks ALL builds.
        // see: http://opensimulator.org/mantis/view.php?id=3108
        
        // Here's the deal, this is ABSOLUTELY CRITICAL so the physics scene gets the update about the 
        // position of linkset prims.  IF YOU CHANGE THIS, YOU MUST TEST colliding with just linked and 
        // unmoved prims!  As soon as you move a Prim/group, it will collide properly because Absolute 
        // Position has been set!
        
        public void ResetChildPrimPhysicsPositions()
        {
            AbsolutePosition = AbsolutePosition; // could someone in the know please explain how this works?

            // teravus: AbsolutePosition is NOT a normal property!
            // the code in the getter of AbsolutePosition is significantly different then the code in the setter!
            // jhurliman: Then why is it a property instead of two methods?
        }

        public UUID GetPartsFullID(uint localID)
        {
            SceneObjectPart part = GetChildPart(localID);
            if (part != null)
            {
                return part.UUID;
            }
            return UUID.Zero;
        }

        public void ObjectGrabHandler(uint localId, Vector3 offsetPos, IClientAPI remoteClient)
        {
            if (m_rootPart.LocalId == localId)
            {
                OnGrabGroup(offsetPos, remoteClient);
            }
            else
            {
                SceneObjectPart part = GetChildPart(localId);
                OnGrabPart(part, offsetPos, remoteClient);
            }
        }

        public virtual void OnGrabPart(SceneObjectPart part, Vector3 offsetPos, IClientAPI remoteClient)
        {
            part.StoreUndoState();
            part.OnGrab(offsetPos, remoteClient);
        }

        public virtual void OnGrabGroup(Vector3 offsetPos, IClientAPI remoteClient)
        {
            m_scene.EventManager.TriggerGroupGrab(UUID, offsetPos, remoteClient.AgentId);
        }

        /// <summary>
        /// Delete this group from its scene.
        /// </summary>
        /// 
        /// This only handles the in-world consequences of deletion (e.g. any avatars sitting on it are forcibly stood
        /// up and all avatars receive notification of its removal.  Removal of the scene object from database backup
        /// must be handled by the caller.
        /// 
        /// <param name="silent">If true then deletion is not broadcast to clients</param>
        public void DeleteGroupFromScene(bool silent)
        {
            SceneObjectPart[] parts = m_parts.GetArray();
            for (int i = 0; i < parts.Length; i++)
            {
                SceneObjectPart part = parts[i];

                //DSG SYNC: object remove should be handled through RegionSyncModule
                /*
                // REGION SYNC
                if (Scene.IsSyncedServer())
                {
                    Scene.RegionSyncServerModule.DeleteObject(part.RegionHandle, part.LocalId, part);
                    //return;
                }
                 * */
                //end of DSG SYNC

                Scene.ForEachScenePresence(delegate(ScenePresence avatar)
                {
                    if (avatar.ParentID == LocalId)
                        avatar.StandUp();

                    if (!silent)
                    {
                        part.UpdateFlag = 0;
                        if (part == m_rootPart)
                            avatar.ControllingClient.SendKillObject(m_regionHandle, part.LocalId);
                    }
                });
            }
        }

        public void AddScriptLPS(int count)
        {
            if (scriptScore + count >= float.MaxValue - count)
                scriptScore = 0;

            scriptScore += (float)count;
            SceneGraph d = m_scene.SceneGraph;
            d.AddToScriptLPS(count);
        }

        public void AddActiveScriptCount(int count)
        {
            SceneGraph d = m_scene.SceneGraph;
            d.AddActiveScripts(count);
        }

        public void aggregateScriptEvents()
        {
            PrimFlags objectflagupdate = (PrimFlags)RootPart.GetEffectiveObjectFlags();

            scriptEvents aggregateScriptEvents = 0;

            SceneObjectPart[] parts = m_parts.GetArray();
            for (int i = 0; i < parts.Length; i++)
            {
                SceneObjectPart part = parts[i];
                if (part == null)
                    continue;
                if (part != RootPart)
                    part.Flags = objectflagupdate;
                aggregateScriptEvents |= part.AggregateScriptEvents;
            }

            m_scriptListens_atTarget = ((aggregateScriptEvents & scriptEvents.at_target) != 0);
            m_scriptListens_notAtTarget = ((aggregateScriptEvents & scriptEvents.not_at_target) != 0);

            if (!m_scriptListens_atTarget && !m_scriptListens_notAtTarget)
            {
                lock (m_targets)
                    m_targets.Clear();
                m_scene.RemoveGroupTarget(this);
            }
            m_scriptListens_atRotTarget = ((aggregateScriptEvents & scriptEvents.at_rot_target) != 0);
            m_scriptListens_notAtRotTarget = ((aggregateScriptEvents & scriptEvents.not_at_rot_target) != 0);

            if (!m_scriptListens_atRotTarget && !m_scriptListens_notAtRotTarget)
            {
                lock (m_rotTargets)
                    m_rotTargets.Clear();
                m_scene.RemoveGroupTarget(this);
            }

            //ScheduleGroupForFullUpdate();
            ScheduleGroupForFullUpdate(new List<SceneObjectPartSyncProperties>(){ SceneObjectPartSyncProperties.Flags, SceneObjectPartSyncProperties.LocalFlags,
                SceneObjectPartSyncProperties.AggregateScriptEvents}); //do we also need to synchronize SOG properties such as m_scriptListens_atRotTarget? (does any acotr other than script engine care about it?)
        }

        public void SetText(string text, Vector3 color, double alpha)
        {
            Color = Color.FromArgb(0xff - (int) (alpha * 0xff),
                                   (int) (color.X * 0xff),
                                   (int) (color.Y * 0xff),
                                   (int) (color.Z * 0xff));
            Text = text;

            HasGroupChanged = true;
            //m_rootPart.ScheduleFullUpdate();
            m_rootPart.ScheduleFullUpdate(new List<SceneObjectPartSyncProperties>() {SceneObjectPartSyncProperties.Text, SceneObjectPartSyncProperties.Color});
        }

        /// <summary>
        /// Apply physics to this group
        /// </summary>
        /// <param name="m_physicalPrim"></param>
        public void ApplyPhysics(bool m_physicalPrim)
        {
            // Apply physics to the root prim
            m_rootPart.ApplyPhysics(m_rootPart.GetEffectiveObjectFlags(), m_rootPart.VolumeDetectActive, m_physicalPrim);
            
            // Apply physics to child prims
            SceneObjectPart[] parts = m_parts.GetArray();
            if (parts.Length > 1)
            {
                for (int i = 0; i < parts.Length; i++)
                {
                    SceneObjectPart part = parts[i];
                    if (part.LocalId != m_rootPart.LocalId)
                        part.ApplyPhysics(m_rootPart.GetEffectiveObjectFlags(), part.VolumeDetectActive, m_physicalPrim);
                }

                // Hack to get the physics scene geometries in the right spot
                ResetChildPrimPhysicsPositions();
            }
        }

        public void SetOwnerId(UUID userId)
        {
            ForEachPart(delegate(SceneObjectPart part) { part.OwnerID = userId; });
        }

        public void ForEachPart(Action<SceneObjectPart> whatToDo)
        {
            SceneObjectPart[] parts = m_parts.GetArray();
            for (int i = 0; i < parts.Length; i++)
                whatToDo(parts[i]);
        }

        #region Events

        /// <summary>
        /// Processes backup.
        /// </summary>
        /// <param name="datastore"></param>
        public virtual void ProcessBackup(ISimulationDataService datastore, bool forcedBackup)
        {
            if (!m_isBackedUp)
            {
//                m_log.DebugFormat(
//                    "[WATER WARS]: Ignoring backup of {0} {1} since object is not marked to be backed up", Name, UUID);
                return;
            }

            if (IsDeleted || UUID == UUID.Zero)
            {
//                m_log.DebugFormat(
//                    "[WATER WARS]: Ignoring backup of {0} {1} since object is marked as already deleted", Name, UUID);
                return;
            }

            //DSG SYNC
            //if we are doing sync across different sync nodes, and are not told to persist the state, don't do anything (only persistence actor will do it)
            if (m_scene.RegionSyncModule != null && !ToPersistObjectState)
            {
                return;
            }
            //end of DSG SYNC

            // Since this is the top of the section of call stack for backing up a particular scene object, don't let
            // any exception propogate upwards.
            try
            {
                if (!m_scene.ShuttingDown) // if shutting down then there will be nothing to handle the return so leave till next restart
                {
                    ILandObject parcel = m_scene.LandChannel.GetLandObject(
                            m_rootPart.GroupPosition.X, m_rootPart.GroupPosition.Y);

                    if (parcel != null && parcel.LandData != null &&
                            parcel.LandData.OtherCleanTime != 0)
                    {
                        if (parcel.LandData.OwnerID != OwnerID &&
                                (parcel.LandData.GroupID != GroupID ||
                                parcel.LandData.GroupID == UUID.Zero))
                        {
                            if ((DateTime.UtcNow - RootPart.Rezzed).TotalMinutes >
                                    parcel.LandData.OtherCleanTime)
                            {
                                DetachFromBackup();
                                m_log.DebugFormat(
                                    "[SCENE OBJECT GROUP]: Returning object {0} due to parcel autoreturn", 
                                     RootPart.UUID);
                                m_scene.AddReturn(OwnerID, Name, AbsolutePosition, "parcel autoreturn");
                                m_scene.DeRezObjects(null, new List<uint>() { RootPart.LocalId }, UUID.Zero,
                                        DeRezAction.Return, UUID.Zero);

                                return;
                            }
                        }
                    }
                }

                if (m_scene.UseBackup && HasGroupChanged)
                {
                    // don't backup while it's selected or you're asking for changes mid stream.
                    if (isTimeToPersist() || forcedBackup)
                    {
//                        m_log.DebugFormat(
//                            "[SCENE]: Storing {0}, {1} in {2}",
//                            Name, UUID, m_scene.RegionInfo.RegionName);

                        SceneObjectGroup backup_group = Copy(false);
                        backup_group.RootPart.Velocity = RootPart.Velocity;
                        backup_group.RootPart.Acceleration = RootPart.Acceleration;
                        backup_group.RootPart.AngularVelocity = RootPart.AngularVelocity;
                        backup_group.RootPart.ParticleSystem = RootPart.ParticleSystem;
                        HasGroupChanged = false;
                        HasGroupChangedDueToDelink = false;

                        m_scene.EventManager.TriggerOnSceneObjectPreSave(backup_group, this);
                        datastore.StoreObject(backup_group, m_scene.RegionInfo.RegionID);

                        backup_group.ForEachPart(delegate(SceneObjectPart part) 
                        { 
                            part.Inventory.ProcessInventoryBackup(datastore); 
                        });

                        backup_group = null;
                    }
//                    else
//                    {
//                        m_log.DebugFormat(
//                            "[SCENE]: Did not update persistence of object {0} {1}, selected = {2}",
//                            Name, UUID, IsSelected);
//                    }
                }
            }
            catch (Exception e)
            {
                m_log.ErrorFormat(
                    "[SCENE]: Storing of {0}, {1} in {2} failed with exception {3}{4}", 
                    Name, UUID, m_scene.RegionInfo.RegionName, e.Message, e.StackTrace);
            }
        }

        #endregion

        public void SendFullUpdateToClient(IClientAPI remoteClient)
        {
            RootPart.SendFullUpdate(
                remoteClient, m_scene.Permissions.GenerateClientFlags(remoteClient.AgentId, RootPart.UUID));

            SceneObjectPart[] parts = m_parts.GetArray();
            for (int i = 0; i < parts.Length; i++)
            {
                SceneObjectPart part = parts[i];
                if (part != RootPart)
                    part.SendFullUpdate(remoteClient, m_scene.Permissions.GenerateClientFlags(remoteClient.AgentId, part.UUID));
            }
        }

        #region Copying

        /// <summary>
        /// Duplicates this object, including operations such as physics set up and attaching to the backup event.
        /// </summary>
        /// <param name="userExposed">True if the duplicate will immediately be in the scene, false otherwise</param>
        /// <returns></returns>
        public SceneObjectGroup Copy(bool userExposed)
        {
            SceneObjectGroup dupe = (SceneObjectGroup)MemberwiseClone();
            dupe.m_isBackedUp = false;
            dupe.m_parts = new MapAndArray<OpenMetaverse.UUID, SceneObjectPart>();

            // Warning, The following code related to previousAttachmentStatus is needed so that clones of 
            // attachments do not bordercross while they're being duplicated.  This is hacktastic!
            // Normally, setting AbsolutePosition will bordercross a prim if it's outside the region!
            // unless IsAttachment is true!, so to prevent border crossing, we save it's attachment state 
            // (which should be false anyway) set it as an Attachment and then set it's Absolute Position, 
            // then restore it's attachment state

            // This is only necessary when userExposed is false!

            bool previousAttachmentStatus = dupe.RootPart.IsAttachment;
            
            if (!userExposed)
                dupe.RootPart.IsAttachment = true;

            dupe.AbsolutePosition = new Vector3(AbsolutePosition.X, AbsolutePosition.Y, AbsolutePosition.Z);

            if (!userExposed)
            {
                dupe.RootPart.IsAttachment = previousAttachmentStatus;
            }

            dupe.CopyRootPart(m_rootPart, OwnerID, GroupID, userExposed);
            dupe.m_rootPart.LinkNum = m_rootPart.LinkNum;

            if (userExposed)
                dupe.m_rootPart.TrimPermissions();

            List<SceneObjectPart> partList = new List<SceneObjectPart>(m_parts.GetArray());
            
            partList.Sort(delegate(SceneObjectPart p1, SceneObjectPart p2)
                {
                    return p1.LinkNum.CompareTo(p2.LinkNum);
                }
            );

            foreach (SceneObjectPart part in partList)
            {
                SceneObjectPart newPart;
                if (part.UUID != m_rootPart.UUID)
                {
                    newPart = dupe.CopyPart(part, OwnerID, GroupID, userExposed);
                    newPart.LinkNum = part.LinkNum;
                }
                else
                {
                    newPart = dupe.m_rootPart;
                }

                // Need to duplicate the physics actor as well
                if (part.PhysActor != null && userExposed)
                {
                    PrimitiveBaseShape pbs = part.Shape;
    
                    newPart.PhysActor
                        = m_scene.PhysicsScene.AddPrimShape(
                            part.LocalId,
                            string.Format("{0}/{1}", part.Name, part.UUID),
                            pbs,
                            part.AbsolutePosition,
                            part.Scale,
                            part.RotationOffset,
                            part.PhysActor.IsPhysical);
    
<<<<<<< HEAD
                    part.PhysActor.LocalID = part.LocalId;
                    part.PhysActor.UUID = part.UUID;
                    part.DoPhysicsPropertyUpdate(part.PhysActor.IsPhysical, true);
=======
                    newPart.DoPhysicsPropertyUpdate(part.PhysActor.IsPhysical, true);
>>>>>>> 97ea994a
                }
            }
            
            if (userExposed)
            {
                dupe.UpdateParentIDs();
                dupe.HasGroupChanged = true;
                dupe.AttachToBackup();

                //ScheduleGroupForFullUpdate();
                ScheduleGroupForFullUpdate(new List<SceneObjectPartSyncProperties>(){SceneObjectPartSyncProperties.FullUpdate}); 
            }

            return dupe;
        }

        /// <summary>
        /// Copy the given part as the root part of this scene object.
        /// </summary>
        /// <param name="part"></param>
        /// <param name="cAgentID"></param>
        /// <param name="cGroupID"></param>
        public void CopyRootPart(SceneObjectPart part, UUID cAgentID, UUID cGroupID, bool userExposed)
        {
            SetRootPart(part.Copy(m_scene.AllocateLocalId(), OwnerID, GroupID, 0, userExposed));
        }

        public void ScriptSetPhysicsStatus(bool UsePhysics)
        {
            bool IsTemporary = ((RootPart.Flags & PrimFlags.TemporaryOnRez) != 0);
            bool IsPhantom = ((RootPart.Flags & PrimFlags.Phantom) != 0);
            bool IsVolumeDetect = RootPart.VolumeDetectActive;
            UpdatePrimFlags(RootPart.LocalId, UsePhysics, IsTemporary, IsPhantom, IsVolumeDetect);
        }

        public void ScriptSetTemporaryStatus(bool TemporaryStatus)
        {
            bool UsePhysics = ((RootPart.Flags & PrimFlags.Physics) != 0);
            bool IsPhantom = ((RootPart.Flags & PrimFlags.Phantom) != 0);
            bool IsVolumeDetect = RootPart.VolumeDetectActive;
            UpdatePrimFlags(RootPart.LocalId, UsePhysics, TemporaryStatus, IsPhantom, IsVolumeDetect);
        }

        public void ScriptSetPhantomStatus(bool PhantomStatus)
        {
            bool UsePhysics = ((RootPart.Flags & PrimFlags.Physics) != 0);
            bool IsTemporary = ((RootPart.Flags & PrimFlags.TemporaryOnRez) != 0);
            bool IsVolumeDetect = RootPart.VolumeDetectActive;
            UpdatePrimFlags(RootPart.LocalId, UsePhysics, IsTemporary, PhantomStatus, IsVolumeDetect);
        }

        public void ScriptSetVolumeDetect(bool VDStatus)
        {
            bool UsePhysics = ((RootPart.Flags & PrimFlags.Physics) != 0);
            bool IsTemporary = ((RootPart.Flags & PrimFlags.TemporaryOnRez) != 0);
            bool IsPhantom = ((RootPart.Flags & PrimFlags.Phantom) != 0);
            UpdatePrimFlags(RootPart.LocalId, UsePhysics, IsTemporary, IsPhantom, VDStatus);

            /*
            ScriptSetPhantomStatus(false);  // What ever it was before, now it's not phantom anymore

            if (PhysActor != null) // Should always be the case now
            {
                PhysActor.SetVolumeDetect(param);
            }
            if (param != 0)
                AddFlag(PrimFlags.Phantom);

            ScheduleFullUpdate();
            */
        }

        public void applyImpulse(Vector3 impulse)
        {
            // We check if rootpart is null here because scripts don't delete if you delete the host.
            // This means that unfortunately, we can pass a null physics actor to Simulate!
            // Make sure we don't do that!
            SceneObjectPart rootpart = m_rootPart;
            if (rootpart != null)
            {
                if (IsAttachment)
                {
                    ScenePresence avatar = m_scene.GetScenePresence(rootpart.AttachedAvatar);
                    if (avatar != null)
                    {
                        avatar.PushForce(impulse);
                    }
                }
                else
                {
                    if (rootpart.PhysActor != null)
                    {
                        rootpart.PhysActor.AddForce(impulse, true);
                        m_scene.PhysicsScene.AddPhysicsActorTaint(rootpart.PhysActor);
                    }
                }
            }
        }

        public void applyAngularImpulse(Vector3 impulse)
        {
            // We check if rootpart is null here because scripts don't delete if you delete the host.
            // This means that unfortunately, we can pass a null physics actor to Simulate!
            // Make sure we don't do that!
            SceneObjectPart rootpart = m_rootPart;
            if (rootpart != null)
            {
                if (rootpart.PhysActor != null)
                {
                    if (!IsAttachment)
                    {
                        rootpart.PhysActor.AddAngularForce(impulse, true);
                        m_scene.PhysicsScene.AddPhysicsActorTaint(rootpart.PhysActor);
                    }
                }
            }
        }

        public void setAngularImpulse(Vector3 impulse)
        {
            // We check if rootpart is null here because scripts don't delete if you delete the host.
            // This means that unfortunately, we can pass a null physics actor to Simulate!
            // Make sure we don't do that!
            SceneObjectPart rootpart = m_rootPart;
            if (rootpart != null)
            {
                if (rootpart.PhysActor != null)
                {
                    if (!IsAttachment)
                    {
                        rootpart.PhysActor.Torque = impulse;
                        m_scene.PhysicsScene.AddPhysicsActorTaint(rootpart.PhysActor);
                    }
                }
            }
        }

        public Vector3 GetTorque()
        {
            // We check if rootpart is null here because scripts don't delete if you delete the host.
            // This means that unfortunately, we can pass a null physics actor to Simulate!
            // Make sure we don't do that!
            SceneObjectPart rootpart = m_rootPart;
            if (rootpart != null)
            {
                if (rootpart.PhysActor != null)
                {
                    if (!IsAttachment)
                    {
                        Vector3 torque = rootpart.PhysActor.Torque;
                        return torque;
                    }
                }
            }
            return Vector3.Zero;
        }

        public void moveToTarget(Vector3 target, float tau)
        {
            SceneObjectPart rootpart = m_rootPart;
            if (rootpart != null)
            {
                if (IsAttachment)
                {
                    ScenePresence avatar = m_scene.GetScenePresence(rootpart.AttachedAvatar);
                    if (avatar != null)
                    {
                        List<string> coords = new List<string>();
                        uint regionX = 0;
                        uint regionY = 0;
                        Utils.LongToUInts(Scene.RegionInfo.RegionHandle, out regionX, out regionY);
                        target.X += regionX;
                        target.Y += regionY;
                        coords.Add(target.X.ToString());
                        coords.Add(target.Y.ToString());
                        coords.Add(target.Z.ToString());
                        avatar.DoMoveToPosition(avatar, "", coords);
                    }
                }
                else
                {
                    if (rootpart.PhysActor != null)
                    {
                        rootpart.PhysActor.PIDTarget = target;
                        rootpart.PhysActor.PIDTau = tau;
                        rootpart.PhysActor.PIDActive = true;
                    }
                }
            }
        }

        public void stopMoveToTarget()
        {
            SceneObjectPart rootpart = m_rootPart;
            if (rootpart != null)
            {
                if (rootpart.PhysActor != null)
                {
                    rootpart.PhysActor.PIDActive = false;
                }
            }
        }
        
        public void stopLookAt()
        {
            SceneObjectPart rootpart = m_rootPart;
            if (rootpart != null)
            {
                if (rootpart.PhysActor != null)
                {
                    rootpart.PhysActor.APIDActive = false;
                }
            }
        
        }

        /// <summary>
        /// Uses a PID to attempt to clamp the object on the Z axis at the given height over tau seconds.
        /// </summary>
        /// <param name="height">Height to hover.  Height of zero disables hover.</param>
        /// <param name="hoverType">Determines what the height is relative to </param>
        /// <param name="tau">Number of seconds over which to reach target</param>
        public void SetHoverHeight(float height, PIDHoverType hoverType, float tau)
        {
            SceneObjectPart rootpart = m_rootPart;
            if (rootpart != null)
            {
                if (rootpart.PhysActor != null)
                {
                    if (height != 0f)
                    {
                        rootpart.PhysActor.PIDHoverHeight = height;
                        rootpart.PhysActor.PIDHoverType = hoverType;
                        rootpart.PhysActor.PIDTau = tau;
                        rootpart.PhysActor.PIDHoverActive = true;
                    }
                    else
                    {
                        rootpart.PhysActor.PIDHoverActive = false;
                    }
                }
            }
        }

        /// <summary>
        /// Set the owner of the root part.
        /// </summary>
        /// <param name="part"></param>
        /// <param name="cAgentID"></param>
        /// <param name="cGroupID"></param>
        public void SetRootPartOwner(SceneObjectPart part, UUID cAgentID, UUID cGroupID)
        {
            part.LastOwnerID = part.OwnerID;
            part.OwnerID = cAgentID;
            part.GroupID = cGroupID;

            if (part.OwnerID != cAgentID)
            {
                // Apply Next Owner Permissions if we're not bypassing permissions
                if (!m_scene.Permissions.BypassPermissions())
                    ApplyNextOwnerPermissions();
            }

            //part.ScheduleFullUpdate();
            part.ScheduleFullUpdate(new List<SceneObjectPartSyncProperties>() {SceneObjectPartSyncProperties.OwnerID, SceneObjectPartSyncProperties.GroupID, SceneObjectPartSyncProperties.LastOwnerID});
        }

        /// <summary>
        /// Make a copy of the given part.
        /// </summary>
        /// <param name="part"></param>
        /// <param name="cAgentID"></param>
        /// <param name="cGroupID"></param>
        public SceneObjectPart CopyPart(SceneObjectPart part, UUID cAgentID, UUID cGroupID, bool userExposed)
        {
            SceneObjectPart newPart = part.Copy(m_scene.AllocateLocalId(), OwnerID, GroupID, m_parts.Count, userExposed);
            AddPart(newPart);

            SetPartAsNonRoot(newPart);
            return newPart;
        }

        /// <summary>
        /// Reset the UUIDs for all the prims that make up this group.
        ///
        /// This is called by methods which want to add a new group to an existing scene, in order
        /// to ensure that there are no clashes with groups already present.
        /// </summary>
        public void ResetIDs()
        {
            lock (m_parts.SyncRoot)
            {
                List<SceneObjectPart> partsList = new List<SceneObjectPart>(m_parts.GetArray());
                m_parts.Clear();
                foreach (SceneObjectPart part in partsList)
                {
                    part.ResetIDs(part.LinkNum); // Don't change link nums
                    m_parts.Add(part.UUID, part);
                }
            }
        }

        /// <summary>
        ///
        /// </summary>
        /// <param name="part"></param>
        public void ServiceObjectPropertiesFamilyRequest(IClientAPI remoteClient, UUID AgentID, uint RequestFlags)
        {
            remoteClient.SendObjectPropertiesFamilyData(RootPart, RequestFlags);
            
//             remoteClient.SendObjectPropertiesFamilyData(RequestFlags, RootPart.UUID, RootPart.OwnerID, RootPart.GroupID, RootPart.BaseMask,
//                                                         RootPart.OwnerMask, RootPart.GroupMask, RootPart.EveryoneMask, RootPart.NextOwnerMask,
//                                                         RootPart.OwnershipCost, RootPart.ObjectSaleType, RootPart.SalePrice, RootPart.Category,
//                                                         RootPart.CreatorID, RootPart.Name, RootPart.Description);
        }

        public void SetPartOwner(SceneObjectPart part, UUID cAgentID, UUID cGroupID)
        {
            part.OwnerID = cAgentID;
            part.GroupID = cGroupID;
        }

        #endregion

        #region Scheduling

        public override void Update()
        {
            // Check that the group was not deleted before the scheduled update
            // FIXME: This is merely a temporary measure to reduce the incidence of failure when
            // an object has been deleted from a scene before update was processed.
            // A more fundamental overhaul of the update mechanism is required to eliminate all
            // the race conditions.
            if (m_isDeleted)
                return;

            // Even temporary objects take part in physics (e.g. temp-on-rez bullets)
            //if ((RootPart.Flags & PrimFlags.TemporaryOnRez) != 0)
            //    return;

            bool UsePhysics = ((RootPart.Flags & PrimFlags.Physics) != 0);

            if (UsePhysics && !AbsolutePosition.ApproxEquals(lastPhysGroupPos, 0.02f))
            {
                m_rootPart.UpdateFlag = 1;
                lastPhysGroupPos = AbsolutePosition;
            }

            if (UsePhysics && !GroupRotation.ApproxEquals(lastPhysGroupRot, 0.1f))
            {
                m_rootPart.UpdateFlag = 1;
                lastPhysGroupRot = GroupRotation;
            }

            SceneObjectPart[] parts = m_parts.GetArray();
            for (int i = 0; i < parts.Length; i++)
            {
                SceneObjectPart part = parts[i];
                if (!IsSelected)
                    part.UpdateLookAt();
                part.SendScheduledUpdates();
            }
        }

        public void ScheduleFullUpdateToAvatar(ScenePresence presence)
        {
//            m_log.DebugFormat("[SOG]: Scheduling full update for {0} {1} just to avatar {2}", Name, UUID, presence.Name);
            
            RootPart.AddFullUpdateToAvatar(presence);

            SceneObjectPart[] parts = m_parts.GetArray();
            for (int i = 0; i < parts.Length; i++)
            {
                SceneObjectPart part = parts[i];
                if (part != RootPart)
                    part.AddFullUpdateToAvatar(presence);
            }
        }

        public void ScheduleTerseUpdateToAvatar(ScenePresence presence)
        {
//            m_log.DebugFormat("[SOG]: Scheduling terse update for {0} {1} just to avatar {2}", Name, UUID, presence.Name);

            SceneObjectPart[] parts = m_parts.GetArray();
            for (int i = 0; i < parts.Length; i++)
                parts[i].AddTerseUpdateToAvatar(presence);
        }

        /// <summary>
        /// Schedule a full update for this scene object
        /// </summary>
        //public void ScheduleGroupForFullUpdate()
        public void ScheduleGroupForFullUpdate(List<SceneObjectPartSyncProperties> updatedProperties)
        {
//            if (IsAttachment)
//                m_log.DebugFormat("[SOG]: Scheduling full update for {0} {1}", Name, LocalId);
            
            checkAtTargets();
            //RootPart.ScheduleFullUpdate();
            RootPart.ScheduleFullUpdate(updatedProperties);

            //For group properties, we only need to send it once per SOG,
            //hence remove them from the updatedProperties for other parts
            List<SceneObjectPartSyncProperties> otherPartsUpdatedProperties = updatedProperties;
            if (updatedProperties!=null)
            {
                HashSet<SceneObjectPartSyncProperties> hashedList = new HashSet<SceneObjectPartSyncProperties>(updatedProperties);
                foreach (SceneObjectPartSyncProperties groupProperty in SceneObjectPart.GetGroupProperties())
                {
                    if (updatedProperties.Contains(groupProperty))
                    {
                        hashedList.Remove(groupProperty);
                    }
                }
                otherPartsUpdatedProperties = new List<SceneObjectPartSyncProperties>(hashedList);
            }

            SceneObjectPart[] parts = m_parts.GetArray();
            for (int i = 0; i < parts.Length; i++)
            {
                SceneObjectPart part = parts[i];
                if (part != RootPart)
                    //part.ScheduleFullUpdate();
                    part.ScheduleFullUpdate(otherPartsUpdatedProperties);
            }
        }

        /// <summary>
        /// Schedule a terse update for this scene object
        /// </summary>
        //public void ScheduleGroupForTerseUpdate()
        public void ScheduleGroupForTerseUpdate(List<SceneObjectPartSyncProperties> updatedProperties)
        {
           // m_log.DebugFormat("[SOG]: Scheduling terse update for {0} {1}", Name, UUID);

            SceneObjectPart[] parts = m_parts.GetArray();
            for (int i = 0; i < parts.Length; i++)
                //parts[i].ScheduleTerseUpdate();
                parts[i].ScheduleTerseUpdate(updatedProperties);
        }

        /// <summary>
        /// Immediately send a full update for this scene object.
        /// </summary>
        public void SendGroupFullUpdate()
        {
            if (IsDeleted)
                return;

//            m_log.DebugFormat("[SOG]: Sending immediate full group update for {0} {1}", Name, UUID);
            
            RootPart.SendFullUpdateToAllClients();

            SceneObjectPart[] parts = m_parts.GetArray();
            for (int i = 0; i < parts.Length; i++)
            {
                SceneObjectPart part = parts[i];
                if (part != RootPart)
                    part.SendFullUpdateToAllClients();
            }
        }

        /// <summary>
        /// Immediately send an update for this scene object's root prim only.
        /// This is for updates regarding the object as a whole, and none of its parts in particular.
        /// Note: this may not be used by opensim (it probably should) but it's used by
        /// external modules.
        /// </summary>
        public void SendGroupRootTerseUpdate()
        {
            if (IsDeleted)
                return;

            RootPart.SendTerseUpdateToAllClients();
        }

        public void QueueForUpdateCheck()
        {
            if (m_scene == null) // Need to check here as it's null during object creation
                return;
            
            m_scene.SceneGraph.AddToUpdateList(this);
        }

        /// <summary>
        /// Immediately send a terse update for this scene object.
        /// </summary>
        public void SendGroupTerseUpdate()
        {
            if (IsDeleted)
                return;

            SceneObjectPart[] parts = m_parts.GetArray();
            for (int i = 0; i < parts.Length; i++)
                parts[i].SendTerseUpdateToAllClients();
        }

        #endregion

        #region SceneGroupPart Methods

        /// <summary>
        /// Get the child part by LinkNum
        /// </summary>
        /// <param name="linknum"></param>
        /// <returns>null if no child part with that linknum or child part</returns>
        public SceneObjectPart GetLinkNumPart(int linknum)
        {
            SceneObjectPart[] parts = m_parts.GetArray();
            for (int i = 0; i < parts.Length; i++)
            {
                if (parts[i].LinkNum == linknum)
                    return parts[i];
            }

            return null;
        }

        /// <summary>
        /// Get a part with a given UUID
        /// </summary>
        /// <param name="primID"></param>
        /// <returns>null if a child part with the primID was not found</returns>
        public SceneObjectPart GetChildPart(UUID primID)
        {
            SceneObjectPart childPart;
            m_parts.TryGetValue(primID, out childPart);
            return childPart;
        }

        /// <summary>
        /// Get a part with a given local ID
        /// </summary>
        /// <param name="localID"></param>
        /// <returns>null if a child part with the local ID was not found</returns>
        public SceneObjectPart GetChildPart(uint localID)
        {
            SceneObjectPart[] parts = m_parts.GetArray();
            for (int i = 0; i < parts.Length; i++)
            {
                if (parts[i].LocalId == localID)
                    return parts[i];
            }

            return null;
        }

        /// <summary>
        /// Does this group contain the child prim
        /// should be able to remove these methods once we have a entity index in scene
        /// </summary>
        /// <param name="primID"></param>
        /// <returns></returns>
        public bool HasChildPrim(UUID primID)
        {
            return m_parts.ContainsKey(primID);
        }

        /// <summary>
        /// Does this group contain the child prim
        /// should be able to remove these methods once we have a entity index in scene
        /// </summary>
        /// <param name="localID"></param>
        /// <returns></returns>
        public bool HasChildPrim(uint localID)
        {
            SceneObjectPart[] parts = m_parts.GetArray();
            for (int i = 0; i < parts.Length; i++)
            {
                if (parts[i].LocalId == localID)
                    return true;
            }

            return false;
        }

        #endregion

        #region Packet Handlers

        /// <summary>
        /// Link the prims in a given group to this group
        /// </summary>
        /// <param name="objectGroup">The group of prims which should be linked to this group</param>
        public void LinkToGroup(SceneObjectGroup objectGroup)
        {
            // Make sure we have sent any pending unlinks or stuff.
            //if (objectGroup.RootPart.UpdateFlag > 0)
            //{
            //    m_log.WarnFormat(
            //        "[SCENE OBJECT GROUP]: Forcing send of linkset {0}, {1} to {2}, {3} as its still waiting.",
            //        objectGroup.RootPart.Name, objectGroup.RootPart.UUID, RootPart.Name, RootPart.UUID);

            //    objectGroup.RootPart.SendScheduledUpdates();
            //}

                        //m_log.DebugFormat(
                        //    "[SCENE OBJECT GROUP]: Linking group with root part {0}, {1} to group with root part {2}, {3}",
                        //    objectGroup.RootPart.Name, objectGroup.RootPart.UUID, RootPart.Name, RootPart.UUID);

            SceneObjectPart linkPart = objectGroup.m_rootPart;

            Vector3 oldGroupPosition = linkPart.GroupPosition;
            Quaternion oldRootRotation = linkPart.RotationOffset;

            linkPart.OffsetPosition = linkPart.GroupPosition - AbsolutePosition;
            linkPart.GroupPosition = AbsolutePosition;
            Vector3 axPos = linkPart.OffsetPosition;

            Quaternion parentRot = m_rootPart.RotationOffset;
            axPos *= Quaternion.Inverse(parentRot);

            linkPart.OffsetPosition = axPos;
            Quaternion oldRot = linkPart.RotationOffset;
            Quaternion newRot = Quaternion.Inverse(parentRot) * oldRot;
            linkPart.RotationOffset = newRot;

            linkPart.ParentID = m_rootPart.LocalId;
            if (m_rootPart.LinkNum == 0)
                m_rootPart.LinkNum = 1;

            lock (m_parts.SyncRoot)
            {
                m_parts.Add(linkPart.UUID, linkPart);

                // Insert in terms of link numbers, the new links
                // before the current ones (with the exception of 
                // the root prim. Shuffle the old ones up
                SceneObjectPart[] parts = m_parts.GetArray();
                for (int i = 0; i < parts.Length; i++)
                {
                    SceneObjectPart part = parts[i];
                    if (part.LinkNum != 1)
                    {
                        // Don't update root prim link number
                        part.LinkNum += objectGroup.PrimCount;
                    }
                }

                linkPart.LinkNum = 2;

                linkPart.SetParent(this);
                linkPart.CreateSelected = true;

                //if (linkPart.PhysActor != null)
                //{
                // m_scene.PhysicsScene.RemovePrim(linkPart.PhysActor);

                //linkPart.PhysActor = null;
                //}

                //TODO: rest of parts
                int linkNum = 3;
                SceneObjectPart[] ogParts = objectGroup.Parts;
                for (int i = 0; i < ogParts.Length; i++)
                {
                    SceneObjectPart part = ogParts[i];
                    if (part.UUID != objectGroup.m_rootPart.UUID)
                        LinkNonRootPart(part, oldGroupPosition, oldRootRotation, linkNum++);
                    part.ClearUndoState();
                }
            }

            m_scene.UnlinkSceneObject(objectGroup, true);
            objectGroup.m_isDeleted = true;

            objectGroup.m_parts.Clear();

            // Can't do this yet since backup still makes use of the root part without any synchronization
            //            objectGroup.m_rootPart = null;

            AttachToBackup();

            // Here's the deal, this is ABSOLUTELY CRITICAL so the physics scene gets the update about the 
            // position of linkset prims.  IF YOU CHANGE THIS, YOU MUST TEST colliding with just linked and 
            // unmoved prims!
            ResetChildPrimPhysicsPositions();

            //HasGroupChanged = true;
            //ScheduleGroupForFullUpdate();

            //DSG SYNC
            //The DeleteObject message will be enqueued to be sent out by another thread, and the call will return quickly.
            //if (m_scene.RegionSyncModule != null)
            //    m_scene.RegionSyncModule.SendDeleteObject(objectGroup, true);
            //end of DSG SYNC

        }

        /// <summary>
        /// Delink the given prim from this group.  The delinked prim is established as
        /// an independent SceneObjectGroup.
        /// </summary>
        /// <param name="partID"></param>
        /// <returns>The object group of the newly delinked prim.  Null if part could not be found</returns>
        public SceneObjectGroup DelinkFromGroup(uint partID)
        {
            return DelinkFromGroup(partID, true);
        }

        /// <summary>
        /// Delink the given prim from this group.  The delinked prim is established as
        /// an independent SceneObjectGroup.
        /// </summary>
        /// <param name="partID"></param>
        /// <param name="sendEvents"></param>
        /// <returns>The object group of the newly delinked prim.  Null if part could not be found</returns>
        public SceneObjectGroup DelinkFromGroup(uint partID, bool sendEvents)
        {
            SceneObjectPart linkPart = GetChildPart(partID);

            if (linkPart != null)
            {
                return DelinkFromGroup(linkPart, sendEvents);
            }
            else
            {
                m_log.WarnFormat("[SCENE OBJECT GROUP]: " +
                                 "DelinkFromGroup(): Child prim {0} not found in object {1}, {2}",
                                 partID, LocalId, UUID);

                return null;
            }
        }

        /// <summary>
        /// Delink the given prim from this group.  The delinked prim is established as
        /// an independent SceneObjectGroup.
        /// </summary>
        /// <param name="partID"></param>
        /// <param name="sendEvents"></param>
        /// <returns>The object group of the newly delinked prim.</returns>
        public SceneObjectGroup DelinkFromGroup(SceneObjectPart linkPart, bool sendEvents)
        {
//                m_log.DebugFormat(
//                    "[SCENE OBJECT GROUP]: Delinking part {0}, {1} from group with root part {2}, {3}",
//                    linkPart.Name, linkPart.UUID, RootPart.Name, RootPart.UUID);
            
            linkPart.ClearUndoState();

            Quaternion worldRot = linkPart.GetWorldRotation();

            // Remove the part from this object
            lock (m_parts.SyncRoot)
            {
                m_parts.Remove(linkPart.UUID);

                SceneObjectPart[] parts = m_parts.GetArray();

                if (parts.Length == 1 && RootPart != null)
                {
                    // Single prim left
                    RootPart.LinkNum = 0;
                }
                else
                {
                    for (int i = 0; i < parts.Length; i++)
                    {
                        SceneObjectPart part = parts[i];
                        if (part.LinkNum > linkPart.LinkNum)
                            part.LinkNum--;
                    }
                }
            }

            linkPart.ParentID = 0;
            linkPart.LinkNum = 0;

            if (linkPart.PhysActor != null)
            {
                m_scene.PhysicsScene.RemovePrim(linkPart.PhysActor);
            }

            // We need to reset the child part's position
            // ready for life as a separate object after being a part of another object
            Quaternion parentRot = m_rootPart.RotationOffset;

            Vector3 axPos = linkPart.OffsetPosition;

            axPos *= parentRot;
            linkPart.OffsetPosition = new Vector3(axPos.X, axPos.Y, axPos.Z);
            linkPart.GroupPosition = AbsolutePosition + linkPart.OffsetPosition;
            linkPart.OffsetPosition = new Vector3(0, 0, 0);

            linkPart.RotationOffset = worldRot;

            SceneObjectGroup objectGroup = new SceneObjectGroup(linkPart);

            //m_scene.AddNewSceneObject(objectGroup, true);
            //DSG SYNC: calling AddNewSceneObjectByDelink, so that later on we know
            //the "new" object is added by delink operation, no need to send sync
            //message of NewObject
            m_scene.AddNewSceneObjectByDelink(objectGroup, true, true);

            if (sendEvents)
                linkPart.TriggerScriptChangedEvent(Changed.LINK);

            linkPart.Rezzed = RootPart.Rezzed;

            // When we delete a group, we currently have to force persist to the database if the object id has changed
            // (since delete works by deleting all rows which have a given object id)
            objectGroup.HasGroupChangedDueToDelink = true;

            return objectGroup;
        }

        /// <summary>
        /// Stop this object from being persisted over server restarts.
        /// </summary>
        /// <param name="objectGroup"></param>
        public virtual void DetachFromBackup()
        {
            if (m_isBackedUp)
                m_scene.EventManager.OnBackup -= ProcessBackup;
            
            m_isBackedUp = false;
        }

        private void LinkNonRootPart(SceneObjectPart part, Vector3 oldGroupPosition, Quaternion oldGroupRotation, int linkNum)
        {
            Quaternion parentRot = oldGroupRotation;
            Quaternion oldRot = part.RotationOffset;
            Quaternion worldRot = parentRot * oldRot;

            parentRot = oldGroupRotation;

            Vector3 axPos = part.OffsetPosition;

            axPos *= parentRot;
            part.OffsetPosition = axPos;
            part.GroupPosition = oldGroupPosition + part.OffsetPosition;
            part.OffsetPosition = Vector3.Zero;
            part.RotationOffset = worldRot;

            part.SetParent(this);
            part.ParentID = m_rootPart.LocalId;

            m_parts.Add(part.UUID, part);

            part.LinkNum = linkNum;

            part.OffsetPosition = part.GroupPosition - AbsolutePosition;

            Quaternion rootRotation = m_rootPart.RotationOffset;

            Vector3 pos = part.OffsetPosition;
            pos *= Quaternion.Inverse(rootRotation);
            part.OffsetPosition = pos;

            parentRot = m_rootPart.RotationOffset;
            oldRot = part.RotationOffset;
            Quaternion newRot = Quaternion.Inverse(parentRot) * oldRot;
            part.RotationOffset = newRot;
        }

        /// <summary>
        /// If object is physical, apply force to move it around
        /// If object is not physical, just put it at the resulting location
        /// </summary>
        /// <param name="offset">Always seems to be 0,0,0, so ignoring</param>
        /// <param name="pos">New position.  We do the math here to turn it into a force</param>
        /// <param name="remoteClient"></param>
        public void GrabMovement(Vector3 offset, Vector3 pos, IClientAPI remoteClient)
        {
            if (m_scene.EventManager.TriggerGroupMove(UUID, pos))
            {
                if (m_rootPart.PhysActor != null)
                {
                    if (m_rootPart.PhysActor.IsPhysical)
                    {
                        if (!m_rootPart.BlockGrab)
                        {
                            Vector3 llmoveforce = pos - AbsolutePosition;
                            Vector3 grabforce = llmoveforce;
                            grabforce = (grabforce / 10) * m_rootPart.PhysActor.Mass;
                            m_rootPart.PhysActor.AddForce(grabforce, true);
                            m_scene.PhysicsScene.AddPhysicsActorTaint(m_rootPart.PhysActor);
                        }
                    }
                    else
                    {
                        //NonPhysicalGrabMovement(pos);
                    }
                }
                else
                {
                    //NonPhysicalGrabMovement(pos);
                }
            }
        }

        public void NonPhysicalGrabMovement(Vector3 pos)
        {
            AbsolutePosition = pos;
            m_rootPart.SendTerseUpdateToAllClients();
        }

        /// <summary>
        /// If object is physical, prepare for spinning torques (set flag to save old orientation)
        /// </summary>
        /// <param name="rotation">Rotation.  We do the math here to turn it into a torque</param>
        /// <param name="remoteClient"></param>
        public void SpinStart(IClientAPI remoteClient)
        {
            if (m_scene.EventManager.TriggerGroupSpinStart(UUID))
            {
                if (m_rootPart.PhysActor != null)
                {
                    if (m_rootPart.PhysActor.IsPhysical)
                    {
                        m_rootPart.IsWaitingForFirstSpinUpdatePacket = true;
                    }
                }
            }
        }

        /// <summary>
        /// If object is physical, apply torque to spin it around
        /// </summary>
        /// <param name="rotation">Rotation.  We do the math here to turn it into a torque</param>
        /// <param name="remoteClient"></param>
        public void SpinMovement(Quaternion newOrientation, IClientAPI remoteClient)
        {
            // The incoming newOrientation, sent by the client, "seems" to be the 
            // desired target orientation. This needs further verification; in particular, 
            // one would expect that the initial incoming newOrientation should be
            // fairly close to the original prim's physical orientation, 
            // m_rootPart.PhysActor.Orientation. This however does not seem to be the
            // case (might just be an issue with different quaternions representing the
            // same rotation, or it might be a coordinate system issue).
            //
            // Since it's not clear what the relationship is between the PhysActor.Orientation
            // and the incoming orientations sent by the client, we take an alternative approach
            // of calculating the delta rotation between the orientations being sent by the 
            // client. (Since a spin is invoked by ctrl+shift+drag in the client, we expect
            // a steady stream of several new orientations coming in from the client.)
            // This ensures that the delta rotations are being calculated from self-consistent
            // pairs of old/new rotations. Given the delta rotation, we apply a torque around
            // the delta rotation axis, scaled by the object mass times an arbitrary scaling
            // factor (to ensure the resulting torque is not "too strong" or "too weak").
            // 
            // Ideally we need to calculate (probably iteratively) the exact torque or series
            // of torques needed to arrive exactly at the destination orientation. However, since 
            // it is not yet clear how to map the destination orientation (provided by the viewer)
            // into PhysActor orientations (needed by the physics engine), we omit this step. 
            // This means that the resulting torque will at least be in the correct direction, 
            // but it will result in over-shoot or under-shoot of the target orientation.
            // For the end user, this means that ctrl+shift+drag can be used for relative,
            // but not absolute, adjustments of orientation for physical prims.
          
            if (m_scene.EventManager.TriggerGroupSpin(UUID, newOrientation))
            {
                if (m_rootPart.PhysActor != null)
                {
                    if (m_rootPart.PhysActor.IsPhysical)
                    {
                        if (m_rootPart.IsWaitingForFirstSpinUpdatePacket)
                        {
                            // first time initialization of "old" orientation for calculation of delta rotations
                            m_rootPart.SpinOldOrientation = newOrientation;
                            m_rootPart.IsWaitingForFirstSpinUpdatePacket = false;
                        }
                        else
                        {
                          // save and update old orientation
                          Quaternion old = m_rootPart.SpinOldOrientation;
                          m_rootPart.SpinOldOrientation = newOrientation;
                          //m_log.Error("[SCENE OBJECT GROUP]: Old orientation is " + old);
                          //m_log.Error("[SCENE OBJECT GROUP]: Incoming new orientation is " + newOrientation);

                          // compute difference between previous old rotation and new incoming rotation
                          Quaternion minimalRotationFromQ1ToQ2 = Quaternion.Inverse(old) * newOrientation;

                          float rotationAngle;
                          Vector3 rotationAxis;
                          minimalRotationFromQ1ToQ2.GetAxisAngle(out rotationAxis, out rotationAngle);
                          rotationAxis.Normalize();

                          //m_log.Error("SCENE OBJECT GROUP]: rotation axis is " + rotationAxis);
                          Vector3 spinforce = new Vector3(rotationAxis.X, rotationAxis.Y, rotationAxis.Z);
                          spinforce = (spinforce/8) * m_rootPart.PhysActor.Mass; // 8 is an arbitrary torque scaling factor
                          m_rootPart.PhysActor.AddAngularForce(spinforce,true);
                          m_scene.PhysicsScene.AddPhysicsActorTaint(m_rootPart.PhysActor);
                        }
                    }
                    else
                    {
                        //NonPhysicalSpinMovement(pos);
                    }
                }
                else
                {
                    //NonPhysicalSpinMovement(pos);
                }
            }
        }

        /// <summary>
        /// Return metadata about a prim (name, description, sale price, etc.)
        /// </summary>
        /// <param name="client"></param>
        public void GetProperties(IClientAPI client)
        {
            m_rootPart.GetProperties(client);
        }

        /// <summary>
        /// Set the name of a prim
        /// </summary>
        /// <param name="name"></param>
        /// <param name="localID"></param>
        public void SetPartName(string name, uint localID)
        {
            SceneObjectPart part = GetChildPart(localID);
            if (part != null)
            {
                part.Name = name;
            }
        }

        public void SetPartDescription(string des, uint localID)
        {
            SceneObjectPart part = GetChildPart(localID);
            if (part != null)
            {
                part.Description = des;
            }
        }

        public void SetPartText(string text, uint localID)
        {
            SceneObjectPart part = GetChildPart(localID);
            if (part != null)
            {
                part.SetText(text);
            }
        }

        public void SetPartText(string text, UUID partID)
        {
            SceneObjectPart part = GetChildPart(partID);
            if (part != null)
            {
                part.SetText(text);
            }
        }

        public string GetPartName(uint localID)
        {
            SceneObjectPart part = GetChildPart(localID);
            if (part != null)
            {
                return part.Name;
            }
            return String.Empty;
        }

        public string GetPartDescription(uint localID)
        {
            SceneObjectPart part = GetChildPart(localID);
            if (part != null)
            {
                return part.Description;
            }
            return String.Empty;
        }

        /// <summary>
        /// Update prim flags for this group.
        /// </summary>
        /// <param name="localID"></param>
        /// <param name="type"></param>
        /// <param name="inUse"></param>
        /// <param name="data"></param>
        public void UpdatePrimFlags(uint localID, bool UsePhysics, bool IsTemporary, bool IsPhantom, bool IsVolumeDetect)
        {
            SceneObjectPart selectionPart = GetChildPart(localID);

            if (IsTemporary)
            {
                DetachFromBackup();
                // Remove from database and parcel prim count
                //
                m_scene.DeleteFromStorage(UUID);
                m_scene.EventManager.TriggerParcelPrimCountTainted();
            }

            if (selectionPart != null)
            {
                SceneObjectPart[] parts = m_parts.GetArray();
                for (int i = 0; i < parts.Length; i++)
                {
                    SceneObjectPart part = parts[i];
                    if (part.Scale.X > m_scene.RegionInfo.PhysPrimMax || 
                        part.Scale.Y > m_scene.RegionInfo.PhysPrimMax || 
                        part.Scale.Z > m_scene.RegionInfo.PhysPrimMax)
                    {
                        UsePhysics = false; // Reset physics
                        break;
                    }
                }

                for (int i = 0; i < parts.Length; i++)
                    parts[i].UpdatePrimFlags(UsePhysics, IsTemporary, IsPhantom, IsVolumeDetect);
            }
        }

        public void UpdateExtraParam(uint localID, ushort type, bool inUse, byte[] data)
        {
            SceneObjectPart part = GetChildPart(localID);
            if (part != null)
            {
                part.UpdateExtraParam(type, inUse, data);
            }
        }

        /// <summary>
        /// Update the texture entry for this part
        /// </summary>
        /// <param name="localID"></param>
        /// <param name="textureEntry"></param>
        public void UpdateTextureEntry(uint localID, byte[] textureEntry)
        {
            SceneObjectPart part = GetChildPart(localID);
            if (part != null)
            {
                part.UpdateTextureEntry(textureEntry);
            }
        }

        public void UpdatePermissions(UUID AgentID, byte field, uint localID,
                uint mask, byte addRemTF)
        {
            SceneObjectPart[] parts = m_parts.GetArray();
            for (int i = 0; i < parts.Length; i++)
                parts[i].UpdatePermissions(AgentID, field, localID, mask, addRemTF);

            HasGroupChanged = true;
        }

        #endregion

        #region Shape

        /// <summary>
        ///
        /// </summary>
        /// <param name="shapeBlock"></param>
        public void UpdateShape(ObjectShapePacket.ObjectDataBlock shapeBlock, uint localID)
        {
            SceneObjectPart part = GetChildPart(localID);
            if (part != null)
            {
                part.UpdateShape(shapeBlock);

                if (part.PhysActor != null)
                    m_scene.PhysicsScene.AddPhysicsActorTaint(part.PhysActor);
            }
        }

        #endregion

        #region Resize

        /// <summary>
        /// Resize the given part
        /// </summary>
        /// <param name="scale"></param>
        /// <param name="localID"></param>
        public void Resize(Vector3 scale, uint localID)
        {
            if (scale.X > m_scene.m_maxNonphys)
                scale.X = m_scene.m_maxNonphys;
            if (scale.Y > m_scene.m_maxNonphys)
                scale.Y = m_scene.m_maxNonphys;
            if (scale.Z > m_scene.m_maxNonphys)
                scale.Z = m_scene.m_maxNonphys;

            SceneObjectPart part = GetChildPart(localID);
            if (part != null)
            {
                part.Resize(scale);
                if (part.PhysActor != null)
                {
                    if (part.PhysActor.IsPhysical)
                    {
                        if (scale.X > m_scene.m_maxPhys)
                            scale.X = m_scene.m_maxPhys;
                        if (scale.Y > m_scene.m_maxPhys)
                            scale.Y = m_scene.m_maxPhys;
                        if (scale.Z > m_scene.m_maxPhys)
                            scale.Z = m_scene.m_maxPhys;
                    }
                    part.PhysActor.Size = scale;
                    m_scene.PhysicsScene.AddPhysicsActorTaint(part.PhysActor);
                }
                //if (part.UUID != m_rootPart.UUID)

                HasGroupChanged = true;
                part.TriggerScriptChangedEvent(Changed.SCALE);
                //ScheduleGroupForFullUpdate();
                ScheduleGroupForFullUpdate(new List<SceneObjectPartSyncProperties>(){SceneObjectPartSyncProperties.None}); //above actions only update Scale for the given part, and part.Resize() will taint Scale as updated

                //if (part.UUID == m_rootPart.UUID)
                //{
                //if (m_rootPart.PhysActor != null)
                //{
                //m_rootPart.PhysActor.Size =
                //new PhysicsVector(m_rootPart.Scale.X, m_rootPart.Scale.Y, m_rootPart.Scale.Z);
                //m_scene.PhysicsScene.AddPhysicsActorTaint(m_rootPart.PhysActor);
                //}
                //}
            }
        }

        public void GroupResize(Vector3 scale, uint localID)
        {
            SceneObjectPart part = GetChildPart(localID);
            if (part != null)
            {
                part.IgnoreUndoUpdate = true;
                if (scale.X > m_scene.m_maxNonphys)
                    scale.X = m_scene.m_maxNonphys;
                if (scale.Y > m_scene.m_maxNonphys)
                    scale.Y = m_scene.m_maxNonphys;
                if (scale.Z > m_scene.m_maxNonphys)
                    scale.Z = m_scene.m_maxNonphys;
                if (part.PhysActor != null && part.PhysActor.IsPhysical)
                {
                    if (scale.X > m_scene.m_maxPhys)
                        scale.X = m_scene.m_maxPhys;
                    if (scale.Y > m_scene.m_maxPhys)
                        scale.Y = m_scene.m_maxPhys;
                    if (scale.Z > m_scene.m_maxPhys)
                        scale.Z = m_scene.m_maxPhys;
                }
                float x = (scale.X / part.Scale.X);
                float y = (scale.Y / part.Scale.Y);
                float z = (scale.Z / part.Scale.Z);

                SceneObjectPart[] parts;
                if (x > 1.0f || y > 1.0f || z > 1.0f)
                {
                    parts = m_parts.GetArray();
                    for (int i = 0; i < parts.Length; i++)
                    {
                        SceneObjectPart obPart = parts[i];
                        if (obPart.UUID != m_rootPart.UUID)
                        {
                            obPart.IgnoreUndoUpdate = true;
                            Vector3 oldSize = new Vector3(obPart.Scale);

                            float f = 1.0f;
                            float a = 1.0f;

                            if (part.PhysActor != null && part.PhysActor.IsPhysical)
                            {
                                if (oldSize.X * x > m_scene.m_maxPhys)
                                {
                                    f = m_scene.m_maxPhys / oldSize.X;
                                    a = f / x;
                                    x *= a;
                                    y *= a;
                                    z *= a;
                                }
                                if (oldSize.Y * y > m_scene.m_maxPhys)
                                {
                                    f = m_scene.m_maxPhys / oldSize.Y;
                                    a = f / y;
                                    x *= a;
                                    y *= a;
                                    z *= a;
                                }
                                if (oldSize.Z * z > m_scene.m_maxPhys)
                                {
                                    f = m_scene.m_maxPhys / oldSize.Z;
                                    a = f / z;
                                    x *= a;
                                    y *= a;
                                    z *= a;
                                }
                            }
                            else
                            {
                                if (oldSize.X * x > m_scene.m_maxNonphys)
                                {
                                    f = m_scene.m_maxNonphys / oldSize.X;
                                    a = f / x;
                                    x *= a;
                                    y *= a;
                                    z *= a;
                                }
                                if (oldSize.Y * y > m_scene.m_maxNonphys)
                                {
                                    f = m_scene.m_maxNonphys / oldSize.Y;
                                    a = f / y;
                                    x *= a;
                                    y *= a;
                                    z *= a;
                                }
                                if (oldSize.Z * z > m_scene.m_maxNonphys)
                                {
                                    f = m_scene.m_maxNonphys / oldSize.Z;
                                    a = f / z;
                                    x *= a;
                                    y *= a;
                                    z *= a;
                                }
                            }
                            obPart.IgnoreUndoUpdate = false;
                            obPart.StoreUndoState();
                        }
                    }
                }

                Vector3 prevScale = part.Scale;
                prevScale.X *= x;
                prevScale.Y *= y;
                prevScale.Z *= z;
                part.Resize(prevScale);

                parts = m_parts.GetArray();
                for (int i = 0; i < parts.Length; i++)
                {
                    SceneObjectPart obPart = parts[i];
                    obPart.IgnoreUndoUpdate = true;
                    if (obPart.UUID != m_rootPart.UUID)
                    {
                        Vector3 currentpos = new Vector3(obPart.OffsetPosition);
                        currentpos.X *= x;
                        currentpos.Y *= y;
                        currentpos.Z *= z;
                        Vector3 newSize = new Vector3(obPart.Scale);
                        newSize.X *= x;
                        newSize.Y *= y;
                        newSize.Z *= z;
                        obPart.Resize(newSize);
                        obPart.UpdateOffSet(currentpos);
                    }
                    obPart.IgnoreUndoUpdate = false;
                    obPart.StoreUndoState();
                }

                if (part.PhysActor != null)
                {
                    part.PhysActor.Size = prevScale;
                    m_scene.PhysicsScene.AddPhysicsActorTaint(part.PhysActor);
                }

                part.IgnoreUndoUpdate = false;
                part.StoreUndoState();
                HasGroupChanged = true;
                m_rootPart.TriggerScriptChangedEvent(Changed.SCALE);
                //ScheduleGroupForTerseUpdate();
                ScheduleGroupForTerseUpdate(new List<SceneObjectPartSyncProperties>(){SceneObjectPartSyncProperties.Scale});
            }
        }

        #endregion

        #region Position

        /// <summary>
        /// Move this scene object
        /// </summary>
        /// <param name="pos"></param>
        public void UpdateGroupPosition(Vector3 pos)
        {
            SceneObjectPart[] parts = m_parts.GetArray();
            for (int i = 0; i < parts.Length; i++)
                parts[i].StoreUndoState();

            if (m_scene.EventManager.TriggerGroupMove(UUID, pos))
            {
                if (IsAttachment)
                {
                    m_rootPart.AttachedPos = pos;
                }
                if (RootPart.GetStatusSandbox())
                {
                    if (Util.GetDistanceTo(RootPart.StatusSandboxPos, pos) > 10)
                    {
                        RootPart.ScriptSetPhysicsStatus(false);
                        pos = AbsolutePosition;
                        Scene.SimChat(Utils.StringToBytes("Hit Sandbox Limit"),
                              ChatTypeEnum.DebugChannel, 0x7FFFFFFF, RootPart.AbsolutePosition, Name, UUID, false);
                    }
                }
                AbsolutePosition = pos;

                HasGroupChanged = true;
            }

            //we need to do a terse update even if the move wasn't allowed
            // so that the position is reset in the client (the object snaps back)
            //ScheduleGroupForTerseUpdate();
            List<SceneObjectPartSyncProperties> updatedProperties = new List<SceneObjectPartSyncProperties>() { SceneObjectPartSyncProperties.GroupPosition };
            if (IsAttachment)
            {
                updatedProperties.Add(SceneObjectPartSyncProperties.AttachedPos);
            }
            ScheduleGroupForTerseUpdate(updatedProperties);
        }

        /// <summary>
        /// Update the position of a single part of this scene object
        /// </summary>
        /// <param name="pos"></param>
        /// <param name="localID"></param>
        public void UpdateSinglePosition(Vector3 pos, uint localID)
        {
            SceneObjectPart part = GetChildPart(localID);

            SceneObjectPart[] parts = m_parts.GetArray();
            for (int i = 0; i < parts.Length; i++)
                parts[i].StoreUndoState();

            if (part != null)
            {
                if (part.UUID == m_rootPart.UUID)
                {
                    UpdateRootPosition(pos);
                }
                else
                {
                    part.UpdateOffSet(pos);
                }

                HasGroupChanged = true;
            }
        }

        /// <summary>
        ///
        /// </summary>
        /// <param name="pos"></param>
        private void UpdateRootPosition(Vector3 pos)
        {
            SceneObjectPart[] parts = m_parts.GetArray();
            for (int i = 0; i < parts.Length; i++)
                parts[i].StoreUndoState();

            Vector3 newPos = new Vector3(pos.X, pos.Y, pos.Z);
            Vector3 oldPos =
                new Vector3(AbsolutePosition.X + m_rootPart.OffsetPosition.X,
                              AbsolutePosition.Y + m_rootPart.OffsetPosition.Y,
                              AbsolutePosition.Z + m_rootPart.OffsetPosition.Z);
            Vector3 diff = oldPos - newPos;
            Vector3 axDiff = new Vector3(diff.X, diff.Y, diff.Z);
            Quaternion partRotation = m_rootPart.RotationOffset;
            axDiff *= Quaternion.Inverse(partRotation);
            diff = axDiff;

            parts = m_parts.GetArray();
            for (int i = 0; i < parts.Length; i++)
            {
                SceneObjectPart obPart = parts[i];
                if (obPart.UUID != m_rootPart.UUID)
                    obPart.OffsetPosition = obPart.OffsetPosition + diff;
            }

            AbsolutePosition = newPos;

            HasGroupChanged = true;
            //ScheduleGroupForTerseUpdate();
            ScheduleGroupForTerseUpdate(new List<SceneObjectPartSyncProperties>(){SceneObjectPartSyncProperties.Position, SceneObjectPartSyncProperties.OffsetPosition});
        }

        public void OffsetForNewRegion(Vector3 offset)
        {
            m_rootPart.GroupPosition = offset;
        }

        #endregion

        #region Rotation

        /// <summary>
        ///
        /// </summary>
        /// <param name="rot"></param>
        public void UpdateGroupRotationR(Quaternion rot)
        {
            SceneObjectPart[] parts = m_parts.GetArray();
            for (int i = 0; i < parts.Length; i++)
                parts[i].StoreUndoState();

            m_rootPart.UpdateRotation(rot);

            PhysicsActor actor = m_rootPart.PhysActor;
            if (actor != null)
            {
                actor.Orientation = m_rootPart.RotationOffset;
                m_scene.PhysicsScene.AddPhysicsActorTaint(actor);
            }

            HasGroupChanged = true;
            //ScheduleGroupForTerseUpdate();
            //DSG SYNC
            //Above actions only update m_rootPart's RotationOffset, and m_rootPart.UpdateRotation will taint RotationOffset as updated
            if (actor != null)
            {
                ScheduleGroupForTerseUpdate(new List<SceneObjectPartSyncProperties>() {SceneObjectPartSyncProperties.RotationOffset, SceneObjectPartSyncProperties.Orientation });
            }
            else
            {
                ScheduleGroupForTerseUpdate(new List<SceneObjectPartSyncProperties>() { SceneObjectPartSyncProperties.RotationOffset });
            }
            //end DSG SYNC
        }

        /// <summary>
        ///
        /// </summary>
        /// <param name="pos"></param>
        /// <param name="rot"></param>
        public void UpdateGroupRotationPR(Vector3 pos, Quaternion rot)
        {
            SceneObjectPart[] parts = m_parts.GetArray();
            for (int i = 0; i < parts.Length; i++)
                parts[i].StoreUndoState();

            m_rootPart.UpdateRotation(rot);

            PhysicsActor actor = m_rootPart.PhysActor;
            if (actor != null)
            {
                actor.Orientation = m_rootPart.RotationOffset;
                m_scene.PhysicsScene.AddPhysicsActorTaint(actor);
            }

            AbsolutePosition = pos;

            HasGroupChanged = true;
            //DSG SYNC
            //ScheduleGroupForTerseUpdate();
            if (actor != null)
            {
                //RotationOffset is only updated for m_rootPart, and m_rootPart.UpdateRotation should already taint RotationOffset as updated
                ScheduleGroupForTerseUpdate(new List<SceneObjectPartSyncProperties>() { SceneObjectPartSyncProperties.Position, SceneObjectPartSyncProperties.Orientation });
            }
            else
            {
                ScheduleGroupForTerseUpdate(new List<SceneObjectPartSyncProperties>() { SceneObjectPartSyncProperties.Position });
            }
        }

        /// <summary>
        ///
        /// </summary>
        /// <param name="rot"></param>
        /// <param name="localID"></param>
        public void UpdateSingleRotation(Quaternion rot, uint localID)
        {
            SceneObjectPart part = GetChildPart(localID);

            SceneObjectPart[] parts = m_parts.GetArray();
            for (int i = 0; i < parts.Length; i++)
                parts[i].StoreUndoState();

            if (part != null)
            {
                if (part.UUID == m_rootPart.UUID)
                {
                    UpdateRootRotation(rot);
                }
                else
                {
                    part.UpdateRotation(rot);
                }
            }
        }

        /// <summary>
        ///
        /// </summary>
        /// <param name="rot"></param>
        /// <param name="localID"></param>
        public void UpdateSingleRotation(Quaternion rot, Vector3 pos, uint localID)
        {
            SceneObjectPart part = GetChildPart(localID);
            if (part != null)
            {
                if (part.UUID == m_rootPart.UUID)
                {
                    UpdateRootRotation(rot);
                    AbsolutePosition = pos;
                }
                else
                {
                    part.IgnoreUndoUpdate = true;
                    part.UpdateRotation(rot);
                    part.OffsetPosition = pos;
                    part.IgnoreUndoUpdate = false;
                    part.StoreUndoState();
                }
            }
        }

        /// <summary>
        ///
        /// </summary>
        /// <param name="rot"></param>
        private void UpdateRootRotation(Quaternion rot)
        {
            Quaternion axRot = rot;
            Quaternion oldParentRot = m_rootPart.RotationOffset;

            m_rootPart.StoreUndoState();
            m_rootPart.UpdateRotation(rot);
            if (m_rootPart.PhysActor != null)
            {
                m_rootPart.PhysActor.Orientation = m_rootPart.RotationOffset;
                m_scene.PhysicsScene.AddPhysicsActorTaint(m_rootPart.PhysActor);
            }

            SceneObjectPart[] parts = m_parts.GetArray();
            for (int i = 0; i < parts.Length; i++)
            {
                SceneObjectPart prim = parts[i];
                if (prim.UUID != m_rootPart.UUID)
                {
                    prim.IgnoreUndoUpdate = true;
                    Vector3 axPos = prim.OffsetPosition;
                    axPos *= oldParentRot;
                    axPos *= Quaternion.Inverse(axRot);
                    prim.OffsetPosition = axPos;
                    Quaternion primsRot = prim.RotationOffset;
                    Quaternion newRot = primsRot * oldParentRot;
                    newRot *= Quaternion.Inverse(axRot);
                    prim.RotationOffset = newRot;
                    //prim.ScheduleTerseUpdate();
                    prim.ScheduleTerseUpdate(new List<SceneObjectPartSyncProperties>(){ SceneObjectPartSyncProperties.RotationOffset, SceneObjectPartSyncProperties.OffsetPosition});
                }
            }

            for (int i = 0; i < parts.Length; i++)
            {
                SceneObjectPart childpart = parts[i];
                if (childpart != m_rootPart)
                {
                    childpart.IgnoreUndoUpdate = false;
                    childpart.StoreUndoState();
                }
            }

            //m_rootPart.ScheduleTerseUpdate();
            m_rootPart.ScheduleTerseUpdate(new List<SceneObjectPartSyncProperties>(){SceneObjectPartSyncProperties.RotationOffset});
        }

        #endregion

        internal void SetAxisRotation(int axis, int rotate10)
        {
            bool setX = false;
            bool setY = false;
            bool setZ = false;

            int xaxis = 2;
            int yaxis = 4;
            int zaxis = 8;

            if (m_rootPart != null)
            {
                setX = ((axis & xaxis) != 0) ? true : false;
                setY = ((axis & yaxis) != 0) ? true : false;
                setZ = ((axis & zaxis) != 0) ? true : false;

                float setval = (rotate10 > 0) ? 1f : 0f;

                if (setX)
                    m_rootPart.RotationAxis.X = setval;
                if (setY)
                    m_rootPart.RotationAxis.Y = setval;
                if (setZ)
                    m_rootPart.RotationAxis.Z = setval;

                if (setX || setY || setZ)
                {
                    m_rootPart.SetPhysicsAxisRotation();
                }

            }
        }
        public int registerRotTargetWaypoint(Quaternion target, float tolerance)
        {
            scriptRotTarget waypoint = new scriptRotTarget();
            waypoint.targetRot = target;
            waypoint.tolerance = tolerance;
            uint handle = m_scene.AllocateLocalId();
            waypoint.handle = handle;
            lock (m_rotTargets)
            {
                m_rotTargets.Add(handle, waypoint);
            }
            m_scene.AddGroupTarget(this);
            return (int)handle;
        }

        public void unregisterRotTargetWaypoint(int handle)
        {
            lock (m_targets)
            {
                m_rotTargets.Remove((uint)handle);
                if (m_targets.Count == 0)
                    m_scene.RemoveGroupTarget(this);
            }
        }

        public int registerTargetWaypoint(Vector3 target, float tolerance)
        {
            scriptPosTarget waypoint = new scriptPosTarget();
            waypoint.targetPos = target;
            waypoint.tolerance = tolerance;
            uint handle = m_scene.AllocateLocalId();
            waypoint.handle = handle;
            lock (m_targets)
            {
                m_targets.Add(handle, waypoint);
            }
            m_scene.AddGroupTarget(this);
            return (int)handle;
        }
        
        public void unregisterTargetWaypoint(int handle)
        {
            lock (m_targets)
            {
                m_targets.Remove((uint)handle);
                if (m_targets.Count == 0)
                    m_scene.RemoveGroupTarget(this);
            }
        }

        public void checkAtTargets()
        {
            if (m_scriptListens_atTarget || m_scriptListens_notAtTarget)
            {
                if (m_targets.Count > 0)
                {
                    bool at_target = false;
                    //Vector3 targetPos;
                    //uint targetHandle;
                    Dictionary<uint, scriptPosTarget> atTargets = new Dictionary<uint, scriptPosTarget>();
                    lock (m_targets)
                    {
                        foreach (uint idx in m_targets.Keys)
                        {
                            scriptPosTarget target = m_targets[idx];
                            if (Util.GetDistanceTo(target.targetPos, m_rootPart.GroupPosition) <= target.tolerance)
                            {
                                // trigger at_target
                                if (m_scriptListens_atTarget)
                                {
                                    at_target = true;
                                    scriptPosTarget att = new scriptPosTarget();
                                    att.targetPos = target.targetPos;
                                    att.tolerance = target.tolerance;
                                    att.handle = target.handle;
                                    atTargets.Add(idx, att);
                                }
                            }
                        }
                    }
                    
                    if (atTargets.Count > 0)
                    {
                        SceneObjectPart[] parts = m_parts.GetArray();
                        uint[] localids = new uint[parts.Length];
                        for (int i = 0; i < parts.Length; i++)
                            localids[i] = parts[i].LocalId;
                        
                        for (int ctr = 0; ctr < localids.Length; ctr++)
                        {
                            foreach (uint target in atTargets.Keys)
                            {
                                scriptPosTarget att = atTargets[target];
                                m_scene.EventManager.TriggerAtTargetEvent(
                                    localids[ctr], att.handle, att.targetPos, m_rootPart.GroupPosition);
                            }
                        }
                        
                        return;
                    }
                    
                    if (m_scriptListens_notAtTarget && !at_target)
                    {
                        //trigger not_at_target
                        SceneObjectPart[] parts = m_parts.GetArray();
                        uint[] localids = new uint[parts.Length];
                        for (int i = 0; i < parts.Length; i++)
                            localids[i] = parts[i].LocalId;
                        
                        for (int ctr = 0; ctr < localids.Length; ctr++)
                        {
                            m_scene.EventManager.TriggerNotAtTargetEvent(localids[ctr]);
                        }
                    }
                }
            }
            if (m_scriptListens_atRotTarget || m_scriptListens_notAtRotTarget)
            {
                if (m_rotTargets.Count > 0)
                {
                    bool at_Rottarget = false;
                    Dictionary<uint, scriptRotTarget> atRotTargets = new Dictionary<uint, scriptRotTarget>();
                    lock (m_rotTargets)
                    {
                        foreach (uint idx in m_rotTargets.Keys)
                        {
                            scriptRotTarget target = m_rotTargets[idx];
                            double angle = Math.Acos(target.targetRot.X * m_rootPart.RotationOffset.X + target.targetRot.Y * m_rootPart.RotationOffset.Y + target.targetRot.Z * m_rootPart.RotationOffset.Z + target.targetRot.W * m_rootPart.RotationOffset.W) * 2;
                            if (angle < 0) angle = -angle;
                            if (angle > Math.PI) angle = (Math.PI * 2 - angle);
                            if (angle <= target.tolerance)
                            {
                                // trigger at_rot_target
                                if (m_scriptListens_atRotTarget)
                                {
                                    at_Rottarget = true;
                                    scriptRotTarget att = new scriptRotTarget();
                                    att.targetRot = target.targetRot;
                                    att.tolerance = target.tolerance;
                                    att.handle = target.handle;
                                    atRotTargets.Add(idx, att);
                                }
                            }
                        }
                    }

                    if (atRotTargets.Count > 0)
                    {
                        SceneObjectPart[] parts = m_parts.GetArray();
                        uint[] localids = new uint[parts.Length];
                        for (int i = 0; i < parts.Length; i++)
                            localids[i] = parts[i].LocalId;

                        for (int ctr = 0; ctr < localids.Length; ctr++)
                        {
                            foreach (uint target in atRotTargets.Keys)
                            {
                                scriptRotTarget att = atRotTargets[target];
                                m_scene.EventManager.TriggerAtRotTargetEvent(
                                    localids[ctr], att.handle, att.targetRot, m_rootPart.RotationOffset);
                            }
                        }

                        return;
                    }

                    if (m_scriptListens_notAtRotTarget && !at_Rottarget)
                    {
                        //trigger not_at_target
                        SceneObjectPart[] parts = m_parts.GetArray();
                        uint[] localids = new uint[parts.Length];
                        for (int i = 0; i < parts.Length; i++)
                            localids[i] = parts[i].LocalId;

                        for (int ctr = 0; ctr < localids.Length; ctr++)
                        {
                            m_scene.EventManager.TriggerNotAtRotTargetEvent(localids[ctr]);
                        }
                    }
                }
            }
        }
        
        public float GetMass()
        {
            float retmass = 0f;

            SceneObjectPart[] parts = m_parts.GetArray();
            for (int i = 0; i < parts.Length; i++)
                retmass += parts[i].GetMass();

            return retmass;
        }
        
        public void CheckSculptAndLoad()
        {
            if (IsDeleted)
                return;
            if ((RootPart.GetEffectiveObjectFlags() & (uint)PrimFlags.Phantom) != 0)
                return;

            SceneObjectPart[] parts = m_parts.GetArray();
            for (int i = 0; i < parts.Length; i++)
            {
                SceneObjectPart part = parts[i];
                if (part.Shape.SculptEntry && part.Shape.SculptTexture != UUID.Zero)
                {
                    // check if a previously decoded sculpt map has been cached
                    if (File.Exists(System.IO.Path.Combine("j2kDecodeCache", "smap_" + part.Shape.SculptTexture.ToString())))
                    {
                        part.SculptTextureCallback(part.Shape.SculptTexture, null);
                    }
                    else
                    {
                        m_scene.AssetService.Get(
                            part.Shape.SculptTexture.ToString(), part, AssetReceived);
                    }
                }
            }
        }

        protected void AssetReceived(string id, Object sender, AssetBase asset)
        {
            SceneObjectPart sop = (SceneObjectPart)sender;

            if (sop != null)
            {
                if (asset != null)
                    sop.SculptTextureCallback(asset.FullID, asset);
            }
        }

        /// <summary>
        /// Set the user group to which this scene object belongs.
        /// </summary>
        /// <param name="GroupID"></param>
        /// <param name="client"></param>
        public void SetGroup(UUID GroupID, IClientAPI client)
        {
            SceneObjectPart[] parts = m_parts.GetArray();
            for (int i = 0; i < parts.Length; i++)
            {
                SceneObjectPart part = parts[i];
                part.SetGroup(GroupID, client);
                part.Inventory.ChangeInventoryGroup(GroupID);
            }

            // Don't trigger the update here - otherwise some client issues occur when multiple updates are scheduled
            // for the same object with very different properties.  The caller must schedule the update.
            //ScheduleGroupForFullUpdate();
        }

        public void TriggerScriptChangedEvent(Changed val)
        {
            SceneObjectPart[] parts = m_parts.GetArray();
            for (int i = 0; i < parts.Length; i++)
                parts[i].TriggerScriptChangedEvent(val);
        }
        
        public override string ToString()
        {
            return String.Format("{0} {1} ({2})", Name, UUID, AbsolutePosition);
        }

        public void SetAttachmentPoint(byte point)
        {
            SceneObjectPart[] parts = m_parts.GetArray();
            for (int i = 0; i < parts.Length; i++)
                parts[i].SetAttachmentPoint(point);
        }

        #region ISceneObject
        
        public virtual ISceneObject CloneForNewScene()
        {
            SceneObjectGroup sog = Copy(false);
            sog.m_isDeleted = false;
            return sog;
        }

        public virtual string ToXml2()
        {
            return SceneObjectSerializer.ToXml2Format(this);
        }

        public virtual string ExtraToXmlString()
        {
            return "<ExtraFromItemID>" + GetFromItemID().ToString() + "</ExtraFromItemID>";
        }

        public virtual void ExtraFromXmlString(string xmlstr)
        {
            string id = xmlstr.Substring(xmlstr.IndexOf("<ExtraFromItemID>"));
            id = xmlstr.Replace("<ExtraFromItemID>", "");
            id = id.Replace("</ExtraFromItemID>", "");

            UUID uuid = UUID.Zero;
            UUID.TryParse(id, out uuid);

            SetFromItemID(uuid);
        }

        #endregion


        #region DSG SYNC

        private bool m_toPersistObjectState = false;
        public bool ToPersistObjectState
        {
            get { return m_toPersistObjectState; }
            set { m_toPersistObjectState = value; }
        }

        //update the existing copy of the object with updated properties in 'updatedSog'
        //NOTE: updates on script content are handled seperately (e.g. user edited the script and saved it) -- SESyncServerOnUpdateScript(), a handler of EventManager.OnUpdateScript        
        //public void UpdateObjectProperties(SceneObjectGroup updatedSog)

        /*
        /// <summary>
        /// Update the existing copy of the object with updated properties in 'updatedSog'. For now we update 
        /// all properties. Later on this should be edited to allow only updating a bucket of properties.
        /// </summary>
        /// <param name="updatedSog"></param>
        /// <returns></returns>
        public Scene.ObjectUpdateResult UpdateObjectGroupBySync(SceneObjectGroup updatedSog)
        {
            //This GroupID check should be done by the actor who initiates the object update
            //if (!this.GroupID.Equals(updatedSog.GroupID))
            //    return Scene.ObjectUpdateResult.Error;

            ////////////////////////////////////////////////////////////////////////////////////////////////////
            //NOTE!!! 
            //We do not want to simply call SceneObjectGroup.Copy here to clone the object: 
            //the prims (SceneObjectParts) in updatedSog are different instances than those in the local copy,
            //and we want to preserve the references to the prims in this local copy, especially for scripts 
            //of each prim, where the scripts have references to the local copy. If the local copy is replaced,
            //the prims (parts) will be replaces and we need to update all the references that were pointing to 
            //the previous prims.
            ////////////////////////////////////////////////////////////////////////////////////////////////////

            Scene.ObjectUpdateResult groupUpdateResult = Scene.ObjectUpdateResult.Unchanged;
            Dictionary<UUID, SceneObjectPart> updatedParts = new Dictionary<UUID, SceneObjectPart>();

            lock (m_parts.SyncRoot)
            {

                //foreach (KeyValuePair<UUID, SceneObjectPart> pair in updatedSog.Parts)
                Dictionary<UUID, SceneObjectPart> remainedParts = new Dictionary<UUID, SceneObjectPart>();
                Dictionary<UUID, SceneObjectPart> removedParts = new Dictionary<UUID, SceneObjectPart>();
                Dictionary<UUID, SceneObjectPart> newParts = new Dictionary<UUID, SceneObjectPart>();

                //Compare the parts in updatedSog and sort them into remained/removed/newParts groups
                foreach (SceneObjectPart updatedPart in updatedSog.Parts)
                {
                    UUID partUUID = updatedPart.UUID;
                    if (ContainsPart(partUUID))
                    {
                        SceneObjectPart localPart = GetChildPart(partUUID);
                        remainedParts.Add(partUUID, localPart);
                    }
                    else
                    {
                        //in case the part is in the SceneGraph already (e.g. LinkObject event)
                        SceneObjectPart localPart = m_scene.GetSceneObjectPart(partUUID);
                        if (localPart != null)
                        {
                            //newParts.Add(partUUID, localPart);
                            //we should simply add the part into the object, sync-protocol should send another messge to soft-delete the previous group the part was in
                            AddPart(localPart);
                            //SceneGraph.GetGroupByPrim will corrent the mapping of <part,group> once it is called. 
                        }
                        else
                        {
                            //This shall not happen, but wired synchronization timing might lead here
                            newParts.Add(partUUID, updatedPart);
                        }
                    }
                }

                foreach (SceneObjectPart localPart in this.Parts)
                {
                    if (!remainedParts.ContainsKey(localPart.UUID))
                        removedParts.Add(localPart.UUID, localPart);
                }

                //For new parts or removed parts, they should be empty except maybe in some wired timing conditions (TO BE VALIDATED)
                //Add in new parts
                foreach (SceneObjectPart newPart in newParts.Values)
                {
                    //AddPart(newPart);
                    m_log.Warn("UpdateObjectGroupBySync: prim " + newPart.UUID + " a brand new part, not in any SceneObjectGroup yet:: not supposed to happen. Checking on sync message time!!!!!");
                    AddNewPart(newPart);
                }

                //remove parts that are no longer in the group -- !!!!! need to further test how to do correct book-keeping and synchornized with other actors !!!!!!!!
                foreach (SceneObjectPart rmPart in removedParts.Values)
                {
                    //m_log.Warn("UpdateObjectGroupBySync: prim " + rmPart.UUID + " no longer in SceneObjectGroup " + this.UUID + ":: not supposed to happen. Checking on sync message time!!!!!");
                    //If we send out DelinkObject message right after the delink operation at the initiating actor and before any updates of the objects involved
                    //have been sent out, this shall not happen. Let's worry about this later if it does appear occasionally.

                    DelinkFromGroupBySync(rmPart, true);
                }


                if (newParts.Count > 0 || removedParts.Count > 0)
                {
                    groupUpdateResult = Scene.ObjectUpdateResult.Updated;
                }

                //now update properties of the parts
                foreach (SceneObjectPart part in this.Parts)
                {
                    Scene.ObjectUpdateResult partUpdateResult = Scene.ObjectUpdateResult.Unchanged;
                    SceneObjectPart updatedPart = updatedSog.GetChildPart(part.UUID);
                    partUpdateResult = part.UpdateAllProperties(updatedPart);

                    if (partUpdateResult != Scene.ObjectUpdateResult.Unchanged)
                    {
                        groupUpdateResult = partUpdateResult;
                    }
                }

                //Just to make sure the parts each has the right localID of the rootpart
                UpdateParentIDs();
            }

            //Schedule updates to be sent out, if the local copy has just been updated
            //(1) if we are debugging the actor with a viewer attaching to it,
            //we need to schedule updates to be sent to the viewer.
            //(2) or if we are a relaying node to relay updates, we need to forward the updates.
            //NOTE: LastUpdateTimeStamp and LastUpdateActorID should be kept the same as in the received copy of the object.
            if (groupUpdateResult == Scene.ObjectUpdateResult.Updated)
            {
                ScheduleGroupForFullUpdate_SyncInfoUnchanged();
            }

            //debug the update result
            if (groupUpdateResult == Scene.ObjectUpdateResult.Updated)
            {
                DebugObjectUpdateResult();
            }

            return groupUpdateResult;
        }
        */

        public string DebugObjectUpdateResult()
        {
            //m_log.Debug("ObjectGroup " + UUID + " updated. Rootpart: " +m_rootPart.DebugObjectPartProperties());
            string sogDebug = "ObjectGroup " + UUID + ".\n Rootpart: " + m_rootPart.DebugObjectPartProperties();

            int partNum = 1;
            foreach (SceneObjectPart part in Parts)
            {
                if (part.UUID != m_rootPart.UUID)
                {
                    //m_log.Debug("part " + partNum + ", " + part.DebugObjectPartProperties());
                    sogDebug += "\n"+part.DebugObjectPartProperties();
                    partNum++;
                }
            }
            return sogDebug;
        }

        private void AddNewPart(SceneObjectPart newPart)
        {
            //set the parent relationship
            AddPart(newPart);

            m_scene.AddNewSceneObjectPartBySync(newPart, this);
        }

        //Similar actions with DelinkFromGroup, except that m_scene.AddNewSceneObjectBySync is called
        public SceneObjectGroup DelinkFromGroupBySync(SceneObjectPart delinkPart, bool sendEvents)
        {
            m_log.DebugFormat(
                "[SCENE OBJECT GROUP]: Delinking part {0}, {1}, {4} from group with root part {2}, {3}",
                delinkPart.Name, delinkPart.UUID, RootPart.Name, RootPart.UUID, delinkPart.LocalId);

            SceneObjectPartBase linkPart = (SceneObjectPartBase)delinkPart;
            linkPart.ClearUndoState();

            Quaternion worldRot = linkPart.GetWorldRotation();

            // Remove the part from this object
            lock (m_parts.SyncRoot)
            {
                m_parts.Remove(linkPart.UUID);

                SceneObjectPart[] parts = m_parts.GetArray();

                if (parts.Length == 1 && RootPart != null)
                {
                    // Single prim left
                    RootPart.LinkNum = 0;
                }
                else
                {
                    for (int i = 0; i < parts.Length; i++)
                    {
                        SceneObjectPartBase part = (SceneObjectPartBase)parts[i];
                        if (part.LinkNum > linkPart.LinkNum)
                        {
                            part.LinkNum--;
                        }
                    }
                }
            }

            linkPart.ParentID = 0; //ParentID is a value set only locally and ignored in synchronization, so no need to set its value
            linkPart.LinkNum = 0;

            if (linkPart.PhysActor != null)
            {
                m_scene.PhysicsScene.RemovePrim(linkPart.PhysActor);
            }

            // We need to reset the child part's position
            // ready for life as a separate object after being a part of another object
            Quaternion parentRot = m_rootPart.RotationOffset;

            Vector3 axPos = linkPart.OffsetPosition;

            axPos *= parentRot;
            linkPart.OffsetPosition = new Vector3(axPos.X, axPos.Y, axPos.Z);
            linkPart.GroupPosition = AbsolutePosition + linkPart.OffsetPosition;
            linkPart.OffsetPosition = new Vector3(0, 0, 0);
            linkPart.RotationOffset = worldRot;

            //SceneObjectGroup objectGroup = new SceneObjectGroup(linkPart);
            bool newGroupBySync = true;
            SceneObjectGroup objectGroup = new SceneObjectGroup(delinkPart, newGroupBySync);

            m_scene.AddNewSceneObjectBySync(objectGroup);

            if (sendEvents)
                linkPart.TriggerScriptChangedEvent(Changed.LINK);

            linkPart.Rezzed = RootPart.Rezzed;

            // When we delete a group, we currently have to force persist to the database if the object id has changed
            // (since delete works by deleting all rows which have a given object id)
            objectGroup.HasGroupChangedDueToDelink = true;

            return objectGroup;
        }

        /// <summary>
        /// Set a part to act as the root part for this scene object, in which SetProperty("LinkNum",) is called instead of "LinkNum=".
        /// </summary>
        /// <param name="part"></param>
        public void SetRootPartBySync(SceneObjectPart part)
        {
            if (part == null)
                throw new ArgumentNullException("Cannot give SceneObjectGroup a null root SceneObjectPart");

            part.SetParent(this);
            m_rootPart = part;
            if (!IsAttachment)
                part.ParentID = 0;
//            part.SetProperty("LinkNum", 0);
            ((SceneObjectPartBase)part).LinkNum = 0;

            m_parts.Add(m_rootPart.UUID, m_rootPart);
        }

        public void ScheduleGroupForFullUpdate_SyncInfoUnchanged()
        {
            //if (IsAttachment)
            //    m_log.DebugFormat("[SOG]: Scheduling full update for {0} {1}", Name, LocalId);

            checkAtTargets();
            RootPart.ScheduleFullUpdate_SyncInfoUnchanged();

            lock (m_parts)
            {
                foreach (SceneObjectPart part in this.Parts)
                {
                    if (part != RootPart)
                        part.ScheduleFullUpdate_SyncInfoUnchanged();
                }
            }
        }

        //Similar to LinkToGroup(), except that not calling RegionSyncModule.SendDeleteObject
        public void LinkToGroupBySync(SceneObjectGroup objectGroup)
        {

            SceneObjectPartBase linkPart = (SceneObjectPartBase)objectGroup.m_rootPart;
            
            Vector3 oldGroupPosition = linkPart.GroupPosition;
            Quaternion oldRootRotation = linkPart.RotationOffset;

            linkPart.OffsetPosition = linkPart.GroupPosition - AbsolutePosition;
            linkPart.GroupPosition = AbsolutePosition;
            Vector3 axPos = linkPart.OffsetPosition;

            Quaternion parentRot = m_rootPart.RotationOffset;
            axPos *= Quaternion.Inverse(parentRot);

            linkPart.OffsetPosition = axPos;
            Quaternion oldRot = linkPart.RotationOffset;
            Quaternion newRot = Quaternion.Inverse(parentRot) * oldRot;
            linkPart.RotationOffset = newRot;

            //ParentID is only valid locally, so remote value is ignored and no syncinfo will be modified
            linkPart.ParentID = m_rootPart.LocalId;
            if (m_rootPart.LinkNum == 0)
                ((SceneObjectPartBase)m_rootPart).LinkNum = 1;
                //m_rootPart.SetProperty("LinkNum",1);

            lock (m_parts.SyncRoot)
            {
                m_parts.Add(linkPart.UUID, (SceneObjectPart) linkPart);

                // Insert in terms of link numbers, the new links
                // before the current ones (with the exception of 
                // the root prim. Shuffle the old ones up
                SceneObjectPart[] parts = m_parts.GetArray();
                for (int i = 0; i < parts.Length; i++)
                {
                    SceneObjectPartBase part = (SceneObjectPartBase)parts[i];
                    if (part.LinkNum != 1)
                    {
                        // Don't update root prim link number
                        part.LinkNum += objectGroup.PrimCount;
                    }
                }

                linkPart.LinkNum = 2;

                linkPart.SetParent(this);
                linkPart.CreateSelected = true;

                //if (linkPart.PhysActor != null)
                //{
                // m_scene.PhysicsScene.RemovePrim(linkPart.PhysActor);

                //linkPart.PhysActor = null;
                //}

                //TODO: rest of parts
                int linkNum = 3;
                SceneObjectPart[] ogParts = objectGroup.Parts;
                for (int i = 0; i < ogParts.Length; i++)
                {
                    SceneObjectPart part = ogParts[i];
                    if (part.UUID != objectGroup.m_rootPart.UUID)
                        LinkNonRootPartBySync(part, oldGroupPosition, oldRootRotation, linkNum++);
                    part.ClearUndoState();
                }
            }

            m_scene.UnlinkSceneObject(objectGroup, true);
            objectGroup.m_isDeleted = true;

            objectGroup.m_parts.Clear();

            // Can't do this yet since backup still makes use of the root part without any synchronization
            //            objectGroup.m_rootPart = null;

            AttachToBackup();

            // Here's the deal, this is ABSOLUTELY CRITICAL so the physics scene gets the update about the 
            // position of linkset prims.  IF YOU CHANGE THIS, YOU MUST TEST colliding with just linked and 
            // unmoved prims!
            ResetChildPrimPhysicsPositions();
        }

        private void LinkNonRootPartBySync(SceneObjectPart linkPart, Vector3 oldGroupPosition, Quaternion oldGroupRotation, int linkNum)
        {
            Quaternion parentRot = oldGroupRotation;
            Quaternion oldRot = linkPart.RotationOffset;
            Quaternion worldRot = parentRot * oldRot;

            parentRot = oldGroupRotation;

            Vector3 axPos = linkPart.OffsetPosition;

            SceneObjectPartBase part = (SceneObjectPartBase)linkPart;
            axPos *= parentRot;
            part.OffsetPosition = axPos;
            part.GroupPosition = oldGroupPosition + part.OffsetPosition;
            part.OffsetPosition = Vector3.Zero;
            part.RotationOffset = worldRot;
            part.SetParent(this);
            part.ParentID = m_rootPart.LocalId;

            m_parts.Add(part.UUID, linkPart);

            part.LinkNum = linkNum;

            part.OffsetPosition = part.GroupPosition - AbsolutePosition;

            Quaternion rootRotation = m_rootPart.RotationOffset;

            Vector3 pos = part.OffsetPosition;
            pos *= Quaternion.Inverse(rootRotation);
            part.OffsetPosition = pos;

            parentRot = m_rootPart.RotationOffset;
            oldRot = part.RotationOffset;
            Quaternion newRot = Quaternion.Inverse(parentRot) * oldRot;
            part.RotationOffset = newRot;
        }


        public void UpdatePrimFlagsBySync(uint localID, bool UsePhysics, bool IsTemporary, bool IsPhantom, bool IsVolumeDetect)
        {
            SceneObjectPart selectionPart = GetChildPart(localID);

            if (IsTemporary)
            {
                DetachFromBackup();
                // Remove from database and parcel prim count
                //
                m_scene.DeleteFromStorage(UUID);
                m_scene.EventManager.TriggerParcelPrimCountTainted();
            }

            if (selectionPart != null)
            {
                SceneObjectPart[] parts = m_parts.GetArray();
                for (int i = 0; i < parts.Length; i++)
                {
                    SceneObjectPart part = parts[i];
                    if (part.Scale.X > m_scene.RegionInfo.PhysPrimMax ||
                        part.Scale.Y > m_scene.RegionInfo.PhysPrimMax ||
                        part.Scale.Z > m_scene.RegionInfo.PhysPrimMax)
                    {
                        UsePhysics = false; // Reset physics
                        break;
                    }
                }

                for (int i = 0; i < parts.Length; i++)
                    parts[i].UpdatePrimFlagsBySync(UsePhysics, IsTemporary, IsPhantom, IsVolumeDetect);
            }
        }

        public void ScriptSetVolumeDetectBySync(bool SetVD)
        {
            //m_log.DebugFormat("ScriptSetVolumeDetectBySync called for SOG {0}", Name);

            bool UsePhysics = ((RootPart.Flags & PrimFlags.Physics) != 0);
            bool IsTemporary = ((RootPart.Flags & PrimFlags.TemporaryOnRez) != 0);
            bool IsPhantom = ((RootPart.Flags & PrimFlags.Phantom) != 0);
            UpdatePrimFlagsBySync(RootPart.LocalId, UsePhysics, IsTemporary, IsPhantom, SetVD);
        }
        ///////////////////////////////////////////////////////////////////////
        // Per SOP property based sync
        ///////////////////////////////////////////////////////////////////////

      
        #endregion
    }
}<|MERGE_RESOLUTION|>--- conflicted
+++ resolved
@@ -1515,13 +1515,8 @@
                             part.RotationOffset,
                             part.PhysActor.IsPhysical);
     
-<<<<<<< HEAD
-                    part.PhysActor.LocalID = part.LocalId;
-                    part.PhysActor.UUID = part.UUID;
-                    part.DoPhysicsPropertyUpdate(part.PhysActor.IsPhysical, true);
-=======
+                    newPart.PhysActor.UUID = part.UUID;
                     newPart.DoPhysicsPropertyUpdate(part.PhysActor.IsPhysical, true);
->>>>>>> 97ea994a
                 }
             }
             
