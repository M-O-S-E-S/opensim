--- conflicted
+++ resolved
@@ -121,13 +121,21 @@
         /// </summary>
         /// <remarks>
         /// This is triggered for both child and root agent client connections.
+        ///
         /// Triggered before OnClientLogin.
+        ///
+        /// This is triggered under per-agent lock.  So if you want to perform any long-running operations, please
+        /// do this on a separate thread.
         /// </remarks>
         public event OnNewClientDelegate OnNewClient;
 
         /// <summary>
         /// Fired if the client entering this sim is doing so as a new login
         /// </summary>
+        /// <remarks>
+        /// This is triggered under per-agent lock.  So if you want to perform any long-running operations, please
+        /// do this on a separate thread.
+        /// </remarks>
         public event Action<IClientAPI> OnClientLogin;
 
         public delegate void OnNewPresenceDelegate(ScenePresence presence);
@@ -149,6 +157,9 @@
         /// <remarks>
         /// Triggered in <see cref="OpenSim.Region.Framework.Scenes.Scene.AddNewClient"/> which is used by both
         /// <see cref="OpenSim.Framework.PresenceType.User">users</see> and <see cref="OpenSim.Framework.PresenceType.Npc">NPCs</see>
+        /// 
+        /// Triggered under per-agent lock.  So if you want to perform any long-running operations, please
+        /// do this on a separate thread.
         /// </remarks>
         public event OnRemovePresenceDelegate OnRemovePresence;
 
@@ -184,6 +195,22 @@
 
         public delegate void OnPluginConsoleDelegate(string[] args);
 
+        /// <summary>
+        /// Triggered after <see cref="OpenSim.IApplicationPlugin.PostInitialise"/>
+        /// has been called for all <see cref="OpenSim.IApplicationPlugin"/>
+        /// loaded via <see cref="OpenSim.OpenSimBase.LoadPlugins"/>.
+        /// Handlers for this event are typically used to parse the arguments
+        /// from <see cref="OnPluginConsoleDelegate"/> in order to process or
+        /// filter the arguments and pass them onto <see cref="OpenSim.Region.CoreModules.Framework.InterfaceCommander.Commander.ProcessConsoleCommand"/>
+        /// </summary>
+        /// <remarks>
+        /// Triggered by <see cref="TriggerOnPluginConsole"/> in
+        /// <see cref="Scene.SendCommandToPlugins"/> via
+        /// <see cref="SceneManager.SendCommandToPluginModules"/> via
+        /// <see cref="OpenSim.OpenSimBase.HandleCommanderCommand"/> via
+        /// <see cref="OpenSim.OpenSimBase.AddPluginCommands"/> via
+        /// <see cref="OpenSim.OpenSimBase.StartupSpecific"/>
+        /// </remarks>
         public event OnPluginConsoleDelegate OnPluginConsole;
 
         /// <summary>
@@ -198,6 +225,18 @@
 
         public delegate void OnSetRootAgentSceneDelegate(UUID agentID, Scene scene);
 
+        /// <summary>
+        /// Triggered before the grunt work for adding a root agent to a
+        /// scene has been performed (resuming attachment scripts, physics,
+        /// animations etc.)
+        /// </summary>
+        /// <remarks>
+        /// Triggered before <see cref="OnMakeRootAgent"/>
+        /// by <see cref="TriggerSetRootAgentScene"/>
+        /// in <see cref="ScenePresence.MakeRootAgent"/>
+        /// via <see cref="Scene.AgentCrossing"/>
+        /// and <see cref="ScenePresence.CompleteMovement"/>
+        /// </remarks>
         public event OnSetRootAgentSceneDelegate OnSetRootAgentScene;
 
         /// <summary>
@@ -222,13 +261,45 @@
         /// <summary>
         /// Fired when an object is touched/grabbed.
         /// </summary>
+        /// <remarks>
         /// The originalID is the local ID of the part that was actually touched.  The localID itself is always that of
         /// the root part.
+        /// Triggerd in response to <see cref="OpenSim.Framework.IClientAPI.OnGrabObject"/>
+        /// via <see cref="TriggerObjectGrab"/>
+        /// in <see cref="Scene.ProcessObjectGrab"/>
+        /// </remarks>
         public event ObjectGrabDelegate OnObjectGrab;
         public delegate void ObjectGrabDelegate(uint localID, uint originalID, Vector3 offsetPos, IClientAPI remoteClient, SurfaceTouchEventArgs surfaceArgs);
         
+        /// <summary>
+        /// Triggered when an object is being touched/grabbed continuously.
+        /// </summary>
+        /// <remarks>
+        /// Triggered in response to <see cref="OpenSim.Framework.IClientAPI.OnGrabUpdate"/>
+        /// via <see cref="TriggerObjectGrabbing"/>
+        /// in <see cref="Scene.ProcessObjectGrabUpdate"/>
+        /// </remarks>
         public event ObjectGrabDelegate OnObjectGrabbing;
+
+        /// <summary>
+        /// Triggered when an object stops being touched/grabbed.
+        /// </summary>
+        /// <remarks>
+        /// Triggered in response to <see cref="OpenSim.Framework.IClientAPI.OnDeGrabObject"/>
+        /// via <see cref="TriggerObjectDeGrab"/>
+        /// in <see cref="Scene.ProcessObjectDeGrab"/>
+        /// </remarks>
         public event ObjectDeGrabDelegate OnObjectDeGrab;
+
+        /// <summary>
+        /// Triggered when a script resets.
+        /// </summary>
+        /// <remarks>
+        /// Triggered by <see cref="TriggerScriptReset"/>
+        /// in <see cref="Scene.ProcessScriptReset"/>
+        /// via <see cref="OpenSim.Framework.IClientAPI.OnScriptReset"/>
+        /// via <see cref="OpenSim.Region.ClientStack.LindenUDP.LLClientView.HandleScriptReset"/>
+        /// </remarks>
         public event ScriptResetDelegate OnScriptReset;
 
         public event OnPermissionErrorDelegate OnPermissionError;
@@ -238,29 +309,108 @@
         /// </summary>
         /// <remarks>
         /// Occurs after OnNewScript.
+        /// Triggered by <see cref="TriggerRezScript"/>
+        /// in <see cref="SceneObjectPartInventory.CreateScriptInstance"/>
         /// </remarks>
         public event NewRezScript OnRezScript;
         public delegate void NewRezScript(uint localID, UUID itemID, string script, int startParam, bool postOnRez, string engine, int stateSource);
 
         public delegate void RemoveScript(uint localID, UUID itemID);
+
+        /// <summary>
+        /// Triggered when a script is removed from an object.
+        /// </summary>
+        /// <remarks>
+        /// Triggered by <see cref="TriggerRemoveScript"/>
+        /// in <see cref="Scene.RemoveTaskInventory"/>,
+        /// <see cref="Scene.CreateAgentInventoryItemFromTask"/>,
+        /// <see cref="SceneObjectPartInventory.RemoveScriptInstance"/>,
+        /// <see cref="SceneObjectPartInventory.RemoveInventoryItem"/>
+        /// </remarks>
         public event RemoveScript OnRemoveScript;
 
         public delegate void StartScript(uint localID, UUID itemID);
+
+        /// <summary>
+        /// Triggered when a script starts.
+        /// </summary>
+        /// <remarks>
+        /// Triggered by <see cref="TriggerStartScript"/>
+        /// in <see cref="Scene.SetScriptRunning"/>
+        /// via <see cref="OpenSim.Framework.IClientAPI.OnSetScriptRunning"/>,
+        /// via <see cref="OpenSim.Region.ClientStack.LindenUDP.HandleSetScriptRunning"/>
+        /// XXX: This is only triggered when it is the client that starts the script, not in other situations where
+        /// a script is started, unlike OnStopScript!
+        /// </remarks>
         public event StartScript OnStartScript;
 
         public delegate void StopScript(uint localID, UUID itemID);
+
+        /// <summary>
+        /// Triggered when a script stops.
+        /// </summary>
+        /// <remarks>
+        /// Triggered by <see cref="TriggerStopScript"/>,
+        /// in <see cref="SceneObjectPartInventory.CreateScriptInstance"/>,
+        /// <see cref="SceneObjectPartInventory.StopScriptInstance"/>,
+        /// <see cref="Scene.SetScriptRunning"/>
+        /// XXX: This is triggered when a sciprt is stopped for any reason, unlike OnStartScript!
+        /// </remarks>
         public event StopScript OnStopScript;
 
         public delegate bool SceneGroupMoved(UUID groupID, Vector3 delta);
+
+        /// <summary>
+        /// Triggered when an object is moved.
+        /// </summary>
+        /// <remarks>
+        /// Triggered by <see cref="TriggerGroupMove"/>
+        /// in <see cref="SceneObjectGroup.UpdateGroupPosition"/>,
+        /// <see cref="SceneObjectGroup.GrabMovement"/>
+        /// </remarks>
         public event SceneGroupMoved OnSceneGroupMove;
 
         public delegate void SceneGroupGrabed(UUID groupID, Vector3 offset, UUID userID);
+
+        /// <summary>
+        /// Triggered when an object is grabbed.
+        /// </summary>
+        /// <remarks>
+        /// Triggered by <see cref="TriggerGroupGrab"/>
+        /// in <see cref="SceneObjectGroup.OnGrabGroup"/>
+        /// via <see cref="SceneObjectGroup.ObjectGrabHandler"/>
+        /// via <see cref="Scene.ProcessObjectGrab"/>
+        /// via <see cref="OpenSim.Framework.IClientAPI.OnGrabObject"/>
+        /// via <see cref="OpenSim.Region.ClientStack.LindenUDP.LLClientView.HandleObjectGrab"/>
+        /// </remarks>
         public event SceneGroupGrabed OnSceneGroupGrab;
 
         public delegate bool SceneGroupSpinStarted(UUID groupID);
+
+        /// <summary>
+        /// Triggered when an object starts to spin.
+        /// </summary>
+        /// <remarks>
+        /// Triggered by <see cref="TriggerGroupSpinStart"/>
+        /// in <see cref="SceneObjectGroup.SpinStart"/>
+        /// via <see cref="SceneGraph.SpinStart"/>
+        /// via <see cref="OpenSim.Framework.IClientAPI.OnSpinStart"/>
+        /// via <see cref="OpenSim.Region.ClientStack.LindenUDP.LLClientView.HandleObjectSpinStart"/>
+        /// </remarks>
         public event SceneGroupSpinStarted OnSceneGroupSpinStart;
 
         public delegate bool SceneGroupSpun(UUID groupID, Quaternion rotation);
+
+        /// <summary>
+        /// Triggered when an object is being spun.
+        /// </summary>
+        /// <remarks>
+        /// Triggered by <see cref="TriggerGroupSpin"/>
+        /// in <see cref="SceneObjectGroup.SpinMovement"/>
+        /// via <see cref="SceneGraph.SpinObject"/>
+        /// via <see cref="OpenSim.Framework.IClientAPI.OnSpinUpdate"/>
+        /// via <see cref="OpenSim.Region.ClientStack.LindenUDP.LLClientView.HandleObjectSpinUpdate"/>
+        /// </remarks>
         public event SceneGroupSpun OnSceneGroupSpin;
 
         public delegate void LandObjectAdded(ILandObject newParcel);
@@ -289,6 +439,9 @@
         /// </summary>
         /// <remarks>
         /// At the point of firing, the scene still contains the client's scene presence.
+        ///
+        /// This is triggered under per-agent lock.  So if you want to perform any long-running operations, please
+        /// do this on a separate thread.
         /// </remarks>
         public event ClientClosed OnClientClosed;
 
@@ -299,6 +452,9 @@
         /// </summary>
         /// <remarks>
         /// Occurs before OnRezScript
+        /// Triggered by <see cref="TriggerNewScript"/>
+        /// in <see cref="Scene.RezScriptFromAgentInventory"/>,
+        /// <see cref="Scene.RezNewScript"/>
         /// </remarks>
         public event NewScript OnNewScript;
 
@@ -333,6 +489,12 @@
         /// </summary>
         /// <remarks>
         /// Triggered after the scene receives a client's upload of an updated script and has stored it in an asset.
+        /// Triggered by <see cref="TriggerUpdateScript"/>
+        /// in <see cref="Scene.CapsUpdateTaskInventoryScriptAsset"/>
+        /// via <see cref="Scene.CapsUpdateTaskInventoryScriptAsset"/>
+        /// via <see cref="OpenSim.Region.ClientStack.Linden.BunchOfCaps.TaskScriptUpdated"/>
+        /// via <see cref="OpenSim.Region.ClientStack.Linden.TaskInventoryScriptUpdater.OnUpLoad"/>
+        /// via <see cref="OpenSim.Region.ClientStack.Linden.TaskInventoryScriptUpdater.uploaderCaps"/>
         /// </remarks>
         public event UpdateScript OnUpdateScript;
         
@@ -358,16 +520,33 @@
         } 
 
         /// <summary>
+        /// Triggered when some scene object properties change.
+        /// </summary>
+        /// <remarks>
         /// ScriptChangedEvent is fired when a scene object property that a script might be interested 
         /// in (such as color, scale or inventory) changes.  Only enough information sent is for the LSL changed event.
         /// This is not an indication that the script has changed (see OnUpdateScript for that). 
         /// This event is sent to a script to tell it that some property changed on 
         /// the object the script is in. See http://lslwiki.net/lslwiki/wakka.php?wakka=changed .
-        /// </summary>
+        /// Triggered by <see cref="TriggerOnScriptChangedEvent"/>
+        /// in <see cref="OpenSim.Region.CoreModules.Framework.EntityTransfer.EntityTransferModule.TeleportAgentWithinRegion"/>,
+        /// <see cref="SceneObjectPart.TriggerScriptChangedEvent"/>
+        /// </remarks>
         public event ScriptChangedEvent OnScriptChangedEvent;
         public delegate void ScriptChangedEvent(uint localID, uint change);
 
         public delegate void ScriptControlEvent(UUID item, UUID avatarID, uint held, uint changed);
+
+        /// <summary>
+        /// Triggered when a script receives control input from an agent.
+        /// </summary>
+        /// <remarks>
+        /// Triggered by <see cref="TriggerControlEvent"/>
+        /// in <see cref="ScenePresence.SendControlsToScripts"/>
+        /// via <see cref="ScenePresence.HandleAgentUpdate"/>
+        /// via <see cref="OpenSim.Framework.IClientAPI.OnAgentUpdate"/>
+        /// via <see cref="OpenSim.Region.ClientStack.LindenUDP.LLClientView.HandleAgentUpdate"/>
+        /// </remarks>
         public event ScriptControlEvent OnScriptControlEvent;
 
         public delegate void ScriptMovingStartEvent(uint localID);
@@ -385,35 +564,173 @@
         public event ScriptMovingEndEvent OnScriptMovingEndEvent;
 
         public delegate void ScriptAtTargetEvent(uint localID, uint handle, Vector3 targetpos, Vector3 atpos);
+
+        /// <summary>
+        /// Triggered when an object has arrived within a tolerance distance
+        /// of a motion target.
+        /// </summary>
+        /// <remarks>
+        /// Triggered by <see cref="TriggerAtTargetEvent"/>
+        /// in <see cref="SceneObjectGroup.checkAtTargets"/>
+        /// via <see cref="SceneObjectGroup.ScheduleGroupForFullUpdate"/>,
+        /// <see cref="Scene.CheckAtTargets"/> via <see cref="Scene.Update"/>
+        /// </remarks>
         public event ScriptAtTargetEvent OnScriptAtTargetEvent;
 
         public delegate void ScriptNotAtTargetEvent(uint localID);
+
+        /// <summary>
+        /// Triggered when an object has a motion target but has not arrived
+        /// within a tolerance distance.
+        /// </summary>
+        /// <remarks>
+        /// Triggered by <see cref="TriggerNotAtTargetEvent"/>
+        /// in <see cref="SceneObjectGroup.checkAtTargets"/>
+        /// via <see cref="SceneObjectGroup.ScheduleGroupForFullUpdate"/>,
+        /// <see cref="Scene.CheckAtTargets"/> via <see cref="Scene.Update"/>
+        /// </remarks>
         public event ScriptNotAtTargetEvent OnScriptNotAtTargetEvent;
 
         public delegate void ScriptAtRotTargetEvent(uint localID, uint handle, Quaternion targetrot, Quaternion atrot);
+
+        /// <summary>
+        /// Triggered when an object has arrived within a tolerance rotation
+        /// of a rotation target.
+        /// </summary>
+        /// <remarks>
+        /// Triggered by <see cref="TriggerAtRotTargetEvent"/>
+        /// in <see cref="SceneObjectGroup.checkAtTargets"/>
+        /// via <see cref="SceneObjectGroup.ScheduleGroupForFullUpdate"/>,
+        /// <see cref="Scene.CheckAtTargets"/> via <see cref="Scene.Update"/>
+        /// </remarks>
         public event ScriptAtRotTargetEvent OnScriptAtRotTargetEvent;
 
         public delegate void ScriptNotAtRotTargetEvent(uint localID);
+
+        /// <summary>
+        /// Triggered when an object has a rotation target but has not arrived
+        /// within a tolerance rotation.
+        /// </summary>
+        /// <remarks>
+        /// Triggered by <see cref="TriggerNotAtRotTargetEvent"/>
+        /// in <see cref="SceneObjectGroup.checkAtTargets"/>
+        /// via <see cref="SceneObjectGroup.ScheduleGroupForFullUpdate"/>,
+        /// <see cref="Scene.CheckAtTargets"/> via <see cref="Scene.Update"/>
+        /// </remarks>
         public event ScriptNotAtRotTargetEvent OnScriptNotAtRotTargetEvent;
 
         public delegate void ScriptColliding(uint localID, ColliderArgs colliders);
+
+        /// <summary>
+        /// Triggered when a physical collision has started between a prim
+        /// and something other than the region terrain.
+        /// </summary>
+        /// <remarks>
+        /// Triggered by <see cref="TriggerScriptCollidingStart"/>
+        /// in <see cref="SceneObjectPart.SendCollisionEvent"/>
+        /// via <see cref="SceneObjectPart.PhysicsCollision"/>
+        /// via <see cref="OpenSim.Region.Physics.Manager.PhysicsActor.OnCollisionUpdate"/>
+        /// via <see cref="OpenSim.Region.Physics.Manager.PhysicsActor.SendCollisionUpdate"/>
+        /// </remarks>
         public event ScriptColliding OnScriptColliderStart;
+
+        /// <summary>
+        /// Triggered when something that previously collided with a prim has
+        /// not stopped colliding with it.
+        /// </summary>
+        /// <remarks>
+        /// <seealso cref="OnScriptColliderStart"/>
+        /// Triggered by <see cref="TriggerScriptColliding"/>
+        /// in <see cref="SceneObjectPart.SendCollisionEvent"/>
+        /// via <see cref="SceneObjectPart.PhysicsCollision"/>
+        /// via <see cref="OpenSim.Region.Physics.Manager.PhysicsActor.OnCollisionUpdate"/>
+        /// via <see cref="OpenSim.Region.Physics.Manager.PhysicsActor.SendCollisionUpdate"/>
+        /// </remarks>
         public event ScriptColliding OnScriptColliding;
+
+        /// <summary>
+        /// Triggered when something that previously collided with a prim has
+        /// stopped colliding with it.
+        /// </summary>
+        /// <remarks>
+        /// Triggered by <see cref="TriggerScriptCollidingEnd"/>
+        /// in <see cref="SceneObjectPart.SendCollisionEvent"/>
+        /// via <see cref="SceneObjectPart.PhysicsCollision"/>
+        /// via <see cref="OpenSim.Region.Physics.Manager.PhysicsActor.OnCollisionUpdate"/>
+        /// via <see cref="OpenSim.Region.Physics.Manager.PhysicsActor.SendCollisionUpdate"/>
+        /// </remarks>
         public event ScriptColliding OnScriptCollidingEnd;
+
+        /// <summary>
+        /// Triggered when a physical collision has started between an object
+        /// and the region terrain.
+        /// </summary>
+        /// <remarks>
+        /// Triggered by <see cref="TriggerScriptLandCollidingStart"/>
+        /// in <see cref="SceneObjectPart.SendLandCollisionEvent"/>
+        /// via <see cref="SceneObjectPart.PhysicsCollision"/>
+        /// via <see cref="OpenSim.Region.Physics.Manager.PhysicsActor.OnCollisionUpdate"/>
+        /// via <see cref="OpenSim.Region.Physics.Manager.PhysicsActor.SendCollisionUpdate"/>
+        /// </remarks>
         public event ScriptColliding OnScriptLandColliderStart;
+
+        /// <summary>
+        /// Triggered when an object that previously collided with the region
+        /// terrain has not yet stopped colliding with it.
+        /// </summary>
+        /// <remarks>
+        /// Triggered by <see cref="TriggerScriptLandColliding"/>
+        /// in <see cref="SceneObjectPart.SendLandCollisionEvent"/>
+        /// via <see cref="SceneObjectPart.PhysicsCollision"/>
+        /// via <see cref="OpenSim.Region.Physics.Manager.PhysicsActor.OnCollisionUpdate"/>
+        /// via <see cref="OpenSim.Region.Physics.Manager.PhysicsActor.SendCollisionUpdate"/>
+        /// </remarks>
         public event ScriptColliding OnScriptLandColliding;
+
+        /// <summary>
+        /// Triggered when an object that previously collided with the region
+        /// terrain has stopped colliding with it.
+        /// </summary>
+        /// <remarks>
+        /// Triggered by <see cref="TriggerScriptLandCollidingEnd"/>
+        /// in <see cref="SceneObjectPart.SendLandCollisionEvent"/>
+        /// via <see cref="SceneObjectPart.PhysicsCollision"/>
+        /// via <see cref="OpenSim.Region.Physics.Manager.PhysicsActor.OnCollisionUpdate"/>
+        /// via <see cref="OpenSim.Region.Physics.Manager.PhysicsActor.SendCollisionUpdate"/>
+        /// </remarks>
         public event ScriptColliding OnScriptLandColliderEnd;
 
         public delegate void OnMakeChildAgentDelegate(ScenePresence presence);
+
+        /// <summary>
+        /// Triggered when an agent has been made a child agent of a scene.
+        /// </summary>
+        /// <remarks>
+        /// Triggered by <see cref="TriggerOnMakeChildAgent"/>
+        /// in <see cref="ScenePresence.MakeChildAgent"/>
+        /// via <see cref="OpenSim.Region.CoreModules.Framework.EntityTransfer.EntityTransferModule.CrossAgentToNewRegionAsync"/>,
+        /// <see cref="OpenSim.Region.CoreModules.Framework.EntityTransfer.EntityTransferModule.DoTeleport"/>,
+        /// <see cref="OpenSim.Region.CoreModules.InterGrid.KillAUser.ShutdownNoLogout"/>
+        /// </remarks>
         public event OnMakeChildAgentDelegate OnMakeChildAgent;
 
         public delegate void OnSaveNewWindlightProfileDelegate();
         public delegate void OnSendNewWindlightProfileTargetedDelegate(RegionLightShareData wl, UUID user);
 
         /// <summary>
+        /// Triggered after the grunt work for adding a root agent to a
+        /// scene has been performed (resuming attachment scripts, physics,
+        /// animations etc.)
+        /// </summary>
+        /// <remarks>
         /// This event is on the critical path for transferring an avatar from one region to another.  Try and do
         /// as little work on this event as possible, or do work asynchronously.
-        /// </summary>
+        /// Triggered after <see cref="OnSetRootAgentScene"/>
+        /// by <see cref="TriggerOnMakeRootAgent"/>
+        /// in <see cref="ScenePresence.MakeRootAgent"/>
+        /// via <see cref="Scene.AgentCrossing"/>
+        /// and <see cref="ScenePresence.CompleteMovement"/>
+        /// </remarks>
         public event Action<ScenePresence> OnMakeRootAgent;
         
         public event OnSendNewWindlightProfileTargetedDelegate OnSendNewWindlightProfileTargeted;
@@ -439,11 +756,19 @@
         public event AvatarKillData OnAvatarKilled;
         public delegate void AvatarKillData(uint KillerLocalID, ScenePresence avatar);
 
-//        public delegate void ScriptTimerEvent(uint localID, double timerinterval);
-
-//        public event ScriptTimerEvent OnScriptTimerEvent;
-
-        public delegate void EstateToolsSunUpdate(ulong regionHandle, bool FixedTime, bool EstateSun, float LindenHour);
+        /*
+        public delegate void ScriptTimerEvent(uint localID, double timerinterval);
+        /// <summary>
+        /// Used to be triggered when the LSL timer event fires.
+        /// </summary>
+        /// <remarks>
+        /// Triggered by <see cref="TriggerTimerEvent"/>
+        /// via <see cref="SceneObjectPart.handleTimerAccounting"/>
+        /// </remarks>
+        public event ScriptTimerEvent OnScriptTimerEvent;
+         */
+
+        public delegate void EstateToolsSunUpdate(ulong regionHandle);
         public delegate void GetScriptRunning(IClientAPI controllingClient, UUID objectID, UUID itemID);
 
         public event EstateToolsSunUpdate OnEstateToolsSunUpdate;
@@ -451,11 +776,15 @@
         /// <summary>
         /// Triggered when an object is added to the scene.
         /// </summary>
+        /// <remarks>
+        /// Triggered by <see cref="TriggerObjectAddedToScene"/>
+        /// in <see cref="Scene.AddNewSceneObject"/>,
+        /// <see cref="Scene.DuplicateObject"/>,
+        /// <see cref="Scene.doObjectDuplicateOnRay"/>
+        /// </remarks>
         public event Action<SceneObjectGroup> OnObjectAddedToScene;
 
         /// <summary>
-<<<<<<< HEAD
-=======
         /// Delegate for <see cref="OnObjectBeingRemovedFromScene"/>
         /// </summary>
         /// <param name="obj">The object being removed from the scene</param>
@@ -475,10 +804,12 @@
         public event Action<SceneObjectPart> OnObjectRemovedFromPhysicalScene;
 
         /// <summary>
->>>>>>> c5de9840
         /// Triggered when an object is removed from the scene.
         /// </summary>
-        public delegate void ObjectBeingRemovedFromScene(SceneObjectGroup obj);
+        /// <remarks>
+        /// Triggered by <see cref="TriggerObjectBeingRemovedFromScene"/>
+        /// in <see cref="Scene.DeleteSceneObject"/>
+        /// </remarks>
         public event ObjectBeingRemovedFromScene OnObjectBeingRemovedFromScene;
 
         public delegate void NoticeNoLandDataFromStorage();
@@ -626,7 +957,7 @@
         public event SceneObjectPartCopyDelegate OnSceneObjectPartCopy;
         public delegate void SceneObjectPartCopyDelegate(SceneObjectPart copy, SceneObjectPart original, bool userExposed);
 
-        public delegate void SceneObjectPartUpdated(SceneObjectPart sop);
+        public delegate void SceneObjectPartUpdated(SceneObjectPart sop, bool full);
         public event SceneObjectPartUpdated OnSceneObjectPartUpdated;
 
         public delegate void ScenePresenceUpdated(ScenePresence sp);
@@ -664,9 +995,28 @@
         public event PrimsLoaded OnPrimsLoaded;
 
         public delegate void TeleportStart(IClientAPI client, GridRegion destination, GridRegion finalDestination, uint teleportFlags, bool gridLogout);
+
+        /// <summary>
+        /// Triggered when a teleport starts
+        /// </summary>
+        /// <remarks>
+        /// Triggered by <see cref="TriggerTeleportStart"/>
+        /// in <see cref="OpenSim.Region.CoreModules.Framework.EntityTransfer.EntityTransferModule.CreateAgent"/>
+        /// and <see cref="OpenSim.Region.CoreModules.Framework.EntityTransfer.HGEntityTransferModule.CreateAgent"/>
+        /// via <see cref="OpenSim.Region.CoreModules.Framework.EntityTransfer.EntityTransferModule.DoTeleport"/>
+        /// </remarks>
         public event TeleportStart OnTeleportStart;
 
         public delegate void TeleportFail(IClientAPI client, bool gridLogout);
+
+        /// <summary>
+        /// Trigered when a teleport fails.
+        /// </summary>
+        /// <remarks>
+        /// Triggered by <see cref="TriggerTeleportFail"/>
+        /// in <see cref="OpenSim.Region.CoreModules.Framework.EntityTransfer.EntityTransferModule.Fail"/>
+        /// via <see cref="OpenSim.Region.CoreModules.Framework.EntityTransfer.EntityTransferModule.DoTeleport"/>
+        /// </remarks>
         public event TeleportFail OnTeleportFail;
 
         public class MoneyTransferArgs : EventArgs
@@ -674,7 +1024,9 @@
             public UUID sender;
             public UUID receiver;
 
-            // Always false. The SL protocol sucks.
+            /// <summary>
+            /// Always false. The SL protocol sucks.
+            /// </summary>
             public bool authenticated = false;
 
             public int amount;
@@ -2253,7 +2605,11 @@
             }
         }
 
-        // this lets us keep track of nasty script events like timer, etc.
+        /// <summary>
+        /// this lets us keep track of nasty script events like timer, etc.
+        /// </summary>
+        /// <param name="objLocalID"></param>
+        /// <param name="Interval"></param>
         public void TriggerTimerEvent(uint objLocalID, double Interval)
         {
             throw new NotImplementedException("TriggerTimerEvent was thought to be not used anymore and the registration for the event from scene object part has been commented out due to a memory leak");
@@ -2265,13 +2621,10 @@
         }
 
         /// <summary>
-        /// Updates the system as to how the position of the sun should be handled.
-        /// </summary>
-        /// <param name="regionHandle"></param>
-        /// <param name="FixedTime">True if the Sun Position is fixed</param>
-        /// <param name="useEstateTime">True if the Estate Settings should be used instead of region</param>
-        /// <param name="FixedSunHour">The hour 0.0 <= FixedSunHour <= 24.0 at which the sun is fixed at. Sun Hour 0 is sun-rise, when Day/Night ratio is 1:1</param>
-        public void TriggerEstateToolsSunUpdate(ulong regionHandle, bool FixedTime, bool useEstateTime, float FixedSunHour)
+        /// Called when the sun's position parameters have changed in the Region and/or Estate
+        /// </summary>
+        /// <param name="regionHandle">The region that changed</param>
+        public void TriggerEstateToolsSunUpdate(ulong regionHandle)
         {
             EstateToolsSunUpdate handlerEstateToolsSunUpdate = OnEstateToolsSunUpdate;
             if (handlerEstateToolsSunUpdate != null)
@@ -2280,7 +2633,7 @@
                 {
                     try
                     {
-                        d(regionHandle, FixedTime, useEstateTime, FixedSunHour);
+                        d(regionHandle);
                     }
                     catch (Exception e)
                     {
@@ -2609,7 +2962,7 @@
             }
         }
 
-        public void TriggerSceneObjectPartUpdated(SceneObjectPart sop)
+        public void TriggerSceneObjectPartUpdated(SceneObjectPart sop, bool full)
         {
             SceneObjectPartUpdated handler = OnSceneObjectPartUpdated;
             if (handler != null)
@@ -2618,7 +2971,7 @@
                 {
                     try
                     {
-                        d(sop);
+                        d(sop, full);
                     }
                     catch (Exception e)
                     {
