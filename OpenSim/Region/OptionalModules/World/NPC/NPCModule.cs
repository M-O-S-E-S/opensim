/*
 * Copyright (c) Contributors, http://opensimulator.org/
 * See CONTRIBUTORS.TXT for a full list of copyright holders.
 *
 * Redistribution and use in source and binary forms, with or without
 * modification, are permitted provided that the following conditions are met:
 *     * Redistributions of source code must retain the above copyright
 *       notice, this list of conditions and the following disclaimer.
 *     * Redistributions in binary form must reproduce the above copyright
 *       notice, this list of conditions and the following disclaimer in the
 *       documentation and/or other materials provided with the distribution.
 *     * Neither the name of the OpenSimulator Project nor the
 *       names of its contributors may be used to endorse or promote products
 *       derived from this software without specific prior written permission.
 *
 * THIS SOFTWARE IS PROVIDED BY THE DEVELOPERS ``AS IS'' AND ANY
 * EXPRESS OR IMPLIED WARRANTIES, INCLUDING, BUT NOT LIMITED TO, THE IMPLIED
 * WARRANTIES OF MERCHANTABILITY AND FITNESS FOR A PARTICULAR PURPOSE ARE
 * DISCLAIMED. IN NO EVENT SHALL THE CONTRIBUTORS BE LIABLE FOR ANY
 * DIRECT, INDIRECT, INCIDENTAL, SPECIAL, EXEMPLARY, OR CONSEQUENTIAL DAMAGES
 * (INCLUDING, BUT NOT LIMITED TO, PROCUREMENT OF SUBSTITUTE GOODS OR SERVICES;
 * LOSS OF USE, DATA, OR PROFITS; OR BUSINESS INTERRUPTION) HOWEVER CAUSED AND
 * ON ANY THEORY OF LIABILITY, WHETHER IN CONTRACT, STRICT LIABILITY, OR TORT
 * (INCLUDING NEGLIGENCE OR OTHERWISE) ARISING IN ANY WAY OUT OF THE USE OF THIS
 * SOFTWARE, EVEN IF ADVISED OF THE POSSIBILITY OF SUCH DAMAGE.
 */

using System;
using System.Collections.Generic;
using System.Reflection;
using System.Threading;
using log4net;
using Nini.Config;
using OpenMetaverse;
using OpenSim.Region.Framework.Interfaces;
using OpenSim.Region.Framework.Scenes;
using OpenSim.Framework;
using Timer=System.Timers.Timer;
using OpenSim.Services.Interfaces;

namespace OpenSim.Region.OptionalModules.World.NPC
{
    public class NPCModule : IRegionModule, INPCModule
    {
        private static readonly ILog m_log = LogManager.GetLogger(MethodBase.GetCurrentMethod().DeclaringType);

        // private const bool m_enabled = false;

        private Dictionary<UUID,NPCAvatar> m_avatars = new Dictionary<UUID, NPCAvatar>();
        private Dictionary<UUID,AvatarAppearance> m_appearanceCache = new Dictionary<UUID, AvatarAppearance>();

        public void Initialise(Scene scene, IConfigSource source)
        {
            scene.RegisterModuleInterface<INPCModule>(this);
        }

        private AvatarAppearance GetAppearance(UUID target, Scene scene)
        {
            if (m_appearanceCache.ContainsKey(target))
                return m_appearanceCache[target];

            AvatarAppearance appearance = scene.AvatarService.GetAppearance(target);
            if (appearance != null)
            {
                m_appearanceCache.Add(target, appearance);
                return appearance;
            }

            return new AvatarAppearance();
        }

        public UUID CreateNPC(string firstname, string lastname, Vector3 position, Scene scene, UUID cloneAppearanceFrom)
        {
            NPCAvatar npcAvatar = new NPCAvatar(firstname, lastname, position, scene);
            npcAvatar.CircuitCode = (uint)Util.RandomClass.Next(0, int.MaxValue);

            m_log.DebugFormat(
                "[NPC MODULE]: Creating NPC {0} {1} {2} at {3} in {4}",
                firstname, lastname, npcAvatar.AgentId, position, scene.RegionInfo.RegionName);

            AgentCircuitData acd = new AgentCircuitData();
            acd.AgentID = npcAvatar.AgentId;
            acd.firstname = firstname;
            acd.lastname = lastname;
            acd.ServiceURLs = new Dictionary<string, object>();

            AvatarAppearance originalAppearance = GetAppearance(cloneAppearanceFrom, scene);
            AvatarAppearance npcAppearance = new AvatarAppearance(originalAppearance, true);
            acd.Appearance = npcAppearance;

            scene.AuthenticateHandler.AddNewCircuit(npcAvatar.CircuitCode, acd);
            scene.AddNewClient(npcAvatar);

            ScenePresence sp;
            if (scene.TryGetScenePresence(npcAvatar.AgentId, out sp))
            {
                m_log.DebugFormat(
                    "[NPC MODULE]: Successfully retrieved scene presence for NPC {0} {1}", sp.Name, sp.UUID);

                // Shouldn't call this - temporary.
                sp.CompleteMovement(npcAvatar);

//                        sp.SendAppearanceToAllOtherAgents();
//
//                        // Send animations back to the avatar as well
//                        sp.Animator.SendAnimPack();
            }
            else
            {
                m_log.WarnFormat("[NPC MODULE]: Could not find scene presence for NPC {0} {1}", sp.Name, sp.UUID);
            }

            lock (m_avatars)
                m_avatars.Add(npcAvatar.AgentId, npcAvatar);

            m_log.DebugFormat("[NPC MODULE]: Created NPC with id {0}", npcAvatar.AgentId);

            return npcAvatar.AgentId;
        }

        public void Autopilot(UUID agentID, Scene scene, Vector3 pos)
        {
            lock (m_avatars)
            {
                if (m_avatars.ContainsKey(agentID))
                {
                    ScenePresence sp;
                    scene.TryGetScenePresence(agentID, out sp);
                    sp.DoAutoPilot(0, pos, m_avatars[agentID]);
                }
            }
        }

        public void Say(UUID agentID, Scene scene, string text)
        {
            lock (m_avatars)
            {
                if (m_avatars.ContainsKey(agentID))
                {
                    m_avatars[agentID].Say(text);
                }
            }
        }

        public void DeleteNPC(UUID agentID, Scene scene)
        {
            lock (m_avatars)
            {
                if (m_avatars.ContainsKey(agentID))
                {
                    scene.RemoveClient(agentID);
                    m_avatars.Remove(agentID);
                }
            }
        }

<<<<<<< HEAD

        public void Initialise(Scene scene, IConfigSource source)
        {
            m_createMutex = new Mutex(false);

            m_timer = new Timer(500);
            m_timer.Elapsed += m_timer_Elapsed;
            m_timer.Start();
            
            scene.RegisterModuleInterface<INPCModule>(this);
        }

        void m_timer_Elapsed(object sender, System.Timers.ElapsedEventArgs e)
        {
            lock (p_lock)
            {
                if (p_inUse)
                {
                    p_inUse = false;

                    NPCAvatar npcAvatar = new NPCAvatar(p_firstname, p_lastname, p_position, p_scene);
                    npcAvatar.CircuitCode = (uint) Util.RandomClass.Next(0, int.MaxValue);

                    p_scene.AddNewClient(npcAvatar);

                    ScenePresence sp;
                    if (p_scene.TryGetScenePresence(npcAvatar.AgentId, out sp))
                    {
                        AvatarAppearance x = GetAppearance(p_cloneAppearanceFrom, p_scene);

                        sp.Appearance.SetTextureEntries(x.Texture);
                        sp.Appearance.SetVisualParams((byte[])x.VisualParams.Clone());
                        p_scene.AvatarFactory.QueueAppearanceSend(sp.UUID);
                    }

                    m_avatars.Add(npcAvatar.AgentId, npcAvatar);

                    p_returnUuid = npcAvatar.AgentId;
                }
            }
        }

=======
>>>>>>> 333fa2f0
        public void PostInitialise()
        {
        }

        public void Close()
        {
        }

        public string Name
        {
            get { return "NPCModule"; }
        }

        public bool IsSharedModule
        {
            get { return true; }
        }
    }
}<|MERGE_RESOLUTION|>--- conflicted
+++ resolved
@@ -154,51 +154,6 @@
             }
         }
 
-<<<<<<< HEAD
-
-        public void Initialise(Scene scene, IConfigSource source)
-        {
-            m_createMutex = new Mutex(false);
-
-            m_timer = new Timer(500);
-            m_timer.Elapsed += m_timer_Elapsed;
-            m_timer.Start();
-            
-            scene.RegisterModuleInterface<INPCModule>(this);
-        }
-
-        void m_timer_Elapsed(object sender, System.Timers.ElapsedEventArgs e)
-        {
-            lock (p_lock)
-            {
-                if (p_inUse)
-                {
-                    p_inUse = false;
-
-                    NPCAvatar npcAvatar = new NPCAvatar(p_firstname, p_lastname, p_position, p_scene);
-                    npcAvatar.CircuitCode = (uint) Util.RandomClass.Next(0, int.MaxValue);
-
-                    p_scene.AddNewClient(npcAvatar);
-
-                    ScenePresence sp;
-                    if (p_scene.TryGetScenePresence(npcAvatar.AgentId, out sp))
-                    {
-                        AvatarAppearance x = GetAppearance(p_cloneAppearanceFrom, p_scene);
-
-                        sp.Appearance.SetTextureEntries(x.Texture);
-                        sp.Appearance.SetVisualParams((byte[])x.VisualParams.Clone());
-                        p_scene.AvatarFactory.QueueAppearanceSend(sp.UUID);
-                    }
-
-                    m_avatars.Add(npcAvatar.AgentId, npcAvatar);
-
-                    p_returnUuid = npcAvatar.AgentId;
-                }
-            }
-        }
-
-=======
->>>>>>> 333fa2f0
         public void PostInitialise()
         {
         }
